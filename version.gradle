--- conflicted
+++ resolved
@@ -8,7 +8,7 @@
  * THIS SOFTWARE IS PROVIDED BY THE COPYRIGHT HOLDERS AND CONTRIBUTORS
  * "AS IS" AND ANY EXPRESS OR IMPLIED WARRANTIES, INCLUDING, BUT NOT
  * LIMITED TO, THE IMPLIED WARRANTIES OF MERCHANTABILITY AND FITNESS FOR
- * A PARTICULAR PURPOSE ARE DISCLAIMED. IN NO EVENT SHALL THE gitCOPYRIGHT
+ * A PARTICULAR PURPOSE ARE DISCLAIMED. IN NO EVENT SHALL THE COPYRIGHT
  * OWNER OR CONTRIBUTORS BE LIABLE FOR ANY DIRECT, INDIRECT, INCIDENTAL,
  * SPECIAL, EXEMPLARY, OR CONSEQUENTIAL DAMAGES (INCLUDING, BUT NOT
  * LIMITED TO, PROCUREMENT OF SUBSTITUTE GOODS OR SERVICES; LOSS OF USE,
@@ -25,11 +25,7 @@
  *  as we want to manage the versions in a single source.
  */
 
-<<<<<<< HEAD
-def final SPINE_VERSION = '0.11.5-SNAPSHOT'
-=======
-def final SPINE_VERSION = '0.11.6-SNAPSHOT'
->>>>>>> 439c39a2
+def final SPINE_VERSION = '0.11.7-SNAPSHOT'
 
 ext {
     // The version of the modules in this project.
