--- conflicted
+++ resolved
@@ -25,18 +25,14 @@
  *  as we want to manage the versions in a single source.
  */
 
-<<<<<<< HEAD
-def final SPINE_VERSION = '1.0.3-SNAPSHOT'
-=======
 def final SPINE_VERSION = '1.0.5-SNAPSHOT'
->>>>>>> 1ca7d12e
 
 ext {
     // The version of the modules in this project.
     versionToPublish = SPINE_VERSION
 
     // Depend on `base` for the general definitions and a model compiler.
-    spineBaseVersion = SPINE_VERSION
+    spineBaseVersion = '1.0.3-SNAPSHOT'
 
     // Depend on `time` for `ZoneId`, `ZoneOffset` and other date/time types and utilities.
     spineTimeVersion = '1.0.2'
