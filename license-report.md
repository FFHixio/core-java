
    
<<<<<<< HEAD
# Dependencies of `io.spine:spine-client:1.2.7`
=======
# Dependencies of `io.spine:spine-client:1.2.8`
>>>>>>> 1b846bb0

## Runtime
1. **Group:** com.google.android **Name:** annotations **Version:** 4.1.1.4
     * **POM Project URL:** [http://source.android.com/](http://source.android.com/)
     * **POM License: Apache 2.0** - [http://www.apache.org/licenses/LICENSE-2.0](http://www.apache.org/licenses/LICENSE-2.0)

1. **Group:** com.google.api.grpc **Name:** proto-google-common-protos **Version:** 1.12.0
     * **POM Project URL:** [https://github.com/googleapis/api-client-staging](https://github.com/googleapis/api-client-staging)
     * **POM License: Apache-2.0** - [https://www.apache.org/licenses/LICENSE-2.0.txt](https://www.apache.org/licenses/LICENSE-2.0.txt)

1. **Group:** com.google.code.findbugs **Name:** jsr305 **Version:** 3.0.2
     * **POM Project URL:** [http://findbugs.sourceforge.net/](http://findbugs.sourceforge.net/)
     * **POM License: The Apache Software License, Version 2.0** - [http://www.apache.org/licenses/LICENSE-2.0.txt](http://www.apache.org/licenses/LICENSE-2.0.txt)

1. **Group:** com.google.code.gson **Name:** gson **Version:** 2.8.5
     * **POM License: Apache 2.0** - [http://www.apache.org/licenses/LICENSE-2.0.txt](http://www.apache.org/licenses/LICENSE-2.0.txt)

1. **Group:** com.google.errorprone **Name:** error_prone_annotations **Version:** 2.3.3
     * **POM License: Apache 2.0** - [http://www.apache.org/licenses/LICENSE-2.0.txt](http://www.apache.org/licenses/LICENSE-2.0.txt)

1. **Group:** com.google.errorprone **Name:** error_prone_type_annotations **Version:** 2.3.3
     * **POM License: Apache 2.0** - [http://www.apache.org/licenses/LICENSE-2.0.txt](http://www.apache.org/licenses/LICENSE-2.0.txt)

1. **Group:** com.google.flogger **Name:** flogger **Version:** 0.4
     * **POM Project URL:** [https://github.com/google/flogger](https://github.com/google/flogger)
     * **POM License: Apache 2.0** - [http://www.apache.org/licenses/LICENSE-2.0.txt](http://www.apache.org/licenses/LICENSE-2.0.txt)

1. **Group:** com.google.flogger **Name:** flogger-system-backend **Version:** 0.4
     * **POM Project URL:** [https://github.com/google/flogger](https://github.com/google/flogger)
     * **POM License: Apache 2.0** - [http://www.apache.org/licenses/LICENSE-2.0.txt](http://www.apache.org/licenses/LICENSE-2.0.txt)

1. **Group:** com.google.guava **Name:** failureaccess **Version:** 1.0.1
     * **Manifest Project URL:** [https://github.com/google/guava/](https://github.com/google/guava/)
     * **POM License: The Apache Software License, Version 2.0** - [http://www.apache.org/licenses/LICENSE-2.0.txt](http://www.apache.org/licenses/LICENSE-2.0.txt)

1. **Group:** com.google.guava **Name:** guava **Version:** 28.1-jre
     * **Manifest Project URL:** [https://github.com/google/guava/](https://github.com/google/guava/)
     * **POM License: Apache License, Version 2.0** - [http://www.apache.org/licenses/LICENSE-2.0.txt](http://www.apache.org/licenses/LICENSE-2.0.txt)

1. **Group:** com.google.guava **Name:** listenablefuture **Version:** 9999.0-empty-to-avoid-conflict-with-guava
     * **POM License: The Apache Software License, Version 2.0** - [http://www.apache.org/licenses/LICENSE-2.0.txt](http://www.apache.org/licenses/LICENSE-2.0.txt)

1. **Group:** com.google.j2objc **Name:** j2objc-annotations **Version:** 1.3
     * **POM Project URL:** [https://github.com/google/j2objc/](https://github.com/google/j2objc/)
     * **POM License: The Apache Software License, Version 2.0** - [http://www.apache.org/licenses/LICENSE-2.0.txt](http://www.apache.org/licenses/LICENSE-2.0.txt)

1. **Group:** com.google.protobuf **Name:** protobuf-java **Version:** 3.10.0
     * **Manifest Project URL:** [https://developers.google.com/protocol-buffers/](https://developers.google.com/protocol-buffers/)
     * **POM License: 3-Clause BSD License** - [https://opensource.org/licenses/BSD-3-Clause](https://opensource.org/licenses/BSD-3-Clause)

1. **Group:** com.google.protobuf **Name:** protobuf-java-util **Version:** 3.10.0
     * **Manifest Project URL:** [https://developers.google.com/protocol-buffers/](https://developers.google.com/protocol-buffers/)
     * **POM License: 3-Clause BSD License** - [https://opensource.org/licenses/BSD-3-Clause](https://opensource.org/licenses/BSD-3-Clause)

1. **Group:** io.grpc **Name:** grpc-api **Version:** 1.25.0
     * **POM Project URL:** [https://github.com/grpc/grpc-java](https://github.com/grpc/grpc-java)
     * **POM License: Apache 2.0** - [https://opensource.org/licenses/Apache-2.0](https://opensource.org/licenses/Apache-2.0)

1. **Group:** io.grpc **Name:** grpc-context **Version:** 1.25.0
     * **POM Project URL:** [https://github.com/grpc/grpc-java](https://github.com/grpc/grpc-java)
     * **POM License: Apache 2.0** - [https://opensource.org/licenses/Apache-2.0](https://opensource.org/licenses/Apache-2.0)

1. **Group:** io.grpc **Name:** grpc-core **Version:** 1.25.0
     * **POM Project URL:** [https://github.com/grpc/grpc-java](https://github.com/grpc/grpc-java)
     * **POM License: Apache 2.0** - [https://opensource.org/licenses/Apache-2.0](https://opensource.org/licenses/Apache-2.0)

1. **Group:** io.grpc **Name:** grpc-protobuf **Version:** 1.25.0
     * **POM Project URL:** [https://github.com/grpc/grpc-java](https://github.com/grpc/grpc-java)
     * **POM License: Apache 2.0** - [https://opensource.org/licenses/Apache-2.0](https://opensource.org/licenses/Apache-2.0)

1. **Group:** io.grpc **Name:** grpc-protobuf-lite **Version:** 1.25.0
     * **POM Project URL:** [https://github.com/grpc/grpc-java](https://github.com/grpc/grpc-java)
     * **POM License: Apache 2.0** - [https://opensource.org/licenses/Apache-2.0](https://opensource.org/licenses/Apache-2.0)

1. **Group:** io.grpc **Name:** grpc-stub **Version:** 1.25.0
     * **POM Project URL:** [https://github.com/grpc/grpc-java](https://github.com/grpc/grpc-java)
     * **POM License: Apache 2.0** - [https://opensource.org/licenses/Apache-2.0](https://opensource.org/licenses/Apache-2.0)

1. **Group:** io.opencensus **Name:** opencensus-api **Version:** 0.21.0
     * **POM Project URL:** [https://github.com/census-instrumentation/opencensus-java](https://github.com/census-instrumentation/opencensus-java)
     * **POM License: The Apache License, Version 2.0** - [http://www.apache.org/licenses/LICENSE-2.0.txt](http://www.apache.org/licenses/LICENSE-2.0.txt)

1. **Group:** io.opencensus **Name:** opencensus-contrib-grpc-metrics **Version:** 0.21.0
     * **POM Project URL:** [https://github.com/census-instrumentation/opencensus-java](https://github.com/census-instrumentation/opencensus-java)
     * **POM License: The Apache License, Version 2.0** - [http://www.apache.org/licenses/LICENSE-2.0.txt](http://www.apache.org/licenses/LICENSE-2.0.txt)

1. **Group:** io.perfmark **Name:** perfmark-api **Version:** 0.19.0
     * **POM Project URL:** [https://github.com/perfmark/perfmark](https://github.com/perfmark/perfmark)
     * **POM License: Apache 2.0** - [https://opensource.org/licenses/Apache-2.0](https://opensource.org/licenses/Apache-2.0)

1. **Group:** org.checkerframework **Name:** checker-qual **Version:** 3.0.0
     * **Manifest License:** MIT (Not packaged)
     * **POM Project URL:** [https://checkerframework.org](https://checkerframework.org)
     * **POM License: The MIT License** - [http://opensource.org/licenses/MIT](http://opensource.org/licenses/MIT)

1. **Group:** org.codehaus.mojo **Name:** animal-sniffer-annotations **Version:** 1.18
     * **POM License: MIT license** - [http://www.opensource.org/licenses/mit-license.php](http://www.opensource.org/licenses/mit-license.php)
     * **POM License: The Apache Software License, Version 2.0** - [http://www.apache.org/licenses/LICENSE-2.0.txt](http://www.apache.org/licenses/LICENSE-2.0.txt)

## Compile, tests and tooling
1. **Group:** com.beust **Name:** jcommander **Version:** 1.72
     * **POM Project URL:** [http://jcommander.org](http://jcommander.org)
     * **POM License: Apache 2.0** - [http://www.apache.org/licenses/LICENSE-2.0](http://www.apache.org/licenses/LICENSE-2.0)

1. **Group:** com.github.kevinstern **Name:** software-and-algorithms **Version:** 1.0
     * **POM Project URL:** [https://www.github.com/KevinStern/software-and-algorithms](https://www.github.com/KevinStern/software-and-algorithms)
     * **POM License: MIT License** - [http://www.opensource.org/licenses/mit-license.php](http://www.opensource.org/licenses/mit-license.php)

1. **Group:** com.github.stephenc.jcip **Name:** jcip-annotations **Version:** 1.0-1
     * **POM Project URL:** [http://stephenc.github.com/jcip-annotations](http://stephenc.github.com/jcip-annotations)
     * **POM License: Apache License, Version 2.0** - [http://www.apache.org/licenses/LICENSE-2.0.txt](http://www.apache.org/licenses/LICENSE-2.0.txt)

1. **Group:** com.google.android **Name:** annotations **Version:** 4.1.1.4
     * **POM Project URL:** [http://source.android.com/](http://source.android.com/)
     * **POM License: Apache 2.0** - [http://www.apache.org/licenses/LICENSE-2.0](http://www.apache.org/licenses/LICENSE-2.0)

1. **Group:** com.google.api.grpc **Name:** proto-google-common-protos **Version:** 1.12.0
     * **POM Project URL:** [https://github.com/googleapis/api-client-staging](https://github.com/googleapis/api-client-staging)
     * **POM License: Apache-2.0** - [https://www.apache.org/licenses/LICENSE-2.0.txt](https://www.apache.org/licenses/LICENSE-2.0.txt)

1. **Group:** com.google.auto **Name:** auto-common **Version:** 0.10
     * **POM License: Apache 2.0** - [http://www.apache.org/licenses/LICENSE-2.0.txt](http://www.apache.org/licenses/LICENSE-2.0.txt)

1. **Group:** com.google.auto.value **Name:** auto-value-annotations **Version:** 1.6.3
     * **POM License: Apache 2.0** - [http://www.apache.org/licenses/LICENSE-2.0.txt](http://www.apache.org/licenses/LICENSE-2.0.txt)

1. **Group:** com.google.code.findbugs **Name:** jFormatString **Version:** 3.0.0
     * **POM Project URL:** [http://findbugs.sourceforge.net/](http://findbugs.sourceforge.net/)
     * **POM License: GNU Lesser Public License** - [http://www.gnu.org/licenses/lgpl.html](http://www.gnu.org/licenses/lgpl.html)

1. **Group:** com.google.code.findbugs **Name:** jsr305 **Version:** 3.0.2
     * **POM Project URL:** [http://findbugs.sourceforge.net/](http://findbugs.sourceforge.net/)
     * **POM License: The Apache Software License, Version 2.0** - [http://www.apache.org/licenses/LICENSE-2.0.txt](http://www.apache.org/licenses/LICENSE-2.0.txt)

1. **Group:** com.google.code.gson **Name:** gson **Version:** 2.8.5
     * **POM License: Apache 2.0** - [http://www.apache.org/licenses/LICENSE-2.0.txt](http://www.apache.org/licenses/LICENSE-2.0.txt)

1. **Group:** com.google.errorprone **Name:** error_prone_annotation **Version:** 2.3.3
     * **POM License: Apache 2.0** - [http://www.apache.org/licenses/LICENSE-2.0.txt](http://www.apache.org/licenses/LICENSE-2.0.txt)

1. **Group:** com.google.errorprone **Name:** error_prone_annotations **Version:** 2.3.3
     * **POM License: Apache 2.0** - [http://www.apache.org/licenses/LICENSE-2.0.txt](http://www.apache.org/licenses/LICENSE-2.0.txt)

1. **Group:** com.google.errorprone **Name:** error_prone_check_api **Version:** 2.3.3
     * **POM License: Apache 2.0** - [http://www.apache.org/licenses/LICENSE-2.0.txt](http://www.apache.org/licenses/LICENSE-2.0.txt)

1. **Group:** com.google.errorprone **Name:** error_prone_core **Version:** 2.3.3
     * **POM License: Apache 2.0** - [http://www.apache.org/licenses/LICENSE-2.0.txt](http://www.apache.org/licenses/LICENSE-2.0.txt)

1. **Group:** com.google.errorprone **Name:** error_prone_type_annotations **Version:** 2.3.3
     * **POM License: Apache 2.0** - [http://www.apache.org/licenses/LICENSE-2.0.txt](http://www.apache.org/licenses/LICENSE-2.0.txt)

1. **Group:** com.google.errorprone **Name:** javac **Version:** 9+181-r4173-1
     * **POM Project URL:** [https://github.com/google/error-prone-javac](https://github.com/google/error-prone-javac)
     * **POM License: GNU General Public License, version 2, with the Classpath Exception** - [http://openjdk.java.net/legal/gplv2+ce.html](http://openjdk.java.net/legal/gplv2+ce.html)

1. **Group:** com.google.flogger **Name:** flogger **Version:** 0.4
     * **POM Project URL:** [https://github.com/google/flogger](https://github.com/google/flogger)
     * **POM License: Apache 2.0** - [http://www.apache.org/licenses/LICENSE-2.0.txt](http://www.apache.org/licenses/LICENSE-2.0.txt)

1. **Group:** com.google.flogger **Name:** flogger-system-backend **Version:** 0.4
     * **POM Project URL:** [https://github.com/google/flogger](https://github.com/google/flogger)
     * **POM License: Apache 2.0** - [http://www.apache.org/licenses/LICENSE-2.0.txt](http://www.apache.org/licenses/LICENSE-2.0.txt)

1. **Group:** com.google.guava **Name:** failureaccess **Version:** 1.0.1
     * **Manifest Project URL:** [https://github.com/google/guava/](https://github.com/google/guava/)
     * **POM License: The Apache Software License, Version 2.0** - [http://www.apache.org/licenses/LICENSE-2.0.txt](http://www.apache.org/licenses/LICENSE-2.0.txt)

1. **Group:** com.google.guava **Name:** guava **Version:** 28.1-jre
     * **Manifest Project URL:** [https://github.com/google/guava/](https://github.com/google/guava/)
     * **POM License: Apache License, Version 2.0** - [http://www.apache.org/licenses/LICENSE-2.0.txt](http://www.apache.org/licenses/LICENSE-2.0.txt)

1. **Group:** com.google.guava **Name:** guava-testlib **Version:** 28.1-jre
     * **POM License: Apache License, Version 2.0** - [http://www.apache.org/licenses/LICENSE-2.0.txt](http://www.apache.org/licenses/LICENSE-2.0.txt)

1. **Group:** com.google.guava **Name:** listenablefuture **Version:** 9999.0-empty-to-avoid-conflict-with-guava
     * **POM License: The Apache Software License, Version 2.0** - [http://www.apache.org/licenses/LICENSE-2.0.txt](http://www.apache.org/licenses/LICENSE-2.0.txt)

1. **Group:** com.google.j2objc **Name:** j2objc-annotations **Version:** 1.3
     * **POM Project URL:** [https://github.com/google/j2objc/](https://github.com/google/j2objc/)
     * **POM License: The Apache Software License, Version 2.0** - [http://www.apache.org/licenses/LICENSE-2.0.txt](http://www.apache.org/licenses/LICENSE-2.0.txt)

1. **Group:** com.google.protobuf **Name:** protobuf-java **Version:** 3.10.0
     * **Manifest Project URL:** [https://developers.google.com/protocol-buffers/](https://developers.google.com/protocol-buffers/)
     * **POM License: 3-Clause BSD License** - [https://opensource.org/licenses/BSD-3-Clause](https://opensource.org/licenses/BSD-3-Clause)

1. **Group:** com.google.protobuf **Name:** protobuf-java-util **Version:** 3.10.0
     * **Manifest Project URL:** [https://developers.google.com/protocol-buffers/](https://developers.google.com/protocol-buffers/)
     * **POM License: 3-Clause BSD License** - [https://opensource.org/licenses/BSD-3-Clause](https://opensource.org/licenses/BSD-3-Clause)

1. **Group:** com.google.protobuf **Name:** protoc **Version:** 3.10.0
     * **POM Project URL:** [https://developers.google.com/protocol-buffers/](https://developers.google.com/protocol-buffers/)
     * **POM License: 3-Clause BSD License** - [https://opensource.org/licenses/BSD-3-Clause](https://opensource.org/licenses/BSD-3-Clause)
     * **POM License: The Apache Software License, Version 2.0** - [http://www.apache.org/licenses/LICENSE-2.0.txt](http://www.apache.org/licenses/LICENSE-2.0.txt)

1. **Group:** com.google.truth **Name:** truth **Version:** 1.0
     * **POM License: The Apache Software License, Version 2.0** - [http://www.apache.org/licenses/LICENSE-2.0.txt](http://www.apache.org/licenses/LICENSE-2.0.txt)

1. **Group:** com.google.truth.extensions **Name:** truth-java8-extension **Version:** 1.0
     * **POM License: The Apache Software License, Version 2.0** - [http://www.apache.org/licenses/LICENSE-2.0.txt](http://www.apache.org/licenses/LICENSE-2.0.txt)

1. **Group:** com.google.truth.extensions **Name:** truth-liteproto-extension **Version:** 1.0
     * **POM License: The Apache Software License, Version 2.0** - [http://www.apache.org/licenses/LICENSE-2.0.txt](http://www.apache.org/licenses/LICENSE-2.0.txt)

1. **Group:** com.google.truth.extensions **Name:** truth-proto-extension **Version:** 1.0
     * **POM License: The Apache Software License, Version 2.0** - [http://www.apache.org/licenses/LICENSE-2.0.txt](http://www.apache.org/licenses/LICENSE-2.0.txt)

1. **Group:** com.googlecode.java-diff-utils **Name:** diffutils **Version:** 1.3.0
     * **POM Project URL:** [http://code.google.com/p/java-diff-utils/](http://code.google.com/p/java-diff-utils/)
     * **POM License: The Apache Software License, Version 2.0** - [http://www.apache.org/licenses/LICENSE-2.0.txt](http://www.apache.org/licenses/LICENSE-2.0.txt)

1. **Group:** commons-io **Name:** commons-io **Version:** 2.6
     * **Project URL:** [http://commons.apache.org/proper/commons-io/](http://commons.apache.org/proper/commons-io/)
     * **POM License: Apache License, Version 2.0** - [https://www.apache.org/licenses/LICENSE-2.0.txt](https://www.apache.org/licenses/LICENSE-2.0.txt)

1. **Group:** io.grpc **Name:** grpc-api **Version:** 1.25.0
     * **POM Project URL:** [https://github.com/grpc/grpc-java](https://github.com/grpc/grpc-java)
     * **POM License: Apache 2.0** - [https://opensource.org/licenses/Apache-2.0](https://opensource.org/licenses/Apache-2.0)

1. **Group:** io.grpc **Name:** grpc-context **Version:** 1.25.0
     * **POM Project URL:** [https://github.com/grpc/grpc-java](https://github.com/grpc/grpc-java)
     * **POM License: Apache 2.0** - [https://opensource.org/licenses/Apache-2.0](https://opensource.org/licenses/Apache-2.0)

1. **Group:** io.grpc **Name:** grpc-core **Version:** 1.25.0
     * **POM Project URL:** [https://github.com/grpc/grpc-java](https://github.com/grpc/grpc-java)
     * **POM License: Apache 2.0** - [https://opensource.org/licenses/Apache-2.0](https://opensource.org/licenses/Apache-2.0)

1. **Group:** io.grpc **Name:** grpc-protobuf **Version:** 1.25.0
     * **POM Project URL:** [https://github.com/grpc/grpc-java](https://github.com/grpc/grpc-java)
     * **POM License: Apache 2.0** - [https://opensource.org/licenses/Apache-2.0](https://opensource.org/licenses/Apache-2.0)

1. **Group:** io.grpc **Name:** grpc-protobuf-lite **Version:** 1.25.0
     * **POM Project URL:** [https://github.com/grpc/grpc-java](https://github.com/grpc/grpc-java)
     * **POM License: Apache 2.0** - [https://opensource.org/licenses/Apache-2.0](https://opensource.org/licenses/Apache-2.0)

1. **Group:** io.grpc **Name:** grpc-stub **Version:** 1.25.0
     * **POM Project URL:** [https://github.com/grpc/grpc-java](https://github.com/grpc/grpc-java)
     * **POM License: Apache 2.0** - [https://opensource.org/licenses/Apache-2.0](https://opensource.org/licenses/Apache-2.0)

1. **Group:** io.grpc **Name:** protoc-gen-grpc-java **Version:** 1.25.0
     * **POM Project URL:** [https://github.com/grpc/grpc-java](https://github.com/grpc/grpc-java)
     * **POM License: Apache 2.0** - [https://opensource.org/licenses/Apache-2.0](https://opensource.org/licenses/Apache-2.0)

1. **Group:** io.opencensus **Name:** opencensus-api **Version:** 0.21.0
     * **POM Project URL:** [https://github.com/census-instrumentation/opencensus-java](https://github.com/census-instrumentation/opencensus-java)
     * **POM License: The Apache License, Version 2.0** - [http://www.apache.org/licenses/LICENSE-2.0.txt](http://www.apache.org/licenses/LICENSE-2.0.txt)

1. **Group:** io.opencensus **Name:** opencensus-contrib-grpc-metrics **Version:** 0.21.0
     * **POM Project URL:** [https://github.com/census-instrumentation/opencensus-java](https://github.com/census-instrumentation/opencensus-java)
     * **POM License: The Apache License, Version 2.0** - [http://www.apache.org/licenses/LICENSE-2.0.txt](http://www.apache.org/licenses/LICENSE-2.0.txt)

1. **Group:** io.perfmark **Name:** perfmark-api **Version:** 0.19.0
     * **POM Project URL:** [https://github.com/perfmark/perfmark](https://github.com/perfmark/perfmark)
     * **POM License: Apache 2.0** - [https://opensource.org/licenses/Apache-2.0](https://opensource.org/licenses/Apache-2.0)

1. **Group:** javax.annotation **Name:** javax.annotation-api **Version:** 1.3.1
     * **Manifest Project URL:** [https://javaee.github.io/glassfish](https://javaee.github.io/glassfish)
     * **POM Project URL:** [http://jcp.org/en/jsr/detail?id=250](http://jcp.org/en/jsr/detail?id=250)
     * **POM License: CDDL + GPLv2 with classpath exception** - [https://github.com/javaee/javax.annotation/blob/master/LICENSE](https://github.com/javaee/javax.annotation/blob/master/LICENSE)

1. **Group:** junit **Name:** junit **Version:** 4.12
     * **POM Project URL:** [http://junit.org](http://junit.org)
     * **POM License: Eclipse Public License 1.0** - [http://www.eclipse.org/legal/epl-v10.html](http://www.eclipse.org/legal/epl-v10.html)

1. **Group:** net.java.dev.javacc **Name:** javacc **Version:** 5.0
     * **POM Project URL:** [https://javacc.dev.java.net/](https://javacc.dev.java.net/)
     * **POM License: Berkeley Software Distribution (BSD) License** - [http://www.opensource.org/licenses/bsd-license.html](http://www.opensource.org/licenses/bsd-license.html)

1. **Group:** net.sourceforge.pmd **Name:** pmd-core **Version:** 6.19.0
     * **POM License: BSD-style** - [http://pmd.sourceforge.net/license.html](http://pmd.sourceforge.net/license.html)

1. **Group:** net.sourceforge.pmd **Name:** pmd-java **Version:** 6.19.0
     * **POM License: BSD-style** - [http://pmd.sourceforge.net/license.html](http://pmd.sourceforge.net/license.html)

1. **Group:** net.sourceforge.saxon **Name:** saxon **Version:** 9.1.0.8
     * **POM Project URL:** [http://saxon.sourceforge.net/](http://saxon.sourceforge.net/)
     * **POM License: Mozilla Public License Version 1.0** - [http://www.mozilla.org/MPL/MPL-1.0.txt](http://www.mozilla.org/MPL/MPL-1.0.txt)

1. **Group:** org.antlr **Name:** antlr4-runtime **Version:** 4.7
     * **Manifest Project URL:** [http://www.antlr.org](http://www.antlr.org)
     * **POM License: The BSD License** - [http://www.antlr.org/license.html](http://www.antlr.org/license.html)

1. **Group:** org.apache.commons **Name:** commons-lang3 **Version:** 3.8.1
     * **Project URL:** [http://commons.apache.org/proper/commons-lang/](http://commons.apache.org/proper/commons-lang/)
     * **POM License: Apache License, Version 2.0** - [https://www.apache.org/licenses/LICENSE-2.0.txt](https://www.apache.org/licenses/LICENSE-2.0.txt)

1. **Group:** org.apiguardian **Name:** apiguardian-api **Version:** 1.0.0
     * **POM Project URL:** [https://github.com/apiguardian-team/apiguardian](https://github.com/apiguardian-team/apiguardian)
     * **POM License: The Apache License, Version 2.0** - [http://www.apache.org/licenses/LICENSE-2.0.txt](http://www.apache.org/licenses/LICENSE-2.0.txt)

1. **Group:** org.checkerframework **Name:** checker-compat-qual **Version:** 2.5.3
     * **POM Project URL:** [https://checkerframework.org](https://checkerframework.org)
     * **POM License: GNU General Public License, version 2 (GPL2), with the classpath exception** - [http://www.gnu.org/software/classpath/license.html](http://www.gnu.org/software/classpath/license.html)
     * **POM License: The MIT License** - [http://opensource.org/licenses/MIT](http://opensource.org/licenses/MIT)

1. **Group:** org.checkerframework **Name:** checker-qual **Version:** 3.0.0
     * **Manifest License:** MIT (Not packaged)
     * **POM Project URL:** [https://checkerframework.org](https://checkerframework.org)
     * **POM License: The MIT License** - [http://opensource.org/licenses/MIT](http://opensource.org/licenses/MIT)

1. **Group:** org.checkerframework **Name:** dataflow **Version:** 2.5.3
     * **POM Project URL:** [https://checkerframework.org](https://checkerframework.org)
     * **POM License: GNU General Public License, version 2 (GPL2), with the classpath exception** - [http://www.gnu.org/software/classpath/license.html](http://www.gnu.org/software/classpath/license.html)
     * **POM License: The MIT License** - [http://opensource.org/licenses/MIT](http://opensource.org/licenses/MIT)

1. **Group:** org.checkerframework **Name:** javacutil **Version:** 2.5.3
     * **POM Project URL:** [https://checkerframework.org](https://checkerframework.org)
     * **POM License: GNU General Public License, version 2 (GPL2), with the classpath exception** - [http://www.gnu.org/software/classpath/license.html](http://www.gnu.org/software/classpath/license.html)
     * **POM License: The MIT License** - [http://opensource.org/licenses/MIT](http://opensource.org/licenses/MIT)

1. **Group:** org.codehaus.mojo **Name:** animal-sniffer-annotations **Version:** 1.18
     * **POM License: MIT license** - [http://www.opensource.org/licenses/mit-license.php](http://www.opensource.org/licenses/mit-license.php)
     * **POM License: The Apache Software License, Version 2.0** - [http://www.apache.org/licenses/LICENSE-2.0.txt](http://www.apache.org/licenses/LICENSE-2.0.txt)

1. **Group:** org.hamcrest **Name:** hamcrest-all **Version:** 1.3
     * **POM License: New BSD License** - [http://www.opensource.org/licenses/bsd-license.php](http://www.opensource.org/licenses/bsd-license.php)

1. **Group:** org.hamcrest **Name:** hamcrest-core **Version:** 1.3
     * **POM License: New BSD License** - [http://www.opensource.org/licenses/bsd-license.php](http://www.opensource.org/licenses/bsd-license.php)

1. **Group:** org.jacoco **Name:** org.jacoco.agent **Version:** 0.8.5
     * **POM License: Eclipse Public License 2.0** - [https://www.eclipse.org/legal/epl-2.0/](https://www.eclipse.org/legal/epl-2.0/)

1. **Group:** org.jacoco **Name:** org.jacoco.ant **Version:** 0.8.5
     * **POM License: Eclipse Public License 2.0** - [https://www.eclipse.org/legal/epl-2.0/](https://www.eclipse.org/legal/epl-2.0/)

1. **Group:** org.jacoco **Name:** org.jacoco.core **Version:** 0.8.5
     * **POM License: Eclipse Public License 2.0** - [https://www.eclipse.org/legal/epl-2.0/](https://www.eclipse.org/legal/epl-2.0/)

1. **Group:** org.jacoco **Name:** org.jacoco.report **Version:** 0.8.5
     * **POM License: Eclipse Public License 2.0** - [https://www.eclipse.org/legal/epl-2.0/](https://www.eclipse.org/legal/epl-2.0/)

1. **Group:** org.junit.jupiter **Name:** junit-jupiter-api **Version:** 5.5.2
     * **POM Project URL:** [https://junit.org/junit5/](https://junit.org/junit5/)
     * **POM License: Eclipse Public License v2.0** - [https://www.eclipse.org/legal/epl-v20.html](https://www.eclipse.org/legal/epl-v20.html)

1. **Group:** org.junit.jupiter **Name:** junit-jupiter-engine **Version:** 5.5.2
     * **POM Project URL:** [https://junit.org/junit5/](https://junit.org/junit5/)
     * **POM License: Eclipse Public License v2.0** - [https://www.eclipse.org/legal/epl-v20.html](https://www.eclipse.org/legal/epl-v20.html)

1. **Group:** org.junit.jupiter **Name:** junit-jupiter-params **Version:** 5.5.2
     * **POM Project URL:** [https://junit.org/junit5/](https://junit.org/junit5/)
     * **POM License: Eclipse Public License v2.0** - [https://www.eclipse.org/legal/epl-v20.html](https://www.eclipse.org/legal/epl-v20.html)

1. **Group:** org.junit.platform **Name:** junit-platform-commons **Version:** 1.5.2
     * **POM Project URL:** [https://junit.org/junit5/](https://junit.org/junit5/)
     * **POM License: Eclipse Public License v2.0** - [https://www.eclipse.org/legal/epl-v20.html](https://www.eclipse.org/legal/epl-v20.html)

1. **Group:** org.junit.platform **Name:** junit-platform-engine **Version:** 1.5.2
     * **POM Project URL:** [https://junit.org/junit5/](https://junit.org/junit5/)
     * **POM License: Eclipse Public License v2.0** - [https://www.eclipse.org/legal/epl-v20.html](https://www.eclipse.org/legal/epl-v20.html)

1. **Group:** org.opentest4j **Name:** opentest4j **Version:** 1.2.0
     * **Manifest License:** The Apache License, Version 2.0 (Not packaged)
     * **POM Project URL:** [https://github.com/ota4j-team/opentest4j](https://github.com/ota4j-team/opentest4j)
     * **POM License: The Apache License, Version 2.0** - [http://www.apache.org/licenses/LICENSE-2.0.txt](http://www.apache.org/licenses/LICENSE-2.0.txt)

1. **Group:** org.ow2.asm **Name:** asm **Version:** 7.1
     * **Manifest Project URL:** [http://asm.ow2.org](http://asm.ow2.org)
     * **POM Project URL:** [http://asm.ow2.org/](http://asm.ow2.org/)
     * **POM License: BSD** - [http://asm.ow2.org/license.html](http://asm.ow2.org/license.html)
     * **POM License: The Apache Software License, Version 2.0** - [http://www.apache.org/licenses/LICENSE-2.0.txt](http://www.apache.org/licenses/LICENSE-2.0.txt)

1. **Group:** org.ow2.asm **Name:** asm **Version:** 7.2
     * **Manifest Project URL:** [http://asm.ow2.org](http://asm.ow2.org)
     * **Manifest License:** BSD-3-Clause;link=https://asm.ow2.io/LICENSE.txt (Not packaged)
     * **POM Project URL:** [http://asm.ow2.io/](http://asm.ow2.io/)
     * **POM License: BSD-3-Clause** - [https://asm.ow2.io/license.html](https://asm.ow2.io/license.html)
     * **POM License: The Apache Software License, Version 2.0** - [http://www.apache.org/licenses/LICENSE-2.0.txt](http://www.apache.org/licenses/LICENSE-2.0.txt)

1. **Group:** org.ow2.asm **Name:** asm-analysis **Version:** 7.2
     * **Manifest Project URL:** [http://asm.ow2.org](http://asm.ow2.org)
     * **Manifest License:** BSD-3-Clause;link=https://asm.ow2.io/LICENSE.txt (Not packaged)
     * **POM Project URL:** [http://asm.ow2.io/](http://asm.ow2.io/)
     * **POM License: BSD-3-Clause** - [https://asm.ow2.io/license.html](https://asm.ow2.io/license.html)
     * **POM License: The Apache Software License, Version 2.0** - [http://www.apache.org/licenses/LICENSE-2.0.txt](http://www.apache.org/licenses/LICENSE-2.0.txt)

1. **Group:** org.ow2.asm **Name:** asm-commons **Version:** 7.2
     * **Manifest Project URL:** [http://asm.ow2.org](http://asm.ow2.org)
     * **Manifest License:** BSD-3-Clause;link=https://asm.ow2.io/LICENSE.txt (Not packaged)
     * **POM Project URL:** [http://asm.ow2.io/](http://asm.ow2.io/)
     * **POM License: BSD-3-Clause** - [https://asm.ow2.io/license.html](https://asm.ow2.io/license.html)
     * **POM License: The Apache Software License, Version 2.0** - [http://www.apache.org/licenses/LICENSE-2.0.txt](http://www.apache.org/licenses/LICENSE-2.0.txt)

1. **Group:** org.ow2.asm **Name:** asm-tree **Version:** 7.2
     * **Manifest Project URL:** [http://asm.ow2.org](http://asm.ow2.org)
     * **Manifest License:** BSD-3-Clause;link=https://asm.ow2.io/LICENSE.txt (Not packaged)
     * **POM Project URL:** [http://asm.ow2.io/](http://asm.ow2.io/)
     * **POM License: BSD-3-Clause** - [https://asm.ow2.io/license.html](https://asm.ow2.io/license.html)
     * **POM License: The Apache Software License, Version 2.0** - [http://www.apache.org/licenses/LICENSE-2.0.txt](http://www.apache.org/licenses/LICENSE-2.0.txt)

1. **Group:** org.pcollections **Name:** pcollections **Version:** 2.1.2
     * **POM Project URL:** [http://pcollections.org](http://pcollections.org)
     * **POM License: The MIT License** - [http://www.opensource.org/licenses/mit-license.php](http://www.opensource.org/licenses/mit-license.php)

    
        
 The dependencies distributed under several licenses, are used according their commercial-use-friendly license.


<<<<<<< HEAD
This report was generated on **Tue Dec 03 10:53:29 EET 2019** using [Gradle-License-Report plugin](https://github.com/jk1/Gradle-License-Report) by Evgeny Naumenko, licensed under [Apache 2.0 License](https://github.com/jk1/Gradle-License-Report/blob/master/LICENSE).



    
# Dependencies of `io.spine:spine-core:1.2.7`
=======
This report was generated on **Wed Dec 04 11:20:30 EET 2019** using [Gradle-License-Report plugin](https://github.com/jk1/Gradle-License-Report) by Evgeny Naumenko, licensed under [Apache 2.0 License](https://github.com/jk1/Gradle-License-Report/blob/master/LICENSE).



    
# Dependencies of `io.spine:spine-core:1.2.8`
>>>>>>> 1b846bb0

## Runtime
1. **Group:** com.google.code.findbugs **Name:** jsr305 **Version:** 3.0.2
     * **POM Project URL:** [http://findbugs.sourceforge.net/](http://findbugs.sourceforge.net/)
     * **POM License: The Apache Software License, Version 2.0** - [http://www.apache.org/licenses/LICENSE-2.0.txt](http://www.apache.org/licenses/LICENSE-2.0.txt)

1. **Group:** com.google.code.gson **Name:** gson **Version:** 2.8.5
     * **POM License: Apache 2.0** - [http://www.apache.org/licenses/LICENSE-2.0.txt](http://www.apache.org/licenses/LICENSE-2.0.txt)

1. **Group:** com.google.errorprone **Name:** error_prone_annotations **Version:** 2.3.3
     * **POM License: Apache 2.0** - [http://www.apache.org/licenses/LICENSE-2.0.txt](http://www.apache.org/licenses/LICENSE-2.0.txt)

1. **Group:** com.google.errorprone **Name:** error_prone_type_annotations **Version:** 2.3.3
     * **POM License: Apache 2.0** - [http://www.apache.org/licenses/LICENSE-2.0.txt](http://www.apache.org/licenses/LICENSE-2.0.txt)

1. **Group:** com.google.flogger **Name:** flogger **Version:** 0.4
     * **POM Project URL:** [https://github.com/google/flogger](https://github.com/google/flogger)
     * **POM License: Apache 2.0** - [http://www.apache.org/licenses/LICENSE-2.0.txt](http://www.apache.org/licenses/LICENSE-2.0.txt)

1. **Group:** com.google.flogger **Name:** flogger-system-backend **Version:** 0.4
     * **POM Project URL:** [https://github.com/google/flogger](https://github.com/google/flogger)
     * **POM License: Apache 2.0** - [http://www.apache.org/licenses/LICENSE-2.0.txt](http://www.apache.org/licenses/LICENSE-2.0.txt)

1. **Group:** com.google.guava **Name:** failureaccess **Version:** 1.0.1
     * **Manifest Project URL:** [https://github.com/google/guava/](https://github.com/google/guava/)
     * **POM License: The Apache Software License, Version 2.0** - [http://www.apache.org/licenses/LICENSE-2.0.txt](http://www.apache.org/licenses/LICENSE-2.0.txt)

1. **Group:** com.google.guava **Name:** guava **Version:** 28.1-jre
     * **Manifest Project URL:** [https://github.com/google/guava/](https://github.com/google/guava/)
     * **POM License: Apache License, Version 2.0** - [http://www.apache.org/licenses/LICENSE-2.0.txt](http://www.apache.org/licenses/LICENSE-2.0.txt)

1. **Group:** com.google.guava **Name:** listenablefuture **Version:** 9999.0-empty-to-avoid-conflict-with-guava
     * **POM License: The Apache Software License, Version 2.0** - [http://www.apache.org/licenses/LICENSE-2.0.txt](http://www.apache.org/licenses/LICENSE-2.0.txt)

1. **Group:** com.google.j2objc **Name:** j2objc-annotations **Version:** 1.3
     * **POM Project URL:** [https://github.com/google/j2objc/](https://github.com/google/j2objc/)
     * **POM License: The Apache Software License, Version 2.0** - [http://www.apache.org/licenses/LICENSE-2.0.txt](http://www.apache.org/licenses/LICENSE-2.0.txt)

1. **Group:** com.google.protobuf **Name:** protobuf-java **Version:** 3.10.0
     * **Manifest Project URL:** [https://developers.google.com/protocol-buffers/](https://developers.google.com/protocol-buffers/)
     * **POM License: 3-Clause BSD License** - [https://opensource.org/licenses/BSD-3-Clause](https://opensource.org/licenses/BSD-3-Clause)

1. **Group:** com.google.protobuf **Name:** protobuf-java-util **Version:** 3.10.0
     * **Manifest Project URL:** [https://developers.google.com/protocol-buffers/](https://developers.google.com/protocol-buffers/)
     * **POM License: 3-Clause BSD License** - [https://opensource.org/licenses/BSD-3-Clause](https://opensource.org/licenses/BSD-3-Clause)

1. **Group:** org.checkerframework **Name:** checker-qual **Version:** 3.0.0
     * **Manifest License:** MIT (Not packaged)
     * **POM Project URL:** [https://checkerframework.org](https://checkerframework.org)
     * **POM License: The MIT License** - [http://opensource.org/licenses/MIT](http://opensource.org/licenses/MIT)

1. **Group:** org.codehaus.mojo **Name:** animal-sniffer-annotations **Version:** 1.18
     * **POM License: MIT license** - [http://www.opensource.org/licenses/mit-license.php](http://www.opensource.org/licenses/mit-license.php)
     * **POM License: The Apache Software License, Version 2.0** - [http://www.apache.org/licenses/LICENSE-2.0.txt](http://www.apache.org/licenses/LICENSE-2.0.txt)

## Compile, tests and tooling
1. **Group:** com.beust **Name:** jcommander **Version:** 1.72
     * **POM Project URL:** [http://jcommander.org](http://jcommander.org)
     * **POM License: Apache 2.0** - [http://www.apache.org/licenses/LICENSE-2.0](http://www.apache.org/licenses/LICENSE-2.0)

1. **Group:** com.github.kevinstern **Name:** software-and-algorithms **Version:** 1.0
     * **POM Project URL:** [https://www.github.com/KevinStern/software-and-algorithms](https://www.github.com/KevinStern/software-and-algorithms)
     * **POM License: MIT License** - [http://www.opensource.org/licenses/mit-license.php](http://www.opensource.org/licenses/mit-license.php)

1. **Group:** com.github.stephenc.jcip **Name:** jcip-annotations **Version:** 1.0-1
     * **POM Project URL:** [http://stephenc.github.com/jcip-annotations](http://stephenc.github.com/jcip-annotations)
     * **POM License: Apache License, Version 2.0** - [http://www.apache.org/licenses/LICENSE-2.0.txt](http://www.apache.org/licenses/LICENSE-2.0.txt)

1. **Group:** com.google.android **Name:** annotations **Version:** 4.1.1.4
     * **POM Project URL:** [http://source.android.com/](http://source.android.com/)
     * **POM License: Apache 2.0** - [http://www.apache.org/licenses/LICENSE-2.0](http://www.apache.org/licenses/LICENSE-2.0)

1. **Group:** com.google.api.grpc **Name:** proto-google-common-protos **Version:** 1.12.0
     * **POM Project URL:** [https://github.com/googleapis/api-client-staging](https://github.com/googleapis/api-client-staging)
     * **POM License: Apache-2.0** - [https://www.apache.org/licenses/LICENSE-2.0.txt](https://www.apache.org/licenses/LICENSE-2.0.txt)

1. **Group:** com.google.auto **Name:** auto-common **Version:** 0.10
     * **POM License: Apache 2.0** - [http://www.apache.org/licenses/LICENSE-2.0.txt](http://www.apache.org/licenses/LICENSE-2.0.txt)

1. **Group:** com.google.auto.value **Name:** auto-value-annotations **Version:** 1.6.3
     * **POM License: Apache 2.0** - [http://www.apache.org/licenses/LICENSE-2.0.txt](http://www.apache.org/licenses/LICENSE-2.0.txt)

1. **Group:** com.google.code.findbugs **Name:** jFormatString **Version:** 3.0.0
     * **POM Project URL:** [http://findbugs.sourceforge.net/](http://findbugs.sourceforge.net/)
     * **POM License: GNU Lesser Public License** - [http://www.gnu.org/licenses/lgpl.html](http://www.gnu.org/licenses/lgpl.html)

1. **Group:** com.google.code.findbugs **Name:** jsr305 **Version:** 3.0.2
     * **POM Project URL:** [http://findbugs.sourceforge.net/](http://findbugs.sourceforge.net/)
     * **POM License: The Apache Software License, Version 2.0** - [http://www.apache.org/licenses/LICENSE-2.0.txt](http://www.apache.org/licenses/LICENSE-2.0.txt)

1. **Group:** com.google.code.gson **Name:** gson **Version:** 2.8.5
     * **POM License: Apache 2.0** - [http://www.apache.org/licenses/LICENSE-2.0.txt](http://www.apache.org/licenses/LICENSE-2.0.txt)

1. **Group:** com.google.errorprone **Name:** error_prone_annotation **Version:** 2.3.3
     * **POM License: Apache 2.0** - [http://www.apache.org/licenses/LICENSE-2.0.txt](http://www.apache.org/licenses/LICENSE-2.0.txt)

1. **Group:** com.google.errorprone **Name:** error_prone_annotations **Version:** 2.3.3
     * **POM License: Apache 2.0** - [http://www.apache.org/licenses/LICENSE-2.0.txt](http://www.apache.org/licenses/LICENSE-2.0.txt)

1. **Group:** com.google.errorprone **Name:** error_prone_check_api **Version:** 2.3.3
     * **POM License: Apache 2.0** - [http://www.apache.org/licenses/LICENSE-2.0.txt](http://www.apache.org/licenses/LICENSE-2.0.txt)

1. **Group:** com.google.errorprone **Name:** error_prone_core **Version:** 2.3.3
     * **POM License: Apache 2.0** - [http://www.apache.org/licenses/LICENSE-2.0.txt](http://www.apache.org/licenses/LICENSE-2.0.txt)

1. **Group:** com.google.errorprone **Name:** error_prone_type_annotations **Version:** 2.3.3
     * **POM License: Apache 2.0** - [http://www.apache.org/licenses/LICENSE-2.0.txt](http://www.apache.org/licenses/LICENSE-2.0.txt)

1. **Group:** com.google.errorprone **Name:** javac **Version:** 9+181-r4173-1
     * **POM Project URL:** [https://github.com/google/error-prone-javac](https://github.com/google/error-prone-javac)
     * **POM License: GNU General Public License, version 2, with the Classpath Exception** - [http://openjdk.java.net/legal/gplv2+ce.html](http://openjdk.java.net/legal/gplv2+ce.html)

1. **Group:** com.google.flogger **Name:** flogger **Version:** 0.4
     * **POM Project URL:** [https://github.com/google/flogger](https://github.com/google/flogger)
     * **POM License: Apache 2.0** - [http://www.apache.org/licenses/LICENSE-2.0.txt](http://www.apache.org/licenses/LICENSE-2.0.txt)

1. **Group:** com.google.flogger **Name:** flogger-system-backend **Version:** 0.4
     * **POM Project URL:** [https://github.com/google/flogger](https://github.com/google/flogger)
     * **POM License: Apache 2.0** - [http://www.apache.org/licenses/LICENSE-2.0.txt](http://www.apache.org/licenses/LICENSE-2.0.txt)

1. **Group:** com.google.guava **Name:** failureaccess **Version:** 1.0.1
     * **Manifest Project URL:** [https://github.com/google/guava/](https://github.com/google/guava/)
     * **POM License: The Apache Software License, Version 2.0** - [http://www.apache.org/licenses/LICENSE-2.0.txt](http://www.apache.org/licenses/LICENSE-2.0.txt)

1. **Group:** com.google.guava **Name:** guava **Version:** 28.1-jre
     * **Manifest Project URL:** [https://github.com/google/guava/](https://github.com/google/guava/)
     * **POM License: Apache License, Version 2.0** - [http://www.apache.org/licenses/LICENSE-2.0.txt](http://www.apache.org/licenses/LICENSE-2.0.txt)

1. **Group:** com.google.guava **Name:** guava-testlib **Version:** 28.1-jre
     * **POM License: Apache License, Version 2.0** - [http://www.apache.org/licenses/LICENSE-2.0.txt](http://www.apache.org/licenses/LICENSE-2.0.txt)

1. **Group:** com.google.guava **Name:** listenablefuture **Version:** 9999.0-empty-to-avoid-conflict-with-guava
     * **POM License: The Apache Software License, Version 2.0** - [http://www.apache.org/licenses/LICENSE-2.0.txt](http://www.apache.org/licenses/LICENSE-2.0.txt)

1. **Group:** com.google.j2objc **Name:** j2objc-annotations **Version:** 1.3
     * **POM Project URL:** [https://github.com/google/j2objc/](https://github.com/google/j2objc/)
     * **POM License: The Apache Software License, Version 2.0** - [http://www.apache.org/licenses/LICENSE-2.0.txt](http://www.apache.org/licenses/LICENSE-2.0.txt)

1. **Group:** com.google.protobuf **Name:** protobuf-java **Version:** 3.10.0
     * **Manifest Project URL:** [https://developers.google.com/protocol-buffers/](https://developers.google.com/protocol-buffers/)
     * **POM License: 3-Clause BSD License** - [https://opensource.org/licenses/BSD-3-Clause](https://opensource.org/licenses/BSD-3-Clause)

1. **Group:** com.google.protobuf **Name:** protobuf-java-util **Version:** 3.10.0
     * **Manifest Project URL:** [https://developers.google.com/protocol-buffers/](https://developers.google.com/protocol-buffers/)
     * **POM License: 3-Clause BSD License** - [https://opensource.org/licenses/BSD-3-Clause](https://opensource.org/licenses/BSD-3-Clause)

1. **Group:** com.google.protobuf **Name:** protoc **Version:** 3.10.0
     * **POM Project URL:** [https://developers.google.com/protocol-buffers/](https://developers.google.com/protocol-buffers/)
     * **POM License: 3-Clause BSD License** - [https://opensource.org/licenses/BSD-3-Clause](https://opensource.org/licenses/BSD-3-Clause)
     * **POM License: The Apache Software License, Version 2.0** - [http://www.apache.org/licenses/LICENSE-2.0.txt](http://www.apache.org/licenses/LICENSE-2.0.txt)

1. **Group:** com.google.truth **Name:** truth **Version:** 1.0
     * **POM License: The Apache Software License, Version 2.0** - [http://www.apache.org/licenses/LICENSE-2.0.txt](http://www.apache.org/licenses/LICENSE-2.0.txt)

1. **Group:** com.google.truth.extensions **Name:** truth-java8-extension **Version:** 1.0
     * **POM License: The Apache Software License, Version 2.0** - [http://www.apache.org/licenses/LICENSE-2.0.txt](http://www.apache.org/licenses/LICENSE-2.0.txt)

1. **Group:** com.google.truth.extensions **Name:** truth-liteproto-extension **Version:** 1.0
     * **POM License: The Apache Software License, Version 2.0** - [http://www.apache.org/licenses/LICENSE-2.0.txt](http://www.apache.org/licenses/LICENSE-2.0.txt)

1. **Group:** com.google.truth.extensions **Name:** truth-proto-extension **Version:** 1.0
     * **POM License: The Apache Software License, Version 2.0** - [http://www.apache.org/licenses/LICENSE-2.0.txt](http://www.apache.org/licenses/LICENSE-2.0.txt)

1. **Group:** com.googlecode.java-diff-utils **Name:** diffutils **Version:** 1.3.0
     * **POM Project URL:** [http://code.google.com/p/java-diff-utils/](http://code.google.com/p/java-diff-utils/)
     * **POM License: The Apache Software License, Version 2.0** - [http://www.apache.org/licenses/LICENSE-2.0.txt](http://www.apache.org/licenses/LICENSE-2.0.txt)

1. **Group:** commons-io **Name:** commons-io **Version:** 2.6
     * **Project URL:** [http://commons.apache.org/proper/commons-io/](http://commons.apache.org/proper/commons-io/)
     * **POM License: Apache License, Version 2.0** - [https://www.apache.org/licenses/LICENSE-2.0.txt](https://www.apache.org/licenses/LICENSE-2.0.txt)

1. **Group:** io.grpc **Name:** grpc-api **Version:** 1.25.0
     * **POM Project URL:** [https://github.com/grpc/grpc-java](https://github.com/grpc/grpc-java)
     * **POM License: Apache 2.0** - [https://opensource.org/licenses/Apache-2.0](https://opensource.org/licenses/Apache-2.0)

1. **Group:** io.grpc **Name:** grpc-context **Version:** 1.25.0
     * **POM Project URL:** [https://github.com/grpc/grpc-java](https://github.com/grpc/grpc-java)
     * **POM License: Apache 2.0** - [https://opensource.org/licenses/Apache-2.0](https://opensource.org/licenses/Apache-2.0)

1. **Group:** io.grpc **Name:** grpc-core **Version:** 1.25.0
     * **POM Project URL:** [https://github.com/grpc/grpc-java](https://github.com/grpc/grpc-java)
     * **POM License: Apache 2.0** - [https://opensource.org/licenses/Apache-2.0](https://opensource.org/licenses/Apache-2.0)

1. **Group:** io.grpc **Name:** grpc-protobuf **Version:** 1.25.0
     * **POM Project URL:** [https://github.com/grpc/grpc-java](https://github.com/grpc/grpc-java)
     * **POM License: Apache 2.0** - [https://opensource.org/licenses/Apache-2.0](https://opensource.org/licenses/Apache-2.0)

1. **Group:** io.grpc **Name:** grpc-protobuf-lite **Version:** 1.25.0
     * **POM Project URL:** [https://github.com/grpc/grpc-java](https://github.com/grpc/grpc-java)
     * **POM License: Apache 2.0** - [https://opensource.org/licenses/Apache-2.0](https://opensource.org/licenses/Apache-2.0)

1. **Group:** io.grpc **Name:** grpc-stub **Version:** 1.25.0
     * **POM Project URL:** [https://github.com/grpc/grpc-java](https://github.com/grpc/grpc-java)
     * **POM License: Apache 2.0** - [https://opensource.org/licenses/Apache-2.0](https://opensource.org/licenses/Apache-2.0)

1. **Group:** io.grpc **Name:** protoc-gen-grpc-java **Version:** 1.25.0
     * **POM Project URL:** [https://github.com/grpc/grpc-java](https://github.com/grpc/grpc-java)
     * **POM License: Apache 2.0** - [https://opensource.org/licenses/Apache-2.0](https://opensource.org/licenses/Apache-2.0)

1. **Group:** io.opencensus **Name:** opencensus-api **Version:** 0.21.0
     * **POM Project URL:** [https://github.com/census-instrumentation/opencensus-java](https://github.com/census-instrumentation/opencensus-java)
     * **POM License: The Apache License, Version 2.0** - [http://www.apache.org/licenses/LICENSE-2.0.txt](http://www.apache.org/licenses/LICENSE-2.0.txt)

1. **Group:** io.opencensus **Name:** opencensus-contrib-grpc-metrics **Version:** 0.21.0
     * **POM Project URL:** [https://github.com/census-instrumentation/opencensus-java](https://github.com/census-instrumentation/opencensus-java)
     * **POM License: The Apache License, Version 2.0** - [http://www.apache.org/licenses/LICENSE-2.0.txt](http://www.apache.org/licenses/LICENSE-2.0.txt)

1. **Group:** io.perfmark **Name:** perfmark-api **Version:** 0.19.0
     * **POM Project URL:** [https://github.com/perfmark/perfmark](https://github.com/perfmark/perfmark)
     * **POM License: Apache 2.0** - [https://opensource.org/licenses/Apache-2.0](https://opensource.org/licenses/Apache-2.0)

1. **Group:** javax.annotation **Name:** javax.annotation-api **Version:** 1.3.1
     * **Manifest Project URL:** [https://javaee.github.io/glassfish](https://javaee.github.io/glassfish)
     * **POM Project URL:** [http://jcp.org/en/jsr/detail?id=250](http://jcp.org/en/jsr/detail?id=250)
     * **POM License: CDDL + GPLv2 with classpath exception** - [https://github.com/javaee/javax.annotation/blob/master/LICENSE](https://github.com/javaee/javax.annotation/blob/master/LICENSE)

1. **Group:** junit **Name:** junit **Version:** 4.12
     * **POM Project URL:** [http://junit.org](http://junit.org)
     * **POM License: Eclipse Public License 1.0** - [http://www.eclipse.org/legal/epl-v10.html](http://www.eclipse.org/legal/epl-v10.html)

1. **Group:** net.java.dev.javacc **Name:** javacc **Version:** 5.0
     * **POM Project URL:** [https://javacc.dev.java.net/](https://javacc.dev.java.net/)
     * **POM License: Berkeley Software Distribution (BSD) License** - [http://www.opensource.org/licenses/bsd-license.html](http://www.opensource.org/licenses/bsd-license.html)

1. **Group:** net.sourceforge.pmd **Name:** pmd-core **Version:** 6.19.0
     * **POM License: BSD-style** - [http://pmd.sourceforge.net/license.html](http://pmd.sourceforge.net/license.html)

1. **Group:** net.sourceforge.pmd **Name:** pmd-java **Version:** 6.19.0
     * **POM License: BSD-style** - [http://pmd.sourceforge.net/license.html](http://pmd.sourceforge.net/license.html)

1. **Group:** net.sourceforge.saxon **Name:** saxon **Version:** 9.1.0.8
     * **POM Project URL:** [http://saxon.sourceforge.net/](http://saxon.sourceforge.net/)
     * **POM License: Mozilla Public License Version 1.0** - [http://www.mozilla.org/MPL/MPL-1.0.txt](http://www.mozilla.org/MPL/MPL-1.0.txt)

1. **Group:** org.antlr **Name:** antlr4-runtime **Version:** 4.7
     * **Manifest Project URL:** [http://www.antlr.org](http://www.antlr.org)
     * **POM License: The BSD License** - [http://www.antlr.org/license.html](http://www.antlr.org/license.html)

1. **Group:** org.apache.commons **Name:** commons-lang3 **Version:** 3.8.1
     * **Project URL:** [http://commons.apache.org/proper/commons-lang/](http://commons.apache.org/proper/commons-lang/)
     * **POM License: Apache License, Version 2.0** - [https://www.apache.org/licenses/LICENSE-2.0.txt](https://www.apache.org/licenses/LICENSE-2.0.txt)

1. **Group:** org.apiguardian **Name:** apiguardian-api **Version:** 1.0.0
     * **POM Project URL:** [https://github.com/apiguardian-team/apiguardian](https://github.com/apiguardian-team/apiguardian)
     * **POM License: The Apache License, Version 2.0** - [http://www.apache.org/licenses/LICENSE-2.0.txt](http://www.apache.org/licenses/LICENSE-2.0.txt)

1. **Group:** org.checkerframework **Name:** checker-compat-qual **Version:** 2.5.3
     * **POM Project URL:** [https://checkerframework.org](https://checkerframework.org)
     * **POM License: GNU General Public License, version 2 (GPL2), with the classpath exception** - [http://www.gnu.org/software/classpath/license.html](http://www.gnu.org/software/classpath/license.html)
     * **POM License: The MIT License** - [http://opensource.org/licenses/MIT](http://opensource.org/licenses/MIT)

1. **Group:** org.checkerframework **Name:** checker-qual **Version:** 3.0.0
     * **Manifest License:** MIT (Not packaged)
     * **POM Project URL:** [https://checkerframework.org](https://checkerframework.org)
     * **POM License: The MIT License** - [http://opensource.org/licenses/MIT](http://opensource.org/licenses/MIT)

1. **Group:** org.checkerframework **Name:** dataflow **Version:** 2.5.3
     * **POM Project URL:** [https://checkerframework.org](https://checkerframework.org)
     * **POM License: GNU General Public License, version 2 (GPL2), with the classpath exception** - [http://www.gnu.org/software/classpath/license.html](http://www.gnu.org/software/classpath/license.html)
     * **POM License: The MIT License** - [http://opensource.org/licenses/MIT](http://opensource.org/licenses/MIT)

1. **Group:** org.checkerframework **Name:** javacutil **Version:** 2.5.3
     * **POM Project URL:** [https://checkerframework.org](https://checkerframework.org)
     * **POM License: GNU General Public License, version 2 (GPL2), with the classpath exception** - [http://www.gnu.org/software/classpath/license.html](http://www.gnu.org/software/classpath/license.html)
     * **POM License: The MIT License** - [http://opensource.org/licenses/MIT](http://opensource.org/licenses/MIT)

1. **Group:** org.codehaus.mojo **Name:** animal-sniffer-annotations **Version:** 1.18
     * **POM License: MIT license** - [http://www.opensource.org/licenses/mit-license.php](http://www.opensource.org/licenses/mit-license.php)
     * **POM License: The Apache Software License, Version 2.0** - [http://www.apache.org/licenses/LICENSE-2.0.txt](http://www.apache.org/licenses/LICENSE-2.0.txt)

1. **Group:** org.hamcrest **Name:** hamcrest-all **Version:** 1.3
     * **POM License: New BSD License** - [http://www.opensource.org/licenses/bsd-license.php](http://www.opensource.org/licenses/bsd-license.php)

1. **Group:** org.hamcrest **Name:** hamcrest-core **Version:** 1.3
     * **POM License: New BSD License** - [http://www.opensource.org/licenses/bsd-license.php](http://www.opensource.org/licenses/bsd-license.php)

1. **Group:** org.jacoco **Name:** org.jacoco.agent **Version:** 0.8.5
     * **POM License: Eclipse Public License 2.0** - [https://www.eclipse.org/legal/epl-2.0/](https://www.eclipse.org/legal/epl-2.0/)

1. **Group:** org.jacoco **Name:** org.jacoco.ant **Version:** 0.8.5
     * **POM License: Eclipse Public License 2.0** - [https://www.eclipse.org/legal/epl-2.0/](https://www.eclipse.org/legal/epl-2.0/)

1. **Group:** org.jacoco **Name:** org.jacoco.core **Version:** 0.8.5
     * **POM License: Eclipse Public License 2.0** - [https://www.eclipse.org/legal/epl-2.0/](https://www.eclipse.org/legal/epl-2.0/)

1. **Group:** org.jacoco **Name:** org.jacoco.report **Version:** 0.8.5
     * **POM License: Eclipse Public License 2.0** - [https://www.eclipse.org/legal/epl-2.0/](https://www.eclipse.org/legal/epl-2.0/)

1. **Group:** org.junit.jupiter **Name:** junit-jupiter-api **Version:** 5.5.2
     * **POM Project URL:** [https://junit.org/junit5/](https://junit.org/junit5/)
     * **POM License: Eclipse Public License v2.0** - [https://www.eclipse.org/legal/epl-v20.html](https://www.eclipse.org/legal/epl-v20.html)

1. **Group:** org.junit.jupiter **Name:** junit-jupiter-engine **Version:** 5.5.2
     * **POM Project URL:** [https://junit.org/junit5/](https://junit.org/junit5/)
     * **POM License: Eclipse Public License v2.0** - [https://www.eclipse.org/legal/epl-v20.html](https://www.eclipse.org/legal/epl-v20.html)

1. **Group:** org.junit.jupiter **Name:** junit-jupiter-params **Version:** 5.5.2
     * **POM Project URL:** [https://junit.org/junit5/](https://junit.org/junit5/)
     * **POM License: Eclipse Public License v2.0** - [https://www.eclipse.org/legal/epl-v20.html](https://www.eclipse.org/legal/epl-v20.html)

1. **Group:** org.junit.platform **Name:** junit-platform-commons **Version:** 1.5.2
     * **POM Project URL:** [https://junit.org/junit5/](https://junit.org/junit5/)
     * **POM License: Eclipse Public License v2.0** - [https://www.eclipse.org/legal/epl-v20.html](https://www.eclipse.org/legal/epl-v20.html)

1. **Group:** org.junit.platform **Name:** junit-platform-engine **Version:** 1.5.2
     * **POM Project URL:** [https://junit.org/junit5/](https://junit.org/junit5/)
     * **POM License: Eclipse Public License v2.0** - [https://www.eclipse.org/legal/epl-v20.html](https://www.eclipse.org/legal/epl-v20.html)

1. **Group:** org.opentest4j **Name:** opentest4j **Version:** 1.2.0
     * **Manifest License:** The Apache License, Version 2.0 (Not packaged)
     * **POM Project URL:** [https://github.com/ota4j-team/opentest4j](https://github.com/ota4j-team/opentest4j)
     * **POM License: The Apache License, Version 2.0** - [http://www.apache.org/licenses/LICENSE-2.0.txt](http://www.apache.org/licenses/LICENSE-2.0.txt)

1. **Group:** org.ow2.asm **Name:** asm **Version:** 7.1
     * **Manifest Project URL:** [http://asm.ow2.org](http://asm.ow2.org)
     * **POM Project URL:** [http://asm.ow2.org/](http://asm.ow2.org/)
     * **POM License: BSD** - [http://asm.ow2.org/license.html](http://asm.ow2.org/license.html)
     * **POM License: The Apache Software License, Version 2.0** - [http://www.apache.org/licenses/LICENSE-2.0.txt](http://www.apache.org/licenses/LICENSE-2.0.txt)

1. **Group:** org.ow2.asm **Name:** asm **Version:** 7.2
     * **Manifest Project URL:** [http://asm.ow2.org](http://asm.ow2.org)
     * **Manifest License:** BSD-3-Clause;link=https://asm.ow2.io/LICENSE.txt (Not packaged)
     * **POM Project URL:** [http://asm.ow2.io/](http://asm.ow2.io/)
     * **POM License: BSD-3-Clause** - [https://asm.ow2.io/license.html](https://asm.ow2.io/license.html)
     * **POM License: The Apache Software License, Version 2.0** - [http://www.apache.org/licenses/LICENSE-2.0.txt](http://www.apache.org/licenses/LICENSE-2.0.txt)

1. **Group:** org.ow2.asm **Name:** asm-analysis **Version:** 7.2
     * **Manifest Project URL:** [http://asm.ow2.org](http://asm.ow2.org)
     * **Manifest License:** BSD-3-Clause;link=https://asm.ow2.io/LICENSE.txt (Not packaged)
     * **POM Project URL:** [http://asm.ow2.io/](http://asm.ow2.io/)
     * **POM License: BSD-3-Clause** - [https://asm.ow2.io/license.html](https://asm.ow2.io/license.html)
     * **POM License: The Apache Software License, Version 2.0** - [http://www.apache.org/licenses/LICENSE-2.0.txt](http://www.apache.org/licenses/LICENSE-2.0.txt)

1. **Group:** org.ow2.asm **Name:** asm-commons **Version:** 7.2
     * **Manifest Project URL:** [http://asm.ow2.org](http://asm.ow2.org)
     * **Manifest License:** BSD-3-Clause;link=https://asm.ow2.io/LICENSE.txt (Not packaged)
     * **POM Project URL:** [http://asm.ow2.io/](http://asm.ow2.io/)
     * **POM License: BSD-3-Clause** - [https://asm.ow2.io/license.html](https://asm.ow2.io/license.html)
     * **POM License: The Apache Software License, Version 2.0** - [http://www.apache.org/licenses/LICENSE-2.0.txt](http://www.apache.org/licenses/LICENSE-2.0.txt)

1. **Group:** org.ow2.asm **Name:** asm-tree **Version:** 7.2
     * **Manifest Project URL:** [http://asm.ow2.org](http://asm.ow2.org)
     * **Manifest License:** BSD-3-Clause;link=https://asm.ow2.io/LICENSE.txt (Not packaged)
     * **POM Project URL:** [http://asm.ow2.io/](http://asm.ow2.io/)
     * **POM License: BSD-3-Clause** - [https://asm.ow2.io/license.html](https://asm.ow2.io/license.html)
     * **POM License: The Apache Software License, Version 2.0** - [http://www.apache.org/licenses/LICENSE-2.0.txt](http://www.apache.org/licenses/LICENSE-2.0.txt)

1. **Group:** org.pcollections **Name:** pcollections **Version:** 2.1.2
     * **POM Project URL:** [http://pcollections.org](http://pcollections.org)
     * **POM License: The MIT License** - [http://www.opensource.org/licenses/mit-license.php](http://www.opensource.org/licenses/mit-license.php)

    
        
 The dependencies distributed under several licenses, are used according their commercial-use-friendly license.


<<<<<<< HEAD
This report was generated on **Tue Dec 03 10:53:29 EET 2019** using [Gradle-License-Report plugin](https://github.com/jk1/Gradle-License-Report) by Evgeny Naumenko, licensed under [Apache 2.0 License](https://github.com/jk1/Gradle-License-Report/blob/master/LICENSE).



    
# Dependencies of `io.spine.tools:spine-model-assembler:1.2.7`
=======
This report was generated on **Wed Dec 04 11:20:30 EET 2019** using [Gradle-License-Report plugin](https://github.com/jk1/Gradle-License-Report) by Evgeny Naumenko, licensed under [Apache 2.0 License](https://github.com/jk1/Gradle-License-Report/blob/master/LICENSE).



    
# Dependencies of `io.spine.tools:spine-model-assembler:1.2.8`
>>>>>>> 1b846bb0

## Runtime
1. **Group:** com.google.android **Name:** annotations **Version:** 4.1.1.4
     * **POM Project URL:** [http://source.android.com/](http://source.android.com/)
     * **POM License: Apache 2.0** - [http://www.apache.org/licenses/LICENSE-2.0](http://www.apache.org/licenses/LICENSE-2.0)

1. **Group:** com.google.api.grpc **Name:** proto-google-common-protos **Version:** 1.12.0
     * **POM Project URL:** [https://github.com/googleapis/api-client-staging](https://github.com/googleapis/api-client-staging)
     * **POM License: Apache-2.0** - [https://www.apache.org/licenses/LICENSE-2.0.txt](https://www.apache.org/licenses/LICENSE-2.0.txt)

1. **Group:** com.google.code.findbugs **Name:** jsr305 **Version:** 3.0.2
     * **POM Project URL:** [http://findbugs.sourceforge.net/](http://findbugs.sourceforge.net/)
     * **POM License: The Apache Software License, Version 2.0** - [http://www.apache.org/licenses/LICENSE-2.0.txt](http://www.apache.org/licenses/LICENSE-2.0.txt)

1. **Group:** com.google.code.gson **Name:** gson **Version:** 2.8.5
     * **POM License: Apache 2.0** - [http://www.apache.org/licenses/LICENSE-2.0.txt](http://www.apache.org/licenses/LICENSE-2.0.txt)

1. **Group:** com.google.errorprone **Name:** error_prone_annotations **Version:** 2.3.3
     * **POM License: Apache 2.0** - [http://www.apache.org/licenses/LICENSE-2.0.txt](http://www.apache.org/licenses/LICENSE-2.0.txt)

1. **Group:** com.google.errorprone **Name:** error_prone_type_annotations **Version:** 2.3.3
     * **POM License: Apache 2.0** - [http://www.apache.org/licenses/LICENSE-2.0.txt](http://www.apache.org/licenses/LICENSE-2.0.txt)

1. **Group:** com.google.flogger **Name:** flogger **Version:** 0.4
     * **POM Project URL:** [https://github.com/google/flogger](https://github.com/google/flogger)
     * **POM License: Apache 2.0** - [http://www.apache.org/licenses/LICENSE-2.0.txt](http://www.apache.org/licenses/LICENSE-2.0.txt)

1. **Group:** com.google.flogger **Name:** flogger-system-backend **Version:** 0.4
     * **POM Project URL:** [https://github.com/google/flogger](https://github.com/google/flogger)
     * **POM License: Apache 2.0** - [http://www.apache.org/licenses/LICENSE-2.0.txt](http://www.apache.org/licenses/LICENSE-2.0.txt)

1. **Group:** com.google.guava **Name:** failureaccess **Version:** 1.0.1
     * **Manifest Project URL:** [https://github.com/google/guava/](https://github.com/google/guava/)
     * **POM License: The Apache Software License, Version 2.0** - [http://www.apache.org/licenses/LICENSE-2.0.txt](http://www.apache.org/licenses/LICENSE-2.0.txt)

1. **Group:** com.google.guava **Name:** guava **Version:** 28.1-jre
     * **Manifest Project URL:** [https://github.com/google/guava/](https://github.com/google/guava/)
     * **POM License: Apache License, Version 2.0** - [http://www.apache.org/licenses/LICENSE-2.0.txt](http://www.apache.org/licenses/LICENSE-2.0.txt)

1. **Group:** com.google.guava **Name:** listenablefuture **Version:** 9999.0-empty-to-avoid-conflict-with-guava
     * **POM License: The Apache Software License, Version 2.0** - [http://www.apache.org/licenses/LICENSE-2.0.txt](http://www.apache.org/licenses/LICENSE-2.0.txt)

1. **Group:** com.google.j2objc **Name:** j2objc-annotations **Version:** 1.3
     * **POM Project URL:** [https://github.com/google/j2objc/](https://github.com/google/j2objc/)
     * **POM License: The Apache Software License, Version 2.0** - [http://www.apache.org/licenses/LICENSE-2.0.txt](http://www.apache.org/licenses/LICENSE-2.0.txt)

1. **Group:** com.google.protobuf **Name:** protobuf-java **Version:** 3.10.0
     * **Manifest Project URL:** [https://developers.google.com/protocol-buffers/](https://developers.google.com/protocol-buffers/)
     * **POM License: 3-Clause BSD License** - [https://opensource.org/licenses/BSD-3-Clause](https://opensource.org/licenses/BSD-3-Clause)

1. **Group:** com.google.protobuf **Name:** protobuf-java-util **Version:** 3.10.0
     * **Manifest Project URL:** [https://developers.google.com/protocol-buffers/](https://developers.google.com/protocol-buffers/)
     * **POM License: 3-Clause BSD License** - [https://opensource.org/licenses/BSD-3-Clause](https://opensource.org/licenses/BSD-3-Clause)

1. **Group:** io.grpc **Name:** grpc-api **Version:** 1.25.0
     * **POM Project URL:** [https://github.com/grpc/grpc-java](https://github.com/grpc/grpc-java)
     * **POM License: Apache 2.0** - [https://opensource.org/licenses/Apache-2.0](https://opensource.org/licenses/Apache-2.0)

1. **Group:** io.grpc **Name:** grpc-context **Version:** 1.25.0
     * **POM Project URL:** [https://github.com/grpc/grpc-java](https://github.com/grpc/grpc-java)
     * **POM License: Apache 2.0** - [https://opensource.org/licenses/Apache-2.0](https://opensource.org/licenses/Apache-2.0)

1. **Group:** io.grpc **Name:** grpc-core **Version:** 1.25.0
     * **POM Project URL:** [https://github.com/grpc/grpc-java](https://github.com/grpc/grpc-java)
     * **POM License: Apache 2.0** - [https://opensource.org/licenses/Apache-2.0](https://opensource.org/licenses/Apache-2.0)

1. **Group:** io.grpc **Name:** grpc-protobuf **Version:** 1.25.0
     * **POM Project URL:** [https://github.com/grpc/grpc-java](https://github.com/grpc/grpc-java)
     * **POM License: Apache 2.0** - [https://opensource.org/licenses/Apache-2.0](https://opensource.org/licenses/Apache-2.0)

1. **Group:** io.grpc **Name:** grpc-protobuf-lite **Version:** 1.25.0
     * **POM Project URL:** [https://github.com/grpc/grpc-java](https://github.com/grpc/grpc-java)
     * **POM License: Apache 2.0** - [https://opensource.org/licenses/Apache-2.0](https://opensource.org/licenses/Apache-2.0)

1. **Group:** io.grpc **Name:** grpc-stub **Version:** 1.25.0
     * **POM Project URL:** [https://github.com/grpc/grpc-java](https://github.com/grpc/grpc-java)
     * **POM License: Apache 2.0** - [https://opensource.org/licenses/Apache-2.0](https://opensource.org/licenses/Apache-2.0)

1. **Group:** io.opencensus **Name:** opencensus-api **Version:** 0.21.0
     * **POM Project URL:** [https://github.com/census-instrumentation/opencensus-java](https://github.com/census-instrumentation/opencensus-java)
     * **POM License: The Apache License, Version 2.0** - [http://www.apache.org/licenses/LICENSE-2.0.txt](http://www.apache.org/licenses/LICENSE-2.0.txt)

1. **Group:** io.opencensus **Name:** opencensus-contrib-grpc-metrics **Version:** 0.21.0
     * **POM Project URL:** [https://github.com/census-instrumentation/opencensus-java](https://github.com/census-instrumentation/opencensus-java)
     * **POM License: The Apache License, Version 2.0** - [http://www.apache.org/licenses/LICENSE-2.0.txt](http://www.apache.org/licenses/LICENSE-2.0.txt)

1. **Group:** io.perfmark **Name:** perfmark-api **Version:** 0.19.0
     * **POM Project URL:** [https://github.com/perfmark/perfmark](https://github.com/perfmark/perfmark)
     * **POM License: Apache 2.0** - [https://opensource.org/licenses/Apache-2.0](https://opensource.org/licenses/Apache-2.0)

1. **Group:** org.checkerframework **Name:** checker-qual **Version:** 3.0.0
     * **Manifest License:** MIT (Not packaged)
     * **POM Project URL:** [https://checkerframework.org](https://checkerframework.org)
     * **POM License: The MIT License** - [http://opensource.org/licenses/MIT](http://opensource.org/licenses/MIT)

1. **Group:** org.codehaus.mojo **Name:** animal-sniffer-annotations **Version:** 1.18
     * **POM License: MIT license** - [http://www.opensource.org/licenses/mit-license.php](http://www.opensource.org/licenses/mit-license.php)
     * **POM License: The Apache Software License, Version 2.0** - [http://www.apache.org/licenses/LICENSE-2.0.txt](http://www.apache.org/licenses/LICENSE-2.0.txt)

## Compile, tests and tooling
1. **Group:** com.beust **Name:** jcommander **Version:** 1.72
     * **POM Project URL:** [http://jcommander.org](http://jcommander.org)
     * **POM License: Apache 2.0** - [http://www.apache.org/licenses/LICENSE-2.0](http://www.apache.org/licenses/LICENSE-2.0)

1. **Group:** com.github.kevinstern **Name:** software-and-algorithms **Version:** 1.0
     * **POM Project URL:** [https://www.github.com/KevinStern/software-and-algorithms](https://www.github.com/KevinStern/software-and-algorithms)
     * **POM License: MIT License** - [http://www.opensource.org/licenses/mit-license.php](http://www.opensource.org/licenses/mit-license.php)

1. **Group:** com.github.stephenc.jcip **Name:** jcip-annotations **Version:** 1.0-1
     * **POM Project URL:** [http://stephenc.github.com/jcip-annotations](http://stephenc.github.com/jcip-annotations)
     * **POM License: Apache License, Version 2.0** - [http://www.apache.org/licenses/LICENSE-2.0.txt](http://www.apache.org/licenses/LICENSE-2.0.txt)

1. **Group:** com.google.android **Name:** annotations **Version:** 4.1.1.4
     * **POM Project URL:** [http://source.android.com/](http://source.android.com/)
     * **POM License: Apache 2.0** - [http://www.apache.org/licenses/LICENSE-2.0](http://www.apache.org/licenses/LICENSE-2.0)

1. **Group:** com.google.api.grpc **Name:** proto-google-common-protos **Version:** 1.12.0
     * **POM Project URL:** [https://github.com/googleapis/api-client-staging](https://github.com/googleapis/api-client-staging)
     * **POM License: Apache-2.0** - [https://www.apache.org/licenses/LICENSE-2.0.txt](https://www.apache.org/licenses/LICENSE-2.0.txt)

1. **Group:** com.google.auto **Name:** auto-common **Version:** 0.10
     * **POM License: Apache 2.0** - [http://www.apache.org/licenses/LICENSE-2.0.txt](http://www.apache.org/licenses/LICENSE-2.0.txt)

1. **Group:** com.google.auto.value **Name:** auto-value-annotations **Version:** 1.6.3
     * **POM License: Apache 2.0** - [http://www.apache.org/licenses/LICENSE-2.0.txt](http://www.apache.org/licenses/LICENSE-2.0.txt)

1. **Group:** com.google.code.findbugs **Name:** jFormatString **Version:** 3.0.0
     * **POM Project URL:** [http://findbugs.sourceforge.net/](http://findbugs.sourceforge.net/)
     * **POM License: GNU Lesser Public License** - [http://www.gnu.org/licenses/lgpl.html](http://www.gnu.org/licenses/lgpl.html)

1. **Group:** com.google.code.findbugs **Name:** jsr305 **Version:** 3.0.2
     * **POM Project URL:** [http://findbugs.sourceforge.net/](http://findbugs.sourceforge.net/)
     * **POM License: The Apache Software License, Version 2.0** - [http://www.apache.org/licenses/LICENSE-2.0.txt](http://www.apache.org/licenses/LICENSE-2.0.txt)

1. **Group:** com.google.code.gson **Name:** gson **Version:** 2.8.5
     * **POM License: Apache 2.0** - [http://www.apache.org/licenses/LICENSE-2.0.txt](http://www.apache.org/licenses/LICENSE-2.0.txt)

1. **Group:** com.google.errorprone **Name:** error_prone_annotation **Version:** 2.3.3
     * **POM License: Apache 2.0** - [http://www.apache.org/licenses/LICENSE-2.0.txt](http://www.apache.org/licenses/LICENSE-2.0.txt)

1. **Group:** com.google.errorprone **Name:** error_prone_annotations **Version:** 2.3.3
     * **POM License: Apache 2.0** - [http://www.apache.org/licenses/LICENSE-2.0.txt](http://www.apache.org/licenses/LICENSE-2.0.txt)

1. **Group:** com.google.errorprone **Name:** error_prone_check_api **Version:** 2.3.3
     * **POM License: Apache 2.0** - [http://www.apache.org/licenses/LICENSE-2.0.txt](http://www.apache.org/licenses/LICENSE-2.0.txt)

1. **Group:** com.google.errorprone **Name:** error_prone_core **Version:** 2.3.3
     * **POM License: Apache 2.0** - [http://www.apache.org/licenses/LICENSE-2.0.txt](http://www.apache.org/licenses/LICENSE-2.0.txt)

1. **Group:** com.google.errorprone **Name:** error_prone_type_annotations **Version:** 2.3.3
     * **POM License: Apache 2.0** - [http://www.apache.org/licenses/LICENSE-2.0.txt](http://www.apache.org/licenses/LICENSE-2.0.txt)

1. **Group:** com.google.errorprone **Name:** javac **Version:** 9+181-r4173-1
     * **POM Project URL:** [https://github.com/google/error-prone-javac](https://github.com/google/error-prone-javac)
     * **POM License: GNU General Public License, version 2, with the Classpath Exception** - [http://openjdk.java.net/legal/gplv2+ce.html](http://openjdk.java.net/legal/gplv2+ce.html)

1. **Group:** com.google.flogger **Name:** flogger **Version:** 0.4
     * **POM Project URL:** [https://github.com/google/flogger](https://github.com/google/flogger)
     * **POM License: Apache 2.0** - [http://www.apache.org/licenses/LICENSE-2.0.txt](http://www.apache.org/licenses/LICENSE-2.0.txt)

1. **Group:** com.google.flogger **Name:** flogger-system-backend **Version:** 0.4
     * **POM Project URL:** [https://github.com/google/flogger](https://github.com/google/flogger)
     * **POM License: Apache 2.0** - [http://www.apache.org/licenses/LICENSE-2.0.txt](http://www.apache.org/licenses/LICENSE-2.0.txt)

1. **Group:** com.google.guava **Name:** failureaccess **Version:** 1.0.1
     * **Manifest Project URL:** [https://github.com/google/guava/](https://github.com/google/guava/)
     * **POM License: The Apache Software License, Version 2.0** - [http://www.apache.org/licenses/LICENSE-2.0.txt](http://www.apache.org/licenses/LICENSE-2.0.txt)

1. **Group:** com.google.guava **Name:** guava **Version:** 28.1-jre
     * **Manifest Project URL:** [https://github.com/google/guava/](https://github.com/google/guava/)
     * **POM License: Apache License, Version 2.0** - [http://www.apache.org/licenses/LICENSE-2.0.txt](http://www.apache.org/licenses/LICENSE-2.0.txt)

1. **Group:** com.google.guava **Name:** guava-testlib **Version:** 28.1-jre
     * **POM License: Apache License, Version 2.0** - [http://www.apache.org/licenses/LICENSE-2.0.txt](http://www.apache.org/licenses/LICENSE-2.0.txt)

1. **Group:** com.google.guava **Name:** listenablefuture **Version:** 9999.0-empty-to-avoid-conflict-with-guava
     * **POM License: The Apache Software License, Version 2.0** - [http://www.apache.org/licenses/LICENSE-2.0.txt](http://www.apache.org/licenses/LICENSE-2.0.txt)

1. **Group:** com.google.j2objc **Name:** j2objc-annotations **Version:** 1.3
     * **POM Project URL:** [https://github.com/google/j2objc/](https://github.com/google/j2objc/)
     * **POM License: The Apache Software License, Version 2.0** - [http://www.apache.org/licenses/LICENSE-2.0.txt](http://www.apache.org/licenses/LICENSE-2.0.txt)

1. **Group:** com.google.protobuf **Name:** protobuf-java **Version:** 3.10.0
     * **Manifest Project URL:** [https://developers.google.com/protocol-buffers/](https://developers.google.com/protocol-buffers/)
     * **POM License: 3-Clause BSD License** - [https://opensource.org/licenses/BSD-3-Clause](https://opensource.org/licenses/BSD-3-Clause)

1. **Group:** com.google.protobuf **Name:** protobuf-java-util **Version:** 3.10.0
     * **Manifest Project URL:** [https://developers.google.com/protocol-buffers/](https://developers.google.com/protocol-buffers/)
     * **POM License: 3-Clause BSD License** - [https://opensource.org/licenses/BSD-3-Clause](https://opensource.org/licenses/BSD-3-Clause)

1. **Group:** com.google.protobuf **Name:** protoc **Version:** 3.10.0
     * **POM Project URL:** [https://developers.google.com/protocol-buffers/](https://developers.google.com/protocol-buffers/)
     * **POM License: 3-Clause BSD License** - [https://opensource.org/licenses/BSD-3-Clause](https://opensource.org/licenses/BSD-3-Clause)
     * **POM License: The Apache Software License, Version 2.0** - [http://www.apache.org/licenses/LICENSE-2.0.txt](http://www.apache.org/licenses/LICENSE-2.0.txt)

1. **Group:** com.google.truth **Name:** truth **Version:** 1.0
     * **POM License: The Apache Software License, Version 2.0** - [http://www.apache.org/licenses/LICENSE-2.0.txt](http://www.apache.org/licenses/LICENSE-2.0.txt)

1. **Group:** com.google.truth.extensions **Name:** truth-java8-extension **Version:** 1.0
     * **POM License: The Apache Software License, Version 2.0** - [http://www.apache.org/licenses/LICENSE-2.0.txt](http://www.apache.org/licenses/LICENSE-2.0.txt)

1. **Group:** com.google.truth.extensions **Name:** truth-liteproto-extension **Version:** 1.0
     * **POM License: The Apache Software License, Version 2.0** - [http://www.apache.org/licenses/LICENSE-2.0.txt](http://www.apache.org/licenses/LICENSE-2.0.txt)

1. **Group:** com.google.truth.extensions **Name:** truth-proto-extension **Version:** 1.0
     * **POM License: The Apache Software License, Version 2.0** - [http://www.apache.org/licenses/LICENSE-2.0.txt](http://www.apache.org/licenses/LICENSE-2.0.txt)

1. **Group:** com.googlecode.java-diff-utils **Name:** diffutils **Version:** 1.3.0
     * **POM Project URL:** [http://code.google.com/p/java-diff-utils/](http://code.google.com/p/java-diff-utils/)
     * **POM License: The Apache Software License, Version 2.0** - [http://www.apache.org/licenses/LICENSE-2.0.txt](http://www.apache.org/licenses/LICENSE-2.0.txt)

1. **Group:** commons-io **Name:** commons-io **Version:** 2.6
     * **Project URL:** [http://commons.apache.org/proper/commons-io/](http://commons.apache.org/proper/commons-io/)
     * **POM License: Apache License, Version 2.0** - [https://www.apache.org/licenses/LICENSE-2.0.txt](https://www.apache.org/licenses/LICENSE-2.0.txt)

1. **Group:** io.grpc **Name:** grpc-api **Version:** 1.25.0
     * **POM Project URL:** [https://github.com/grpc/grpc-java](https://github.com/grpc/grpc-java)
     * **POM License: Apache 2.0** - [https://opensource.org/licenses/Apache-2.0](https://opensource.org/licenses/Apache-2.0)

1. **Group:** io.grpc **Name:** grpc-context **Version:** 1.25.0
     * **POM Project URL:** [https://github.com/grpc/grpc-java](https://github.com/grpc/grpc-java)
     * **POM License: Apache 2.0** - [https://opensource.org/licenses/Apache-2.0](https://opensource.org/licenses/Apache-2.0)

1. **Group:** io.grpc **Name:** grpc-core **Version:** 1.25.0
     * **POM Project URL:** [https://github.com/grpc/grpc-java](https://github.com/grpc/grpc-java)
     * **POM License: Apache 2.0** - [https://opensource.org/licenses/Apache-2.0](https://opensource.org/licenses/Apache-2.0)

1. **Group:** io.grpc **Name:** grpc-protobuf **Version:** 1.25.0
     * **POM Project URL:** [https://github.com/grpc/grpc-java](https://github.com/grpc/grpc-java)
     * **POM License: Apache 2.0** - [https://opensource.org/licenses/Apache-2.0](https://opensource.org/licenses/Apache-2.0)

1. **Group:** io.grpc **Name:** grpc-protobuf-lite **Version:** 1.25.0
     * **POM Project URL:** [https://github.com/grpc/grpc-java](https://github.com/grpc/grpc-java)
     * **POM License: Apache 2.0** - [https://opensource.org/licenses/Apache-2.0](https://opensource.org/licenses/Apache-2.0)

1. **Group:** io.grpc **Name:** grpc-stub **Version:** 1.25.0
     * **POM Project URL:** [https://github.com/grpc/grpc-java](https://github.com/grpc/grpc-java)
     * **POM License: Apache 2.0** - [https://opensource.org/licenses/Apache-2.0](https://opensource.org/licenses/Apache-2.0)

1. **Group:** io.grpc **Name:** protoc-gen-grpc-java **Version:** 1.25.0
     * **POM Project URL:** [https://github.com/grpc/grpc-java](https://github.com/grpc/grpc-java)
     * **POM License: Apache 2.0** - [https://opensource.org/licenses/Apache-2.0](https://opensource.org/licenses/Apache-2.0)

1. **Group:** io.opencensus **Name:** opencensus-api **Version:** 0.21.0
     * **POM Project URL:** [https://github.com/census-instrumentation/opencensus-java](https://github.com/census-instrumentation/opencensus-java)
     * **POM License: The Apache License, Version 2.0** - [http://www.apache.org/licenses/LICENSE-2.0.txt](http://www.apache.org/licenses/LICENSE-2.0.txt)

1. **Group:** io.opencensus **Name:** opencensus-contrib-grpc-metrics **Version:** 0.21.0
     * **POM Project URL:** [https://github.com/census-instrumentation/opencensus-java](https://github.com/census-instrumentation/opencensus-java)
     * **POM License: The Apache License, Version 2.0** - [http://www.apache.org/licenses/LICENSE-2.0.txt](http://www.apache.org/licenses/LICENSE-2.0.txt)

1. **Group:** io.perfmark **Name:** perfmark-api **Version:** 0.19.0
     * **POM Project URL:** [https://github.com/perfmark/perfmark](https://github.com/perfmark/perfmark)
     * **POM License: Apache 2.0** - [https://opensource.org/licenses/Apache-2.0](https://opensource.org/licenses/Apache-2.0)

1. **Group:** junit **Name:** junit **Version:** 4.12
     * **POM Project URL:** [http://junit.org](http://junit.org)
     * **POM License: Eclipse Public License 1.0** - [http://www.eclipse.org/legal/epl-v10.html](http://www.eclipse.org/legal/epl-v10.html)

1. **Group:** net.java.dev.javacc **Name:** javacc **Version:** 5.0
     * **POM Project URL:** [https://javacc.dev.java.net/](https://javacc.dev.java.net/)
     * **POM License: Berkeley Software Distribution (BSD) License** - [http://www.opensource.org/licenses/bsd-license.html](http://www.opensource.org/licenses/bsd-license.html)

1. **Group:** net.sourceforge.pmd **Name:** pmd-core **Version:** 6.19.0
     * **POM License: BSD-style** - [http://pmd.sourceforge.net/license.html](http://pmd.sourceforge.net/license.html)

1. **Group:** net.sourceforge.pmd **Name:** pmd-java **Version:** 6.19.0
     * **POM License: BSD-style** - [http://pmd.sourceforge.net/license.html](http://pmd.sourceforge.net/license.html)

1. **Group:** net.sourceforge.saxon **Name:** saxon **Version:** 9.1.0.8
     * **POM Project URL:** [http://saxon.sourceforge.net/](http://saxon.sourceforge.net/)
     * **POM License: Mozilla Public License Version 1.0** - [http://www.mozilla.org/MPL/MPL-1.0.txt](http://www.mozilla.org/MPL/MPL-1.0.txt)

1. **Group:** org.antlr **Name:** antlr4-runtime **Version:** 4.7
     * **Manifest Project URL:** [http://www.antlr.org](http://www.antlr.org)
     * **POM License: The BSD License** - [http://www.antlr.org/license.html](http://www.antlr.org/license.html)

1. **Group:** org.apache.commons **Name:** commons-lang3 **Version:** 3.8.1
     * **Project URL:** [http://commons.apache.org/proper/commons-lang/](http://commons.apache.org/proper/commons-lang/)
     * **POM License: Apache License, Version 2.0** - [https://www.apache.org/licenses/LICENSE-2.0.txt](https://www.apache.org/licenses/LICENSE-2.0.txt)

1. **Group:** org.apiguardian **Name:** apiguardian-api **Version:** 1.0.0
     * **POM Project URL:** [https://github.com/apiguardian-team/apiguardian](https://github.com/apiguardian-team/apiguardian)
     * **POM License: The Apache License, Version 2.0** - [http://www.apache.org/licenses/LICENSE-2.0.txt](http://www.apache.org/licenses/LICENSE-2.0.txt)

1. **Group:** org.checkerframework **Name:** checker-compat-qual **Version:** 2.5.3
     * **POM Project URL:** [https://checkerframework.org](https://checkerframework.org)
     * **POM License: GNU General Public License, version 2 (GPL2), with the classpath exception** - [http://www.gnu.org/software/classpath/license.html](http://www.gnu.org/software/classpath/license.html)
     * **POM License: The MIT License** - [http://opensource.org/licenses/MIT](http://opensource.org/licenses/MIT)

1. **Group:** org.checkerframework **Name:** checker-qual **Version:** 3.0.0
     * **Manifest License:** MIT (Not packaged)
     * **POM Project URL:** [https://checkerframework.org](https://checkerframework.org)
     * **POM License: The MIT License** - [http://opensource.org/licenses/MIT](http://opensource.org/licenses/MIT)

1. **Group:** org.checkerframework **Name:** dataflow **Version:** 2.5.3
     * **POM Project URL:** [https://checkerframework.org](https://checkerframework.org)
     * **POM License: GNU General Public License, version 2 (GPL2), with the classpath exception** - [http://www.gnu.org/software/classpath/license.html](http://www.gnu.org/software/classpath/license.html)
     * **POM License: The MIT License** - [http://opensource.org/licenses/MIT](http://opensource.org/licenses/MIT)

1. **Group:** org.checkerframework **Name:** javacutil **Version:** 2.5.3
     * **POM Project URL:** [https://checkerframework.org](https://checkerframework.org)
     * **POM License: GNU General Public License, version 2 (GPL2), with the classpath exception** - [http://www.gnu.org/software/classpath/license.html](http://www.gnu.org/software/classpath/license.html)
     * **POM License: The MIT License** - [http://opensource.org/licenses/MIT](http://opensource.org/licenses/MIT)

1. **Group:** org.codehaus.mojo **Name:** animal-sniffer-annotations **Version:** 1.18
     * **POM License: MIT license** - [http://www.opensource.org/licenses/mit-license.php](http://www.opensource.org/licenses/mit-license.php)
     * **POM License: The Apache Software License, Version 2.0** - [http://www.apache.org/licenses/LICENSE-2.0.txt](http://www.apache.org/licenses/LICENSE-2.0.txt)

1. **Group:** org.hamcrest **Name:** hamcrest-all **Version:** 1.3
     * **POM License: New BSD License** - [http://www.opensource.org/licenses/bsd-license.php](http://www.opensource.org/licenses/bsd-license.php)

1. **Group:** org.hamcrest **Name:** hamcrest-core **Version:** 1.3
     * **POM License: New BSD License** - [http://www.opensource.org/licenses/bsd-license.php](http://www.opensource.org/licenses/bsd-license.php)

1. **Group:** org.jacoco **Name:** org.jacoco.agent **Version:** 0.8.5
     * **POM License: Eclipse Public License 2.0** - [https://www.eclipse.org/legal/epl-2.0/](https://www.eclipse.org/legal/epl-2.0/)

1. **Group:** org.jacoco **Name:** org.jacoco.ant **Version:** 0.8.5
     * **POM License: Eclipse Public License 2.0** - [https://www.eclipse.org/legal/epl-2.0/](https://www.eclipse.org/legal/epl-2.0/)

1. **Group:** org.jacoco **Name:** org.jacoco.core **Version:** 0.8.5
     * **POM License: Eclipse Public License 2.0** - [https://www.eclipse.org/legal/epl-2.0/](https://www.eclipse.org/legal/epl-2.0/)

1. **Group:** org.jacoco **Name:** org.jacoco.report **Version:** 0.8.5
     * **POM License: Eclipse Public License 2.0** - [https://www.eclipse.org/legal/epl-2.0/](https://www.eclipse.org/legal/epl-2.0/)

1. **Group:** org.junit.jupiter **Name:** junit-jupiter-api **Version:** 5.5.2
     * **POM Project URL:** [https://junit.org/junit5/](https://junit.org/junit5/)
     * **POM License: Eclipse Public License v2.0** - [https://www.eclipse.org/legal/epl-v20.html](https://www.eclipse.org/legal/epl-v20.html)

1. **Group:** org.junit.jupiter **Name:** junit-jupiter-engine **Version:** 5.5.2
     * **POM Project URL:** [https://junit.org/junit5/](https://junit.org/junit5/)
     * **POM License: Eclipse Public License v2.0** - [https://www.eclipse.org/legal/epl-v20.html](https://www.eclipse.org/legal/epl-v20.html)

1. **Group:** org.junit.jupiter **Name:** junit-jupiter-params **Version:** 5.5.2
     * **POM Project URL:** [https://junit.org/junit5/](https://junit.org/junit5/)
     * **POM License: Eclipse Public License v2.0** - [https://www.eclipse.org/legal/epl-v20.html](https://www.eclipse.org/legal/epl-v20.html)

1. **Group:** org.junit.platform **Name:** junit-platform-commons **Version:** 1.5.2
     * **POM Project URL:** [https://junit.org/junit5/](https://junit.org/junit5/)
     * **POM License: Eclipse Public License v2.0** - [https://www.eclipse.org/legal/epl-v20.html](https://www.eclipse.org/legal/epl-v20.html)

1. **Group:** org.junit.platform **Name:** junit-platform-engine **Version:** 1.5.2
     * **POM Project URL:** [https://junit.org/junit5/](https://junit.org/junit5/)
     * **POM License: Eclipse Public License v2.0** - [https://www.eclipse.org/legal/epl-v20.html](https://www.eclipse.org/legal/epl-v20.html)

1. **Group:** org.opentest4j **Name:** opentest4j **Version:** 1.2.0
     * **Manifest License:** The Apache License, Version 2.0 (Not packaged)
     * **POM Project URL:** [https://github.com/ota4j-team/opentest4j](https://github.com/ota4j-team/opentest4j)
     * **POM License: The Apache License, Version 2.0** - [http://www.apache.org/licenses/LICENSE-2.0.txt](http://www.apache.org/licenses/LICENSE-2.0.txt)

1. **Group:** org.ow2.asm **Name:** asm **Version:** 7.1
     * **Manifest Project URL:** [http://asm.ow2.org](http://asm.ow2.org)
     * **POM Project URL:** [http://asm.ow2.org/](http://asm.ow2.org/)
     * **POM License: BSD** - [http://asm.ow2.org/license.html](http://asm.ow2.org/license.html)
     * **POM License: The Apache Software License, Version 2.0** - [http://www.apache.org/licenses/LICENSE-2.0.txt](http://www.apache.org/licenses/LICENSE-2.0.txt)

1. **Group:** org.ow2.asm **Name:** asm **Version:** 7.2
     * **Manifest Project URL:** [http://asm.ow2.org](http://asm.ow2.org)
     * **Manifest License:** BSD-3-Clause;link=https://asm.ow2.io/LICENSE.txt (Not packaged)
     * **POM Project URL:** [http://asm.ow2.io/](http://asm.ow2.io/)
     * **POM License: BSD-3-Clause** - [https://asm.ow2.io/license.html](https://asm.ow2.io/license.html)
     * **POM License: The Apache Software License, Version 2.0** - [http://www.apache.org/licenses/LICENSE-2.0.txt](http://www.apache.org/licenses/LICENSE-2.0.txt)

1. **Group:** org.ow2.asm **Name:** asm-analysis **Version:** 7.2
     * **Manifest Project URL:** [http://asm.ow2.org](http://asm.ow2.org)
     * **Manifest License:** BSD-3-Clause;link=https://asm.ow2.io/LICENSE.txt (Not packaged)
     * **POM Project URL:** [http://asm.ow2.io/](http://asm.ow2.io/)
     * **POM License: BSD-3-Clause** - [https://asm.ow2.io/license.html](https://asm.ow2.io/license.html)
     * **POM License: The Apache Software License, Version 2.0** - [http://www.apache.org/licenses/LICENSE-2.0.txt](http://www.apache.org/licenses/LICENSE-2.0.txt)

1. **Group:** org.ow2.asm **Name:** asm-commons **Version:** 7.2
     * **Manifest Project URL:** [http://asm.ow2.org](http://asm.ow2.org)
     * **Manifest License:** BSD-3-Clause;link=https://asm.ow2.io/LICENSE.txt (Not packaged)
     * **POM Project URL:** [http://asm.ow2.io/](http://asm.ow2.io/)
     * **POM License: BSD-3-Clause** - [https://asm.ow2.io/license.html](https://asm.ow2.io/license.html)
     * **POM License: The Apache Software License, Version 2.0** - [http://www.apache.org/licenses/LICENSE-2.0.txt](http://www.apache.org/licenses/LICENSE-2.0.txt)

1. **Group:** org.ow2.asm **Name:** asm-tree **Version:** 7.2
     * **Manifest Project URL:** [http://asm.ow2.org](http://asm.ow2.org)
     * **Manifest License:** BSD-3-Clause;link=https://asm.ow2.io/LICENSE.txt (Not packaged)
     * **POM Project URL:** [http://asm.ow2.io/](http://asm.ow2.io/)
     * **POM License: BSD-3-Clause** - [https://asm.ow2.io/license.html](https://asm.ow2.io/license.html)
     * **POM License: The Apache Software License, Version 2.0** - [http://www.apache.org/licenses/LICENSE-2.0.txt](http://www.apache.org/licenses/LICENSE-2.0.txt)

1. **Group:** org.pcollections **Name:** pcollections **Version:** 2.1.2
     * **POM Project URL:** [http://pcollections.org](http://pcollections.org)
     * **POM License: The MIT License** - [http://www.opensource.org/licenses/mit-license.php](http://www.opensource.org/licenses/mit-license.php)

    
        
 The dependencies distributed under several licenses, are used according their commercial-use-friendly license.


<<<<<<< HEAD
This report was generated on **Tue Dec 03 10:53:30 EET 2019** using [Gradle-License-Report plugin](https://github.com/jk1/Gradle-License-Report) by Evgeny Naumenko, licensed under [Apache 2.0 License](https://github.com/jk1/Gradle-License-Report/blob/master/LICENSE).



    
# Dependencies of `io.spine.tools:spine-model-verifier:1.2.7`
=======
This report was generated on **Wed Dec 04 11:20:31 EET 2019** using [Gradle-License-Report plugin](https://github.com/jk1/Gradle-License-Report) by Evgeny Naumenko, licensed under [Apache 2.0 License](https://github.com/jk1/Gradle-License-Report/blob/master/LICENSE).



    
# Dependencies of `io.spine.tools:spine-model-verifier:1.2.8`
>>>>>>> 1b846bb0

## Runtime
1. **Group:** aopalliance **Name:** aopalliance **Version:** 1.0
     * **POM Project URL:** [http://aopalliance.sourceforge.net](http://aopalliance.sourceforge.net)
     * **POM License: Public Domain**

1. **Group:** com.google.android **Name:** annotations **Version:** 4.1.1.4
     * **POM Project URL:** [http://source.android.com/](http://source.android.com/)
     * **POM License: Apache 2.0** - [http://www.apache.org/licenses/LICENSE-2.0](http://www.apache.org/licenses/LICENSE-2.0)

1. **Group:** com.google.api.grpc **Name:** proto-google-common-protos **Version:** 1.12.0
     * **POM Project URL:** [https://github.com/googleapis/api-client-staging](https://github.com/googleapis/api-client-staging)
     * **POM License: Apache-2.0** - [https://www.apache.org/licenses/LICENSE-2.0.txt](https://www.apache.org/licenses/LICENSE-2.0.txt)

1. **Group:** com.google.code.findbugs **Name:** jsr305 **Version:** 3.0.2
     * **POM Project URL:** [http://findbugs.sourceforge.net/](http://findbugs.sourceforge.net/)
     * **POM License: The Apache Software License, Version 2.0** - [http://www.apache.org/licenses/LICENSE-2.0.txt](http://www.apache.org/licenses/LICENSE-2.0.txt)

1. **Group:** com.google.code.gson **Name:** gson **Version:** 2.8.5
     * **POM License: Apache 2.0** - [http://www.apache.org/licenses/LICENSE-2.0.txt](http://www.apache.org/licenses/LICENSE-2.0.txt)

1. **Group:** com.google.errorprone **Name:** error_prone_annotations **Version:** 2.3.3
     * **POM License: Apache 2.0** - [http://www.apache.org/licenses/LICENSE-2.0.txt](http://www.apache.org/licenses/LICENSE-2.0.txt)

1. **Group:** com.google.errorprone **Name:** error_prone_type_annotations **Version:** 2.3.3
     * **POM License: Apache 2.0** - [http://www.apache.org/licenses/LICENSE-2.0.txt](http://www.apache.org/licenses/LICENSE-2.0.txt)

1. **Group:** com.google.flogger **Name:** flogger **Version:** 0.4
     * **POM Project URL:** [https://github.com/google/flogger](https://github.com/google/flogger)
     * **POM License: Apache 2.0** - [http://www.apache.org/licenses/LICENSE-2.0.txt](http://www.apache.org/licenses/LICENSE-2.0.txt)

1. **Group:** com.google.flogger **Name:** flogger-system-backend **Version:** 0.4
     * **POM Project URL:** [https://github.com/google/flogger](https://github.com/google/flogger)
     * **POM License: Apache 2.0** - [http://www.apache.org/licenses/LICENSE-2.0.txt](http://www.apache.org/licenses/LICENSE-2.0.txt)

1. **Group:** com.google.gradle **Name:** osdetector-gradle-plugin **Version:** 1.4.0
     * **POM Project URL:** [https://github.com/google/osdetector-gradle-plugin](https://github.com/google/osdetector-gradle-plugin)
     * **POM License: Apache License 2.0** - [http://opensource.org/licenses/Apache-2.0](http://opensource.org/licenses/Apache-2.0)

1. **Group:** com.google.guava **Name:** failureaccess **Version:** 1.0.1
     * **Manifest Project URL:** [https://github.com/google/guava/](https://github.com/google/guava/)
     * **POM License: The Apache Software License, Version 2.0** - [http://www.apache.org/licenses/LICENSE-2.0.txt](http://www.apache.org/licenses/LICENSE-2.0.txt)

1. **Group:** com.google.guava **Name:** guava **Version:** 28.1-jre
     * **Manifest Project URL:** [https://github.com/google/guava/](https://github.com/google/guava/)
     * **POM License: Apache License, Version 2.0** - [http://www.apache.org/licenses/LICENSE-2.0.txt](http://www.apache.org/licenses/LICENSE-2.0.txt)

1. **Group:** com.google.guava **Name:** listenablefuture **Version:** 9999.0-empty-to-avoid-conflict-with-guava
     * **POM License: The Apache Software License, Version 2.0** - [http://www.apache.org/licenses/LICENSE-2.0.txt](http://www.apache.org/licenses/LICENSE-2.0.txt)

1. **Group:** com.google.j2objc **Name:** j2objc-annotations **Version:** 1.3
     * **POM Project URL:** [https://github.com/google/j2objc/](https://github.com/google/j2objc/)
     * **POM License: The Apache Software License, Version 2.0** - [http://www.apache.org/licenses/LICENSE-2.0.txt](http://www.apache.org/licenses/LICENSE-2.0.txt)

1. **Group:** com.google.protobuf **Name:** protobuf-gradle-plugin **Version:** 0.8.10
     * **POM Project URL:** [https://github.com/google/protobuf-gradle-plugin](https://github.com/google/protobuf-gradle-plugin)
     * **POM License: BSD 3-Clause** - [http://opensource.org/licenses/BSD-3-Clause](http://opensource.org/licenses/BSD-3-Clause)

1. **Group:** com.google.protobuf **Name:** protobuf-java **Version:** 3.10.0
     * **Manifest Project URL:** [https://developers.google.com/protocol-buffers/](https://developers.google.com/protocol-buffers/)
     * **POM License: 3-Clause BSD License** - [https://opensource.org/licenses/BSD-3-Clause](https://opensource.org/licenses/BSD-3-Clause)

1. **Group:** com.google.protobuf **Name:** protobuf-java-util **Version:** 3.10.0
     * **Manifest Project URL:** [https://developers.google.com/protocol-buffers/](https://developers.google.com/protocol-buffers/)
     * **POM License: 3-Clause BSD License** - [https://opensource.org/licenses/BSD-3-Clause](https://opensource.org/licenses/BSD-3-Clause)

1. **Group:** com.squareup **Name:** javapoet **Version:** 1.11.0
     * **POM Project URL:** [http://github.com/square/javapoet/](http://github.com/square/javapoet/)
     * **POM License: Apache 2.0** - [http://www.apache.org/licenses/LICENSE-2.0.txt](http://www.apache.org/licenses/LICENSE-2.0.txt)

1. **Group:** commons-lang **Name:** commons-lang **Version:** 2.6
     * **Project URL:** [http://commons.apache.org/lang/](http://commons.apache.org/lang/)
     * **POM License: The Apache Software License, Version 2.0** - [http://www.apache.org/licenses/LICENSE-2.0.txt](http://www.apache.org/licenses/LICENSE-2.0.txt)

1. **Group:** io.grpc **Name:** grpc-api **Version:** 1.25.0
     * **POM Project URL:** [https://github.com/grpc/grpc-java](https://github.com/grpc/grpc-java)
     * **POM License: Apache 2.0** - [https://opensource.org/licenses/Apache-2.0](https://opensource.org/licenses/Apache-2.0)

1. **Group:** io.grpc **Name:** grpc-context **Version:** 1.25.0
     * **POM Project URL:** [https://github.com/grpc/grpc-java](https://github.com/grpc/grpc-java)
     * **POM License: Apache 2.0** - [https://opensource.org/licenses/Apache-2.0](https://opensource.org/licenses/Apache-2.0)

1. **Group:** io.grpc **Name:** grpc-core **Version:** 1.25.0
     * **POM Project URL:** [https://github.com/grpc/grpc-java](https://github.com/grpc/grpc-java)
     * **POM License: Apache 2.0** - [https://opensource.org/licenses/Apache-2.0](https://opensource.org/licenses/Apache-2.0)

1. **Group:** io.grpc **Name:** grpc-protobuf **Version:** 1.25.0
     * **POM Project URL:** [https://github.com/grpc/grpc-java](https://github.com/grpc/grpc-java)
     * **POM License: Apache 2.0** - [https://opensource.org/licenses/Apache-2.0](https://opensource.org/licenses/Apache-2.0)

1. **Group:** io.grpc **Name:** grpc-protobuf-lite **Version:** 1.25.0
     * **POM Project URL:** [https://github.com/grpc/grpc-java](https://github.com/grpc/grpc-java)
     * **POM License: Apache 2.0** - [https://opensource.org/licenses/Apache-2.0](https://opensource.org/licenses/Apache-2.0)

1. **Group:** io.grpc **Name:** grpc-stub **Version:** 1.25.0
     * **POM Project URL:** [https://github.com/grpc/grpc-java](https://github.com/grpc/grpc-java)
     * **POM License: Apache 2.0** - [https://opensource.org/licenses/Apache-2.0](https://opensource.org/licenses/Apache-2.0)

1. **Group:** io.opencensus **Name:** opencensus-api **Version:** 0.21.0
     * **POM Project URL:** [https://github.com/census-instrumentation/opencensus-java](https://github.com/census-instrumentation/opencensus-java)
     * **POM License: The Apache License, Version 2.0** - [http://www.apache.org/licenses/LICENSE-2.0.txt](http://www.apache.org/licenses/LICENSE-2.0.txt)

1. **Group:** io.opencensus **Name:** opencensus-contrib-grpc-metrics **Version:** 0.21.0
     * **POM Project URL:** [https://github.com/census-instrumentation/opencensus-java](https://github.com/census-instrumentation/opencensus-java)
     * **POM License: The Apache License, Version 2.0** - [http://www.apache.org/licenses/LICENSE-2.0.txt](http://www.apache.org/licenses/LICENSE-2.0.txt)

1. **Group:** io.perfmark **Name:** perfmark-api **Version:** 0.19.0
     * **POM Project URL:** [https://github.com/perfmark/perfmark](https://github.com/perfmark/perfmark)
     * **POM License: Apache 2.0** - [https://opensource.org/licenses/Apache-2.0](https://opensource.org/licenses/Apache-2.0)

1. **Group:** javax.annotation **Name:** jsr250-api **Version:** 1.0
     * **POM Project URL:** [http://jcp.org/aboutJava/communityprocess/final/jsr250/index.html](http://jcp.org/aboutJava/communityprocess/final/jsr250/index.html)
     * **POM License: COMMON DEVELOPMENT AND DISTRIBUTION LICENSE (CDDL) Version 1.0** - [https://glassfish.dev.java.net/public/CDDLv1.0.html](https://glassfish.dev.java.net/public/CDDLv1.0.html)

1. **Group:** javax.enterprise **Name:** cdi-api **Version:** 1.0
     * **POM License: Apache License, Version 2.0** - [http://www.apache.org/licenses/LICENSE-2.0](http://www.apache.org/licenses/LICENSE-2.0)

1. **Group:** javax.inject **Name:** javax.inject **Version:** 1
     * **POM Project URL:** [http://code.google.com/p/atinject/](http://code.google.com/p/atinject/)
     * **POM License: The Apache Software License, Version 2.0** - [http://www.apache.org/licenses/LICENSE-2.0.txt](http://www.apache.org/licenses/LICENSE-2.0.txt)

1. **Group:** kr.motd.maven **Name:** os-maven-plugin **Version:** 1.4.0.Final
     * **POM Project URL:** [https://github.com/trustin/os-maven-plugin/](https://github.com/trustin/os-maven-plugin/)
     * **POM License: Apache License, Version 2.0** - [http://www.apache.org/licenses/LICENSE-2.0](http://www.apache.org/licenses/LICENSE-2.0)

1. **Group:** org.apache.maven **Name:** maven-artifact **Version:** 3.2.1
     * **POM License: The Apache Software License, Version 2.0** - [http://www.apache.org/licenses/LICENSE-2.0.txt](http://www.apache.org/licenses/LICENSE-2.0.txt)

1. **Group:** org.apache.maven **Name:** maven-model **Version:** 3.2.1
     * **POM License: The Apache Software License, Version 2.0** - [http://www.apache.org/licenses/LICENSE-2.0.txt](http://www.apache.org/licenses/LICENSE-2.0.txt)

1. **Group:** org.apache.maven **Name:** maven-plugin-api **Version:** 3.2.1
     * **POM License: The Apache Software License, Version 2.0** - [http://www.apache.org/licenses/LICENSE-2.0.txt](http://www.apache.org/licenses/LICENSE-2.0.txt)

1. **Group:** org.checkerframework **Name:** checker-qual **Version:** 3.0.0
     * **Manifest License:** MIT (Not packaged)
     * **POM Project URL:** [https://checkerframework.org](https://checkerframework.org)
     * **POM License: The MIT License** - [http://opensource.org/licenses/MIT](http://opensource.org/licenses/MIT)

1. **Group:** org.codehaus.mojo **Name:** animal-sniffer-annotations **Version:** 1.18
     * **POM License: MIT license** - [http://www.opensource.org/licenses/mit-license.php](http://www.opensource.org/licenses/mit-license.php)
     * **POM License: The Apache Software License, Version 2.0** - [http://www.apache.org/licenses/LICENSE-2.0.txt](http://www.apache.org/licenses/LICENSE-2.0.txt)

1. **Group:** org.codehaus.plexus **Name:** plexus-classworlds **Version:** 2.4
     * **POM License: The Apache Software License, Version 2.0** - [http://www.apache.org/licenses/LICENSE-2.0.txt](http://www.apache.org/licenses/LICENSE-2.0.txt)

1. **Group:** org.codehaus.plexus **Name:** plexus-component-annotations **Version:** 1.5.5
     * **POM License: The Apache Software License, Version 2.0** - [http://www.apache.org/licenses/LICENSE-2.0.txt](http://www.apache.org/licenses/LICENSE-2.0.txt)

1. **Group:** org.codehaus.plexus **Name:** plexus-utils **Version:** 3.0.17
     * **POM Project URL:** [http://plexus.codehaus.org/plexus-utils](http://plexus.codehaus.org/plexus-utils)
     * **POM License: Apache License, Version 2.0** - [http://www.apache.org/licenses/LICENSE-2.0](http://www.apache.org/licenses/LICENSE-2.0)
     * **POM License: The Apache Software License, Version 2.0** - [http://www.apache.org/licenses/LICENSE-2.0.txt](http://www.apache.org/licenses/LICENSE-2.0.txt)

1. **Group:** org.eclipse.sisu **Name:** org.eclipse.sisu.inject **Version:** 0.0.0.M5
     * **Manifest Project URL:** [http://www.eclipse.org/sisu/](http://www.eclipse.org/sisu/)
     * **POM License: Eclipse Public License, Version 1.0** - [http://www.eclipse.org/legal/epl-v10.html](http://www.eclipse.org/legal/epl-v10.html)

1. **Group:** org.eclipse.sisu **Name:** org.eclipse.sisu.plexus **Version:** 0.0.0.M5
     * **Manifest Project URL:** [http://www.eclipse.org/sisu/](http://www.eclipse.org/sisu/)
     * **POM License: Eclipse Public License, Version 1.0** - [http://www.eclipse.org/legal/epl-v10.html](http://www.eclipse.org/legal/epl-v10.html)

1. **Group:** org.jboss.forge.roaster **Name:** roaster-api **Version:** 2.21.1.Final
     * **POM License: Eclipse Public License version 1.0** - [http://www.eclipse.org/legal/epl-v10.html](http://www.eclipse.org/legal/epl-v10.html)
     * **POM License: Public Domain** - [http://repository.jboss.org/licenses/cc0-1.0.txt](http://repository.jboss.org/licenses/cc0-1.0.txt)

1. **Group:** org.jboss.forge.roaster **Name:** roaster-jdt **Version:** 2.21.1.Final
     * **POM License: Eclipse Public License version 1.0** - [http://www.eclipse.org/legal/epl-v10.html](http://www.eclipse.org/legal/epl-v10.html)
     * **POM License: Public Domain** - [http://repository.jboss.org/licenses/cc0-1.0.txt](http://repository.jboss.org/licenses/cc0-1.0.txt)

1. **Group:** org.sonatype.sisu **Name:** sisu-guice **Version:** 3.1.0
     * **Manifest Project URL:** [http://code.google.com/p/google-guice/](http://code.google.com/p/google-guice/)
     * **POM License: The Apache Software License, Version 2.0** - [http://www.apache.org/licenses/LICENSE-2.0.txt](http://www.apache.org/licenses/LICENSE-2.0.txt)

## Compile, tests and tooling
1. **Group:** aopalliance **Name:** aopalliance **Version:** 1.0
     * **POM Project URL:** [http://aopalliance.sourceforge.net](http://aopalliance.sourceforge.net)
     * **POM License: Public Domain**

1. **Group:** com.beust **Name:** jcommander **Version:** 1.72
     * **POM Project URL:** [http://jcommander.org](http://jcommander.org)
     * **POM License: Apache 2.0** - [http://www.apache.org/licenses/LICENSE-2.0](http://www.apache.org/licenses/LICENSE-2.0)

1. **Group:** com.github.kevinstern **Name:** software-and-algorithms **Version:** 1.0
     * **POM Project URL:** [https://www.github.com/KevinStern/software-and-algorithms](https://www.github.com/KevinStern/software-and-algorithms)
     * **POM License: MIT License** - [http://www.opensource.org/licenses/mit-license.php](http://www.opensource.org/licenses/mit-license.php)

1. **Group:** com.github.stephenc.jcip **Name:** jcip-annotations **Version:** 1.0-1
     * **POM Project URL:** [http://stephenc.github.com/jcip-annotations](http://stephenc.github.com/jcip-annotations)
     * **POM License: Apache License, Version 2.0** - [http://www.apache.org/licenses/LICENSE-2.0.txt](http://www.apache.org/licenses/LICENSE-2.0.txt)

1. **Group:** com.google.android **Name:** annotations **Version:** 4.1.1.4
     * **POM Project URL:** [http://source.android.com/](http://source.android.com/)
     * **POM License: Apache 2.0** - [http://www.apache.org/licenses/LICENSE-2.0](http://www.apache.org/licenses/LICENSE-2.0)

1. **Group:** com.google.api.grpc **Name:** proto-google-common-protos **Version:** 1.12.0
     * **POM Project URL:** [https://github.com/googleapis/api-client-staging](https://github.com/googleapis/api-client-staging)
     * **POM License: Apache-2.0** - [https://www.apache.org/licenses/LICENSE-2.0.txt](https://www.apache.org/licenses/LICENSE-2.0.txt)

1. **Group:** com.google.auto **Name:** auto-common **Version:** 0.10
     * **POM License: Apache 2.0** - [http://www.apache.org/licenses/LICENSE-2.0.txt](http://www.apache.org/licenses/LICENSE-2.0.txt)

1. **Group:** com.google.auto.value **Name:** auto-value-annotations **Version:** 1.6.3
     * **POM License: Apache 2.0** - [http://www.apache.org/licenses/LICENSE-2.0.txt](http://www.apache.org/licenses/LICENSE-2.0.txt)

1. **Group:** com.google.code.findbugs **Name:** jFormatString **Version:** 3.0.0
     * **POM Project URL:** [http://findbugs.sourceforge.net/](http://findbugs.sourceforge.net/)
     * **POM License: GNU Lesser Public License** - [http://www.gnu.org/licenses/lgpl.html](http://www.gnu.org/licenses/lgpl.html)

1. **Group:** com.google.code.findbugs **Name:** jsr305 **Version:** 3.0.2
     * **POM Project URL:** [http://findbugs.sourceforge.net/](http://findbugs.sourceforge.net/)
     * **POM License: The Apache Software License, Version 2.0** - [http://www.apache.org/licenses/LICENSE-2.0.txt](http://www.apache.org/licenses/LICENSE-2.0.txt)

1. **Group:** com.google.code.gson **Name:** gson **Version:** 2.8.5
     * **POM License: Apache 2.0** - [http://www.apache.org/licenses/LICENSE-2.0.txt](http://www.apache.org/licenses/LICENSE-2.0.txt)

1. **Group:** com.google.errorprone **Name:** error_prone_annotation **Version:** 2.3.3
     * **POM License: Apache 2.0** - [http://www.apache.org/licenses/LICENSE-2.0.txt](http://www.apache.org/licenses/LICENSE-2.0.txt)

1. **Group:** com.google.errorprone **Name:** error_prone_annotations **Version:** 2.3.3
     * **POM License: Apache 2.0** - [http://www.apache.org/licenses/LICENSE-2.0.txt](http://www.apache.org/licenses/LICENSE-2.0.txt)

1. **Group:** com.google.errorprone **Name:** error_prone_check_api **Version:** 2.3.3
     * **POM License: Apache 2.0** - [http://www.apache.org/licenses/LICENSE-2.0.txt](http://www.apache.org/licenses/LICENSE-2.0.txt)

1. **Group:** com.google.errorprone **Name:** error_prone_core **Version:** 2.3.3
     * **POM License: Apache 2.0** - [http://www.apache.org/licenses/LICENSE-2.0.txt](http://www.apache.org/licenses/LICENSE-2.0.txt)

1. **Group:** com.google.errorprone **Name:** error_prone_type_annotations **Version:** 2.3.3
     * **POM License: Apache 2.0** - [http://www.apache.org/licenses/LICENSE-2.0.txt](http://www.apache.org/licenses/LICENSE-2.0.txt)

1. **Group:** com.google.errorprone **Name:** javac **Version:** 9+181-r4173-1
     * **POM Project URL:** [https://github.com/google/error-prone-javac](https://github.com/google/error-prone-javac)
     * **POM License: GNU General Public License, version 2, with the Classpath Exception** - [http://openjdk.java.net/legal/gplv2+ce.html](http://openjdk.java.net/legal/gplv2+ce.html)

1. **Group:** com.google.flogger **Name:** flogger **Version:** 0.4
     * **POM Project URL:** [https://github.com/google/flogger](https://github.com/google/flogger)
     * **POM License: Apache 2.0** - [http://www.apache.org/licenses/LICENSE-2.0.txt](http://www.apache.org/licenses/LICENSE-2.0.txt)

1. **Group:** com.google.flogger **Name:** flogger-system-backend **Version:** 0.4
     * **POM Project URL:** [https://github.com/google/flogger](https://github.com/google/flogger)
     * **POM License: Apache 2.0** - [http://www.apache.org/licenses/LICENSE-2.0.txt](http://www.apache.org/licenses/LICENSE-2.0.txt)

1. **Group:** com.google.gradle **Name:** osdetector-gradle-plugin **Version:** 1.4.0
     * **POM Project URL:** [https://github.com/google/osdetector-gradle-plugin](https://github.com/google/osdetector-gradle-plugin)
     * **POM License: Apache License 2.0** - [http://opensource.org/licenses/Apache-2.0](http://opensource.org/licenses/Apache-2.0)

1. **Group:** com.google.guava **Name:** failureaccess **Version:** 1.0.1
     * **Manifest Project URL:** [https://github.com/google/guava/](https://github.com/google/guava/)
     * **POM License: The Apache Software License, Version 2.0** - [http://www.apache.org/licenses/LICENSE-2.0.txt](http://www.apache.org/licenses/LICENSE-2.0.txt)

1. **Group:** com.google.guava **Name:** guava **Version:** 28.1-jre
     * **Manifest Project URL:** [https://github.com/google/guava/](https://github.com/google/guava/)
     * **POM License: Apache License, Version 2.0** - [http://www.apache.org/licenses/LICENSE-2.0.txt](http://www.apache.org/licenses/LICENSE-2.0.txt)

1. **Group:** com.google.guava **Name:** guava-testlib **Version:** 28.1-jre
     * **POM License: Apache License, Version 2.0** - [http://www.apache.org/licenses/LICENSE-2.0.txt](http://www.apache.org/licenses/LICENSE-2.0.txt)

1. **Group:** com.google.guava **Name:** listenablefuture **Version:** 9999.0-empty-to-avoid-conflict-with-guava
     * **POM License: The Apache Software License, Version 2.0** - [http://www.apache.org/licenses/LICENSE-2.0.txt](http://www.apache.org/licenses/LICENSE-2.0.txt)

1. **Group:** com.google.j2objc **Name:** j2objc-annotations **Version:** 1.3
     * **POM Project URL:** [https://github.com/google/j2objc/](https://github.com/google/j2objc/)
     * **POM License: The Apache Software License, Version 2.0** - [http://www.apache.org/licenses/LICENSE-2.0.txt](http://www.apache.org/licenses/LICENSE-2.0.txt)

1. **Group:** com.google.protobuf **Name:** protobuf-gradle-plugin **Version:** 0.8.10
     * **POM Project URL:** [https://github.com/google/protobuf-gradle-plugin](https://github.com/google/protobuf-gradle-plugin)
     * **POM License: BSD 3-Clause** - [http://opensource.org/licenses/BSD-3-Clause](http://opensource.org/licenses/BSD-3-Clause)

1. **Group:** com.google.protobuf **Name:** protobuf-java **Version:** 3.10.0
     * **Manifest Project URL:** [https://developers.google.com/protocol-buffers/](https://developers.google.com/protocol-buffers/)
     * **POM License: 3-Clause BSD License** - [https://opensource.org/licenses/BSD-3-Clause](https://opensource.org/licenses/BSD-3-Clause)

1. **Group:** com.google.protobuf **Name:** protobuf-java-util **Version:** 3.10.0
     * **Manifest Project URL:** [https://developers.google.com/protocol-buffers/](https://developers.google.com/protocol-buffers/)
     * **POM License: 3-Clause BSD License** - [https://opensource.org/licenses/BSD-3-Clause](https://opensource.org/licenses/BSD-3-Clause)

1. **Group:** com.google.protobuf **Name:** protoc **Version:** 3.10.0
     * **POM Project URL:** [https://developers.google.com/protocol-buffers/](https://developers.google.com/protocol-buffers/)
     * **POM License: 3-Clause BSD License** - [https://opensource.org/licenses/BSD-3-Clause](https://opensource.org/licenses/BSD-3-Clause)
     * **POM License: The Apache Software License, Version 2.0** - [http://www.apache.org/licenses/LICENSE-2.0.txt](http://www.apache.org/licenses/LICENSE-2.0.txt)

1. **Group:** com.google.truth **Name:** truth **Version:** 1.0
     * **POM License: The Apache Software License, Version 2.0** - [http://www.apache.org/licenses/LICENSE-2.0.txt](http://www.apache.org/licenses/LICENSE-2.0.txt)

1. **Group:** com.google.truth.extensions **Name:** truth-java8-extension **Version:** 1.0
     * **POM License: The Apache Software License, Version 2.0** - [http://www.apache.org/licenses/LICENSE-2.0.txt](http://www.apache.org/licenses/LICENSE-2.0.txt)

1. **Group:** com.google.truth.extensions **Name:** truth-liteproto-extension **Version:** 1.0
     * **POM License: The Apache Software License, Version 2.0** - [http://www.apache.org/licenses/LICENSE-2.0.txt](http://www.apache.org/licenses/LICENSE-2.0.txt)

1. **Group:** com.google.truth.extensions **Name:** truth-proto-extension **Version:** 1.0
     * **POM License: The Apache Software License, Version 2.0** - [http://www.apache.org/licenses/LICENSE-2.0.txt](http://www.apache.org/licenses/LICENSE-2.0.txt)

1. **Group:** com.googlecode.java-diff-utils **Name:** diffutils **Version:** 1.3.0
     * **POM Project URL:** [http://code.google.com/p/java-diff-utils/](http://code.google.com/p/java-diff-utils/)
     * **POM License: The Apache Software License, Version 2.0** - [http://www.apache.org/licenses/LICENSE-2.0.txt](http://www.apache.org/licenses/LICENSE-2.0.txt)

1. **Group:** com.squareup **Name:** javapoet **Version:** 1.11.0
     * **POM Project URL:** [http://github.com/square/javapoet/](http://github.com/square/javapoet/)
     * **POM License: Apache 2.0** - [http://www.apache.org/licenses/LICENSE-2.0.txt](http://www.apache.org/licenses/LICENSE-2.0.txt)

1. **Group:** commons-io **Name:** commons-io **Version:** 2.6
     * **Project URL:** [http://commons.apache.org/proper/commons-io/](http://commons.apache.org/proper/commons-io/)
     * **POM License: Apache License, Version 2.0** - [https://www.apache.org/licenses/LICENSE-2.0.txt](https://www.apache.org/licenses/LICENSE-2.0.txt)

1. **Group:** commons-lang **Name:** commons-lang **Version:** 2.6
     * **Project URL:** [http://commons.apache.org/lang/](http://commons.apache.org/lang/)
     * **POM License: The Apache Software License, Version 2.0** - [http://www.apache.org/licenses/LICENSE-2.0.txt](http://www.apache.org/licenses/LICENSE-2.0.txt)

1. **Group:** io.grpc **Name:** grpc-api **Version:** 1.25.0
     * **POM Project URL:** [https://github.com/grpc/grpc-java](https://github.com/grpc/grpc-java)
     * **POM License: Apache 2.0** - [https://opensource.org/licenses/Apache-2.0](https://opensource.org/licenses/Apache-2.0)

1. **Group:** io.grpc **Name:** grpc-context **Version:** 1.25.0
     * **POM Project URL:** [https://github.com/grpc/grpc-java](https://github.com/grpc/grpc-java)
     * **POM License: Apache 2.0** - [https://opensource.org/licenses/Apache-2.0](https://opensource.org/licenses/Apache-2.0)

1. **Group:** io.grpc **Name:** grpc-core **Version:** 1.25.0
     * **POM Project URL:** [https://github.com/grpc/grpc-java](https://github.com/grpc/grpc-java)
     * **POM License: Apache 2.0** - [https://opensource.org/licenses/Apache-2.0](https://opensource.org/licenses/Apache-2.0)

1. **Group:** io.grpc **Name:** grpc-protobuf **Version:** 1.25.0
     * **POM Project URL:** [https://github.com/grpc/grpc-java](https://github.com/grpc/grpc-java)
     * **POM License: Apache 2.0** - [https://opensource.org/licenses/Apache-2.0](https://opensource.org/licenses/Apache-2.0)

1. **Group:** io.grpc **Name:** grpc-protobuf-lite **Version:** 1.25.0
     * **POM Project URL:** [https://github.com/grpc/grpc-java](https://github.com/grpc/grpc-java)
     * **POM License: Apache 2.0** - [https://opensource.org/licenses/Apache-2.0](https://opensource.org/licenses/Apache-2.0)

1. **Group:** io.grpc **Name:** grpc-stub **Version:** 1.25.0
     * **POM Project URL:** [https://github.com/grpc/grpc-java](https://github.com/grpc/grpc-java)
     * **POM License: Apache 2.0** - [https://opensource.org/licenses/Apache-2.0](https://opensource.org/licenses/Apache-2.0)

1. **Group:** io.grpc **Name:** protoc-gen-grpc-java **Version:** 1.25.0
     * **POM Project URL:** [https://github.com/grpc/grpc-java](https://github.com/grpc/grpc-java)
     * **POM License: Apache 2.0** - [https://opensource.org/licenses/Apache-2.0](https://opensource.org/licenses/Apache-2.0)

1. **Group:** io.opencensus **Name:** opencensus-api **Version:** 0.21.0
     * **POM Project URL:** [https://github.com/census-instrumentation/opencensus-java](https://github.com/census-instrumentation/opencensus-java)
     * **POM License: The Apache License, Version 2.0** - [http://www.apache.org/licenses/LICENSE-2.0.txt](http://www.apache.org/licenses/LICENSE-2.0.txt)

1. **Group:** io.opencensus **Name:** opencensus-contrib-grpc-metrics **Version:** 0.21.0
     * **POM Project URL:** [https://github.com/census-instrumentation/opencensus-java](https://github.com/census-instrumentation/opencensus-java)
     * **POM License: The Apache License, Version 2.0** - [http://www.apache.org/licenses/LICENSE-2.0.txt](http://www.apache.org/licenses/LICENSE-2.0.txt)

1. **Group:** io.perfmark **Name:** perfmark-api **Version:** 0.19.0
     * **POM Project URL:** [https://github.com/perfmark/perfmark](https://github.com/perfmark/perfmark)
     * **POM License: Apache 2.0** - [https://opensource.org/licenses/Apache-2.0](https://opensource.org/licenses/Apache-2.0)

1. **Group:** javax.annotation **Name:** jsr250-api **Version:** 1.0
     * **POM Project URL:** [http://jcp.org/aboutJava/communityprocess/final/jsr250/index.html](http://jcp.org/aboutJava/communityprocess/final/jsr250/index.html)
     * **POM License: COMMON DEVELOPMENT AND DISTRIBUTION LICENSE (CDDL) Version 1.0** - [https://glassfish.dev.java.net/public/CDDLv1.0.html](https://glassfish.dev.java.net/public/CDDLv1.0.html)

1. **Group:** javax.enterprise **Name:** cdi-api **Version:** 1.0
     * **POM License: Apache License, Version 2.0** - [http://www.apache.org/licenses/LICENSE-2.0](http://www.apache.org/licenses/LICENSE-2.0)

1. **Group:** javax.inject **Name:** javax.inject **Version:** 1
     * **POM Project URL:** [http://code.google.com/p/atinject/](http://code.google.com/p/atinject/)
     * **POM License: The Apache Software License, Version 2.0** - [http://www.apache.org/licenses/LICENSE-2.0.txt](http://www.apache.org/licenses/LICENSE-2.0.txt)

1. **Group:** junit **Name:** junit **Version:** 4.12
     * **POM Project URL:** [http://junit.org](http://junit.org)
     * **POM License: Eclipse Public License 1.0** - [http://www.eclipse.org/legal/epl-v10.html](http://www.eclipse.org/legal/epl-v10.html)

1. **Group:** kr.motd.maven **Name:** os-maven-plugin **Version:** 1.4.0.Final
     * **POM Project URL:** [https://github.com/trustin/os-maven-plugin/](https://github.com/trustin/os-maven-plugin/)
     * **POM License: Apache License, Version 2.0** - [http://www.apache.org/licenses/LICENSE-2.0](http://www.apache.org/licenses/LICENSE-2.0)

1. **Group:** net.java.dev.javacc **Name:** javacc **Version:** 5.0
     * **POM Project URL:** [https://javacc.dev.java.net/](https://javacc.dev.java.net/)
     * **POM License: Berkeley Software Distribution (BSD) License** - [http://www.opensource.org/licenses/bsd-license.html](http://www.opensource.org/licenses/bsd-license.html)

1. **Group:** net.sourceforge.pmd **Name:** pmd-core **Version:** 6.19.0
     * **POM License: BSD-style** - [http://pmd.sourceforge.net/license.html](http://pmd.sourceforge.net/license.html)

1. **Group:** net.sourceforge.pmd **Name:** pmd-java **Version:** 6.19.0
     * **POM License: BSD-style** - [http://pmd.sourceforge.net/license.html](http://pmd.sourceforge.net/license.html)

1. **Group:** net.sourceforge.saxon **Name:** saxon **Version:** 9.1.0.8
     * **POM Project URL:** [http://saxon.sourceforge.net/](http://saxon.sourceforge.net/)
     * **POM License: Mozilla Public License Version 1.0** - [http://www.mozilla.org/MPL/MPL-1.0.txt](http://www.mozilla.org/MPL/MPL-1.0.txt)

1. **Group:** org.antlr **Name:** antlr4-runtime **Version:** 4.7
     * **Manifest Project URL:** [http://www.antlr.org](http://www.antlr.org)
     * **POM License: The BSD License** - [http://www.antlr.org/license.html](http://www.antlr.org/license.html)

1. **Group:** org.apache.commons **Name:** commons-lang3 **Version:** 3.8.1
     * **Project URL:** [http://commons.apache.org/proper/commons-lang/](http://commons.apache.org/proper/commons-lang/)
     * **POM License: Apache License, Version 2.0** - [https://www.apache.org/licenses/LICENSE-2.0.txt](https://www.apache.org/licenses/LICENSE-2.0.txt)

1. **Group:** org.apache.maven **Name:** maven-artifact **Version:** 3.2.1
     * **POM License: The Apache Software License, Version 2.0** - [http://www.apache.org/licenses/LICENSE-2.0.txt](http://www.apache.org/licenses/LICENSE-2.0.txt)

1. **Group:** org.apache.maven **Name:** maven-model **Version:** 3.2.1
     * **POM License: The Apache Software License, Version 2.0** - [http://www.apache.org/licenses/LICENSE-2.0.txt](http://www.apache.org/licenses/LICENSE-2.0.txt)

1. **Group:** org.apache.maven **Name:** maven-plugin-api **Version:** 3.2.1
     * **POM License: The Apache Software License, Version 2.0** - [http://www.apache.org/licenses/LICENSE-2.0.txt](http://www.apache.org/licenses/LICENSE-2.0.txt)

1. **Group:** org.apiguardian **Name:** apiguardian-api **Version:** 1.0.0
     * **POM Project URL:** [https://github.com/apiguardian-team/apiguardian](https://github.com/apiguardian-team/apiguardian)
     * **POM License: The Apache License, Version 2.0** - [http://www.apache.org/licenses/LICENSE-2.0.txt](http://www.apache.org/licenses/LICENSE-2.0.txt)

1. **Group:** org.checkerframework **Name:** checker-compat-qual **Version:** 2.5.3
     * **POM Project URL:** [https://checkerframework.org](https://checkerframework.org)
     * **POM License: GNU General Public License, version 2 (GPL2), with the classpath exception** - [http://www.gnu.org/software/classpath/license.html](http://www.gnu.org/software/classpath/license.html)
     * **POM License: The MIT License** - [http://opensource.org/licenses/MIT](http://opensource.org/licenses/MIT)

1. **Group:** org.checkerframework **Name:** checker-qual **Version:** 3.0.0
     * **Manifest License:** MIT (Not packaged)
     * **POM Project URL:** [https://checkerframework.org](https://checkerframework.org)
     * **POM License: The MIT License** - [http://opensource.org/licenses/MIT](http://opensource.org/licenses/MIT)

1. **Group:** org.checkerframework **Name:** dataflow **Version:** 2.5.3
     * **POM Project URL:** [https://checkerframework.org](https://checkerframework.org)
     * **POM License: GNU General Public License, version 2 (GPL2), with the classpath exception** - [http://www.gnu.org/software/classpath/license.html](http://www.gnu.org/software/classpath/license.html)
     * **POM License: The MIT License** - [http://opensource.org/licenses/MIT](http://opensource.org/licenses/MIT)

1. **Group:** org.checkerframework **Name:** javacutil **Version:** 2.5.3
     * **POM Project URL:** [https://checkerframework.org](https://checkerframework.org)
     * **POM License: GNU General Public License, version 2 (GPL2), with the classpath exception** - [http://www.gnu.org/software/classpath/license.html](http://www.gnu.org/software/classpath/license.html)
     * **POM License: The MIT License** - [http://opensource.org/licenses/MIT](http://opensource.org/licenses/MIT)

1. **Group:** org.codehaus.mojo **Name:** animal-sniffer-annotations **Version:** 1.18
     * **POM License: MIT license** - [http://www.opensource.org/licenses/mit-license.php](http://www.opensource.org/licenses/mit-license.php)
     * **POM License: The Apache Software License, Version 2.0** - [http://www.apache.org/licenses/LICENSE-2.0.txt](http://www.apache.org/licenses/LICENSE-2.0.txt)

1. **Group:** org.codehaus.plexus **Name:** plexus-classworlds **Version:** 2.4
     * **POM License: The Apache Software License, Version 2.0** - [http://www.apache.org/licenses/LICENSE-2.0.txt](http://www.apache.org/licenses/LICENSE-2.0.txt)

1. **Group:** org.codehaus.plexus **Name:** plexus-component-annotations **Version:** 1.5.5
     * **POM License: The Apache Software License, Version 2.0** - [http://www.apache.org/licenses/LICENSE-2.0.txt](http://www.apache.org/licenses/LICENSE-2.0.txt)

1. **Group:** org.codehaus.plexus **Name:** plexus-utils **Version:** 3.0.17
     * **POM Project URL:** [http://plexus.codehaus.org/plexus-utils](http://plexus.codehaus.org/plexus-utils)
     * **POM License: Apache License, Version 2.0** - [http://www.apache.org/licenses/LICENSE-2.0](http://www.apache.org/licenses/LICENSE-2.0)
     * **POM License: The Apache Software License, Version 2.0** - [http://www.apache.org/licenses/LICENSE-2.0.txt](http://www.apache.org/licenses/LICENSE-2.0.txt)

1. **Group:** org.eclipse.sisu **Name:** org.eclipse.sisu.inject **Version:** 0.0.0.M5
     * **Manifest Project URL:** [http://www.eclipse.org/sisu/](http://www.eclipse.org/sisu/)
     * **POM License: Eclipse Public License, Version 1.0** - [http://www.eclipse.org/legal/epl-v10.html](http://www.eclipse.org/legal/epl-v10.html)

1. **Group:** org.eclipse.sisu **Name:** org.eclipse.sisu.plexus **Version:** 0.0.0.M5
     * **Manifest Project URL:** [http://www.eclipse.org/sisu/](http://www.eclipse.org/sisu/)
     * **POM License: Eclipse Public License, Version 1.0** - [http://www.eclipse.org/legal/epl-v10.html](http://www.eclipse.org/legal/epl-v10.html)

1. **Group:** org.hamcrest **Name:** hamcrest-all **Version:** 1.3
     * **POM License: New BSD License** - [http://www.opensource.org/licenses/bsd-license.php](http://www.opensource.org/licenses/bsd-license.php)

1. **Group:** org.hamcrest **Name:** hamcrest-core **Version:** 1.3
     * **POM License: New BSD License** - [http://www.opensource.org/licenses/bsd-license.php](http://www.opensource.org/licenses/bsd-license.php)

1. **Group:** org.jacoco **Name:** org.jacoco.agent **Version:** 0.8.5
     * **POM License: Eclipse Public License 2.0** - [https://www.eclipse.org/legal/epl-2.0/](https://www.eclipse.org/legal/epl-2.0/)

1. **Group:** org.jacoco **Name:** org.jacoco.ant **Version:** 0.8.5
     * **POM License: Eclipse Public License 2.0** - [https://www.eclipse.org/legal/epl-2.0/](https://www.eclipse.org/legal/epl-2.0/)

1. **Group:** org.jacoco **Name:** org.jacoco.core **Version:** 0.8.5
     * **POM License: Eclipse Public License 2.0** - [https://www.eclipse.org/legal/epl-2.0/](https://www.eclipse.org/legal/epl-2.0/)

1. **Group:** org.jacoco **Name:** org.jacoco.report **Version:** 0.8.5
     * **POM License: Eclipse Public License 2.0** - [https://www.eclipse.org/legal/epl-2.0/](https://www.eclipse.org/legal/epl-2.0/)

1. **Group:** org.jboss.forge.roaster **Name:** roaster-api **Version:** 2.21.1.Final
     * **POM License: Eclipse Public License version 1.0** - [http://www.eclipse.org/legal/epl-v10.html](http://www.eclipse.org/legal/epl-v10.html)
     * **POM License: Public Domain** - [http://repository.jboss.org/licenses/cc0-1.0.txt](http://repository.jboss.org/licenses/cc0-1.0.txt)

1. **Group:** org.jboss.forge.roaster **Name:** roaster-jdt **Version:** 2.21.1.Final
     * **POM License: Eclipse Public License version 1.0** - [http://www.eclipse.org/legal/epl-v10.html](http://www.eclipse.org/legal/epl-v10.html)
     * **POM License: Public Domain** - [http://repository.jboss.org/licenses/cc0-1.0.txt](http://repository.jboss.org/licenses/cc0-1.0.txt)

1. **Group:** org.junit-pioneer **Name:** junit-pioneer **Version:** 0.3.0
     * **POM Project URL:** [https://github.com/junit-pioneer/junit-pioneer](https://github.com/junit-pioneer/junit-pioneer)
     * **POM License: The MIT License** - [https://github.com/junit-pioneer/junit-pioneer/blob/master/LICENSE](https://github.com/junit-pioneer/junit-pioneer/blob/master/LICENSE)

1. **Group:** org.junit.jupiter **Name:** junit-jupiter-api **Version:** 5.5.2
     * **POM Project URL:** [https://junit.org/junit5/](https://junit.org/junit5/)
     * **POM License: Eclipse Public License v2.0** - [https://www.eclipse.org/legal/epl-v20.html](https://www.eclipse.org/legal/epl-v20.html)

1. **Group:** org.junit.jupiter **Name:** junit-jupiter-engine **Version:** 5.5.2
     * **POM Project URL:** [https://junit.org/junit5/](https://junit.org/junit5/)
     * **POM License: Eclipse Public License v2.0** - [https://www.eclipse.org/legal/epl-v20.html](https://www.eclipse.org/legal/epl-v20.html)

1. **Group:** org.junit.jupiter **Name:** junit-jupiter-params **Version:** 5.5.2
     * **POM Project URL:** [https://junit.org/junit5/](https://junit.org/junit5/)
     * **POM License: Eclipse Public License v2.0** - [https://www.eclipse.org/legal/epl-v20.html](https://www.eclipse.org/legal/epl-v20.html)

1. **Group:** org.junit.platform **Name:** junit-platform-commons **Version:** 1.5.2
     * **POM Project URL:** [https://junit.org/junit5/](https://junit.org/junit5/)
     * **POM License: Eclipse Public License v2.0** - [https://www.eclipse.org/legal/epl-v20.html](https://www.eclipse.org/legal/epl-v20.html)

1. **Group:** org.junit.platform **Name:** junit-platform-engine **Version:** 1.5.2
     * **POM Project URL:** [https://junit.org/junit5/](https://junit.org/junit5/)
     * **POM License: Eclipse Public License v2.0** - [https://www.eclipse.org/legal/epl-v20.html](https://www.eclipse.org/legal/epl-v20.html)

1. **Group:** org.opentest4j **Name:** opentest4j **Version:** 1.2.0
     * **Manifest License:** The Apache License, Version 2.0 (Not packaged)
     * **POM Project URL:** [https://github.com/ota4j-team/opentest4j](https://github.com/ota4j-team/opentest4j)
     * **POM License: The Apache License, Version 2.0** - [http://www.apache.org/licenses/LICENSE-2.0.txt](http://www.apache.org/licenses/LICENSE-2.0.txt)

1. **Group:** org.ow2.asm **Name:** asm **Version:** 7.1
     * **Manifest Project URL:** [http://asm.ow2.org](http://asm.ow2.org)
     * **POM Project URL:** [http://asm.ow2.org/](http://asm.ow2.org/)
     * **POM License: BSD** - [http://asm.ow2.org/license.html](http://asm.ow2.org/license.html)
     * **POM License: The Apache Software License, Version 2.0** - [http://www.apache.org/licenses/LICENSE-2.0.txt](http://www.apache.org/licenses/LICENSE-2.0.txt)

1. **Group:** org.ow2.asm **Name:** asm **Version:** 7.2
     * **Manifest Project URL:** [http://asm.ow2.org](http://asm.ow2.org)
     * **Manifest License:** BSD-3-Clause;link=https://asm.ow2.io/LICENSE.txt (Not packaged)
     * **POM Project URL:** [http://asm.ow2.io/](http://asm.ow2.io/)
     * **POM License: BSD-3-Clause** - [https://asm.ow2.io/license.html](https://asm.ow2.io/license.html)
     * **POM License: The Apache Software License, Version 2.0** - [http://www.apache.org/licenses/LICENSE-2.0.txt](http://www.apache.org/licenses/LICENSE-2.0.txt)

1. **Group:** org.ow2.asm **Name:** asm-analysis **Version:** 7.2
     * **Manifest Project URL:** [http://asm.ow2.org](http://asm.ow2.org)
     * **Manifest License:** BSD-3-Clause;link=https://asm.ow2.io/LICENSE.txt (Not packaged)
     * **POM Project URL:** [http://asm.ow2.io/](http://asm.ow2.io/)
     * **POM License: BSD-3-Clause** - [https://asm.ow2.io/license.html](https://asm.ow2.io/license.html)
     * **POM License: The Apache Software License, Version 2.0** - [http://www.apache.org/licenses/LICENSE-2.0.txt](http://www.apache.org/licenses/LICENSE-2.0.txt)

1. **Group:** org.ow2.asm **Name:** asm-commons **Version:** 7.2
     * **Manifest Project URL:** [http://asm.ow2.org](http://asm.ow2.org)
     * **Manifest License:** BSD-3-Clause;link=https://asm.ow2.io/LICENSE.txt (Not packaged)
     * **POM Project URL:** [http://asm.ow2.io/](http://asm.ow2.io/)
     * **POM License: BSD-3-Clause** - [https://asm.ow2.io/license.html](https://asm.ow2.io/license.html)
     * **POM License: The Apache Software License, Version 2.0** - [http://www.apache.org/licenses/LICENSE-2.0.txt](http://www.apache.org/licenses/LICENSE-2.0.txt)

1. **Group:** org.ow2.asm **Name:** asm-tree **Version:** 7.2
     * **Manifest Project URL:** [http://asm.ow2.org](http://asm.ow2.org)
     * **Manifest License:** BSD-3-Clause;link=https://asm.ow2.io/LICENSE.txt (Not packaged)
     * **POM Project URL:** [http://asm.ow2.io/](http://asm.ow2.io/)
     * **POM License: BSD-3-Clause** - [https://asm.ow2.io/license.html](https://asm.ow2.io/license.html)
     * **POM License: The Apache Software License, Version 2.0** - [http://www.apache.org/licenses/LICENSE-2.0.txt](http://www.apache.org/licenses/LICENSE-2.0.txt)

1. **Group:** org.pcollections **Name:** pcollections **Version:** 2.1.2
     * **POM Project URL:** [http://pcollections.org](http://pcollections.org)
     * **POM License: The MIT License** - [http://www.opensource.org/licenses/mit-license.php](http://www.opensource.org/licenses/mit-license.php)

1. **Group:** org.sonatype.sisu **Name:** sisu-guice **Version:** 3.1.0
     * **Manifest Project URL:** [http://code.google.com/p/google-guice/](http://code.google.com/p/google-guice/)
     * **POM License: The Apache Software License, Version 2.0** - [http://www.apache.org/licenses/LICENSE-2.0.txt](http://www.apache.org/licenses/LICENSE-2.0.txt)

    
        
 The dependencies distributed under several licenses, are used according their commercial-use-friendly license.


<<<<<<< HEAD
This report was generated on **Tue Dec 03 10:53:30 EET 2019** using [Gradle-License-Report plugin](https://github.com/jk1/Gradle-License-Report) by Evgeny Naumenko, licensed under [Apache 2.0 License](https://github.com/jk1/Gradle-License-Report/blob/master/LICENSE).



    
# Dependencies of `io.spine:spine-server:1.2.7`
=======
This report was generated on **Wed Dec 04 11:20:31 EET 2019** using [Gradle-License-Report plugin](https://github.com/jk1/Gradle-License-Report) by Evgeny Naumenko, licensed under [Apache 2.0 License](https://github.com/jk1/Gradle-License-Report/blob/master/LICENSE).



    
# Dependencies of `io.spine:spine-server:1.2.8`
>>>>>>> 1b846bb0

## Runtime
1. **Group:** com.google.android **Name:** annotations **Version:** 4.1.1.4
     * **POM Project URL:** [http://source.android.com/](http://source.android.com/)
     * **POM License: Apache 2.0** - [http://www.apache.org/licenses/LICENSE-2.0](http://www.apache.org/licenses/LICENSE-2.0)

1. **Group:** com.google.api.grpc **Name:** proto-google-common-protos **Version:** 1.12.0
     * **POM Project URL:** [https://github.com/googleapis/api-client-staging](https://github.com/googleapis/api-client-staging)
     * **POM License: Apache-2.0** - [https://www.apache.org/licenses/LICENSE-2.0.txt](https://www.apache.org/licenses/LICENSE-2.0.txt)

1. **Group:** com.google.code.findbugs **Name:** jsr305 **Version:** 3.0.2
     * **POM Project URL:** [http://findbugs.sourceforge.net/](http://findbugs.sourceforge.net/)
     * **POM License: The Apache Software License, Version 2.0** - [http://www.apache.org/licenses/LICENSE-2.0.txt](http://www.apache.org/licenses/LICENSE-2.0.txt)

1. **Group:** com.google.code.gson **Name:** gson **Version:** 2.8.5
     * **POM License: Apache 2.0** - [http://www.apache.org/licenses/LICENSE-2.0.txt](http://www.apache.org/licenses/LICENSE-2.0.txt)

1. **Group:** com.google.errorprone **Name:** error_prone_annotations **Version:** 2.3.3
     * **POM License: Apache 2.0** - [http://www.apache.org/licenses/LICENSE-2.0.txt](http://www.apache.org/licenses/LICENSE-2.0.txt)

1. **Group:** com.google.errorprone **Name:** error_prone_type_annotations **Version:** 2.3.3
     * **POM License: Apache 2.0** - [http://www.apache.org/licenses/LICENSE-2.0.txt](http://www.apache.org/licenses/LICENSE-2.0.txt)

1. **Group:** com.google.flogger **Name:** flogger **Version:** 0.4
     * **POM Project URL:** [https://github.com/google/flogger](https://github.com/google/flogger)
     * **POM License: Apache 2.0** - [http://www.apache.org/licenses/LICENSE-2.0.txt](http://www.apache.org/licenses/LICENSE-2.0.txt)

1. **Group:** com.google.flogger **Name:** flogger-system-backend **Version:** 0.4
     * **POM Project URL:** [https://github.com/google/flogger](https://github.com/google/flogger)
     * **POM License: Apache 2.0** - [http://www.apache.org/licenses/LICENSE-2.0.txt](http://www.apache.org/licenses/LICENSE-2.0.txt)

1. **Group:** com.google.guava **Name:** failureaccess **Version:** 1.0.1
     * **Manifest Project URL:** [https://github.com/google/guava/](https://github.com/google/guava/)
     * **POM License: The Apache Software License, Version 2.0** - [http://www.apache.org/licenses/LICENSE-2.0.txt](http://www.apache.org/licenses/LICENSE-2.0.txt)

1. **Group:** com.google.guava **Name:** guava **Version:** 28.1-jre
     * **Manifest Project URL:** [https://github.com/google/guava/](https://github.com/google/guava/)
     * **POM License: Apache License, Version 2.0** - [http://www.apache.org/licenses/LICENSE-2.0.txt](http://www.apache.org/licenses/LICENSE-2.0.txt)

1. **Group:** com.google.guava **Name:** listenablefuture **Version:** 9999.0-empty-to-avoid-conflict-with-guava
     * **POM License: The Apache Software License, Version 2.0** - [http://www.apache.org/licenses/LICENSE-2.0.txt](http://www.apache.org/licenses/LICENSE-2.0.txt)

1. **Group:** com.google.j2objc **Name:** j2objc-annotations **Version:** 1.3
     * **POM Project URL:** [https://github.com/google/j2objc/](https://github.com/google/j2objc/)
     * **POM License: The Apache Software License, Version 2.0** - [http://www.apache.org/licenses/LICENSE-2.0.txt](http://www.apache.org/licenses/LICENSE-2.0.txt)

1. **Group:** com.google.protobuf **Name:** protobuf-java **Version:** 3.10.0
     * **Manifest Project URL:** [https://developers.google.com/protocol-buffers/](https://developers.google.com/protocol-buffers/)
     * **POM License: 3-Clause BSD License** - [https://opensource.org/licenses/BSD-3-Clause](https://opensource.org/licenses/BSD-3-Clause)

1. **Group:** com.google.protobuf **Name:** protobuf-java-util **Version:** 3.10.0
     * **Manifest Project URL:** [https://developers.google.com/protocol-buffers/](https://developers.google.com/protocol-buffers/)
     * **POM License: 3-Clause BSD License** - [https://opensource.org/licenses/BSD-3-Clause](https://opensource.org/licenses/BSD-3-Clause)

1. **Group:** io.grpc **Name:** grpc-api **Version:** 1.25.0
     * **POM Project URL:** [https://github.com/grpc/grpc-java](https://github.com/grpc/grpc-java)
     * **POM License: Apache 2.0** - [https://opensource.org/licenses/Apache-2.0](https://opensource.org/licenses/Apache-2.0)

1. **Group:** io.grpc **Name:** grpc-context **Version:** 1.25.0
     * **POM Project URL:** [https://github.com/grpc/grpc-java](https://github.com/grpc/grpc-java)
     * **POM License: Apache 2.0** - [https://opensource.org/licenses/Apache-2.0](https://opensource.org/licenses/Apache-2.0)

1. **Group:** io.grpc **Name:** grpc-core **Version:** 1.25.0
     * **POM Project URL:** [https://github.com/grpc/grpc-java](https://github.com/grpc/grpc-java)
     * **POM License: Apache 2.0** - [https://opensource.org/licenses/Apache-2.0](https://opensource.org/licenses/Apache-2.0)

1. **Group:** io.grpc **Name:** grpc-protobuf **Version:** 1.25.0
     * **POM Project URL:** [https://github.com/grpc/grpc-java](https://github.com/grpc/grpc-java)
     * **POM License: Apache 2.0** - [https://opensource.org/licenses/Apache-2.0](https://opensource.org/licenses/Apache-2.0)

1. **Group:** io.grpc **Name:** grpc-protobuf-lite **Version:** 1.25.0
     * **POM Project URL:** [https://github.com/grpc/grpc-java](https://github.com/grpc/grpc-java)
     * **POM License: Apache 2.0** - [https://opensource.org/licenses/Apache-2.0](https://opensource.org/licenses/Apache-2.0)

1. **Group:** io.grpc **Name:** grpc-stub **Version:** 1.25.0
     * **POM Project URL:** [https://github.com/grpc/grpc-java](https://github.com/grpc/grpc-java)
     * **POM License: Apache 2.0** - [https://opensource.org/licenses/Apache-2.0](https://opensource.org/licenses/Apache-2.0)

1. **Group:** io.opencensus **Name:** opencensus-api **Version:** 0.21.0
     * **POM Project URL:** [https://github.com/census-instrumentation/opencensus-java](https://github.com/census-instrumentation/opencensus-java)
     * **POM License: The Apache License, Version 2.0** - [http://www.apache.org/licenses/LICENSE-2.0.txt](http://www.apache.org/licenses/LICENSE-2.0.txt)

1. **Group:** io.opencensus **Name:** opencensus-contrib-grpc-metrics **Version:** 0.21.0
     * **POM Project URL:** [https://github.com/census-instrumentation/opencensus-java](https://github.com/census-instrumentation/opencensus-java)
     * **POM License: The Apache License, Version 2.0** - [http://www.apache.org/licenses/LICENSE-2.0.txt](http://www.apache.org/licenses/LICENSE-2.0.txt)

1. **Group:** io.perfmark **Name:** perfmark-api **Version:** 0.19.0
     * **POM Project URL:** [https://github.com/perfmark/perfmark](https://github.com/perfmark/perfmark)
     * **POM License: Apache 2.0** - [https://opensource.org/licenses/Apache-2.0](https://opensource.org/licenses/Apache-2.0)

1. **Group:** org.checkerframework **Name:** checker-qual **Version:** 3.0.0
     * **Manifest License:** MIT (Not packaged)
     * **POM Project URL:** [https://checkerframework.org](https://checkerframework.org)
     * **POM License: The MIT License** - [http://opensource.org/licenses/MIT](http://opensource.org/licenses/MIT)

1. **Group:** org.codehaus.mojo **Name:** animal-sniffer-annotations **Version:** 1.18
     * **POM License: MIT license** - [http://www.opensource.org/licenses/mit-license.php](http://www.opensource.org/licenses/mit-license.php)
     * **POM License: The Apache Software License, Version 2.0** - [http://www.apache.org/licenses/LICENSE-2.0.txt](http://www.apache.org/licenses/LICENSE-2.0.txt)

## Compile, tests and tooling
1. **Group:** com.beust **Name:** jcommander **Version:** 1.72
     * **POM Project URL:** [http://jcommander.org](http://jcommander.org)
     * **POM License: Apache 2.0** - [http://www.apache.org/licenses/LICENSE-2.0](http://www.apache.org/licenses/LICENSE-2.0)

1. **Group:** com.github.kevinstern **Name:** software-and-algorithms **Version:** 1.0
     * **POM Project URL:** [https://www.github.com/KevinStern/software-and-algorithms](https://www.github.com/KevinStern/software-and-algorithms)
     * **POM License: MIT License** - [http://www.opensource.org/licenses/mit-license.php](http://www.opensource.org/licenses/mit-license.php)

1. **Group:** com.github.stephenc.jcip **Name:** jcip-annotations **Version:** 1.0-1
     * **POM Project URL:** [http://stephenc.github.com/jcip-annotations](http://stephenc.github.com/jcip-annotations)
     * **POM License: Apache License, Version 2.0** - [http://www.apache.org/licenses/LICENSE-2.0.txt](http://www.apache.org/licenses/LICENSE-2.0.txt)

1. **Group:** com.google.android **Name:** annotations **Version:** 4.1.1.4
     * **POM Project URL:** [http://source.android.com/](http://source.android.com/)
     * **POM License: Apache 2.0** - [http://www.apache.org/licenses/LICENSE-2.0](http://www.apache.org/licenses/LICENSE-2.0)

1. **Group:** com.google.api.grpc **Name:** proto-google-common-protos **Version:** 1.12.0
     * **POM Project URL:** [https://github.com/googleapis/api-client-staging](https://github.com/googleapis/api-client-staging)
     * **POM License: Apache-2.0** - [https://www.apache.org/licenses/LICENSE-2.0.txt](https://www.apache.org/licenses/LICENSE-2.0.txt)

1. **Group:** com.google.auto **Name:** auto-common **Version:** 0.10
     * **POM License: Apache 2.0** - [http://www.apache.org/licenses/LICENSE-2.0.txt](http://www.apache.org/licenses/LICENSE-2.0.txt)

1. **Group:** com.google.auto.service **Name:** auto-service **Version:** 1.0-rc6
     * **POM Project URL:** [https://github.com/google/auto/tree/master/service](https://github.com/google/auto/tree/master/service)
     * **POM License: Apache 2.0** - [http://www.apache.org/licenses/LICENSE-2.0.txt](http://www.apache.org/licenses/LICENSE-2.0.txt)

1. **Group:** com.google.auto.service **Name:** auto-service-annotations **Version:** 1.0-rc6
     * **POM Project URL:** [https://github.com/google/auto/tree/master/service](https://github.com/google/auto/tree/master/service)
     * **POM License: Apache 2.0** - [http://www.apache.org/licenses/LICENSE-2.0.txt](http://www.apache.org/licenses/LICENSE-2.0.txt)

1. **Group:** com.google.auto.value **Name:** auto-value-annotations **Version:** 1.6.3
     * **POM License: Apache 2.0** - [http://www.apache.org/licenses/LICENSE-2.0.txt](http://www.apache.org/licenses/LICENSE-2.0.txt)

1. **Group:** com.google.code.findbugs **Name:** jFormatString **Version:** 3.0.0
     * **POM Project URL:** [http://findbugs.sourceforge.net/](http://findbugs.sourceforge.net/)
     * **POM License: GNU Lesser Public License** - [http://www.gnu.org/licenses/lgpl.html](http://www.gnu.org/licenses/lgpl.html)

1. **Group:** com.google.code.findbugs **Name:** jsr305 **Version:** 3.0.2
     * **POM Project URL:** [http://findbugs.sourceforge.net/](http://findbugs.sourceforge.net/)
     * **POM License: The Apache Software License, Version 2.0** - [http://www.apache.org/licenses/LICENSE-2.0.txt](http://www.apache.org/licenses/LICENSE-2.0.txt)

1. **Group:** com.google.code.gson **Name:** gson **Version:** 2.8.5
     * **POM License: Apache 2.0** - [http://www.apache.org/licenses/LICENSE-2.0.txt](http://www.apache.org/licenses/LICENSE-2.0.txt)

1. **Group:** com.google.errorprone **Name:** error_prone_annotation **Version:** 2.3.3
     * **POM License: Apache 2.0** - [http://www.apache.org/licenses/LICENSE-2.0.txt](http://www.apache.org/licenses/LICENSE-2.0.txt)

1. **Group:** com.google.errorprone **Name:** error_prone_annotations **Version:** 2.3.3
     * **POM License: Apache 2.0** - [http://www.apache.org/licenses/LICENSE-2.0.txt](http://www.apache.org/licenses/LICENSE-2.0.txt)

1. **Group:** com.google.errorprone **Name:** error_prone_check_api **Version:** 2.3.3
     * **POM License: Apache 2.0** - [http://www.apache.org/licenses/LICENSE-2.0.txt](http://www.apache.org/licenses/LICENSE-2.0.txt)

1. **Group:** com.google.errorprone **Name:** error_prone_core **Version:** 2.3.3
     * **POM License: Apache 2.0** - [http://www.apache.org/licenses/LICENSE-2.0.txt](http://www.apache.org/licenses/LICENSE-2.0.txt)

1. **Group:** com.google.errorprone **Name:** error_prone_type_annotations **Version:** 2.3.3
     * **POM License: Apache 2.0** - [http://www.apache.org/licenses/LICENSE-2.0.txt](http://www.apache.org/licenses/LICENSE-2.0.txt)

1. **Group:** com.google.errorprone **Name:** javac **Version:** 9+181-r4173-1
     * **POM Project URL:** [https://github.com/google/error-prone-javac](https://github.com/google/error-prone-javac)
     * **POM License: GNU General Public License, version 2, with the Classpath Exception** - [http://openjdk.java.net/legal/gplv2+ce.html](http://openjdk.java.net/legal/gplv2+ce.html)

1. **Group:** com.google.flogger **Name:** flogger **Version:** 0.4
     * **POM Project URL:** [https://github.com/google/flogger](https://github.com/google/flogger)
     * **POM License: Apache 2.0** - [http://www.apache.org/licenses/LICENSE-2.0.txt](http://www.apache.org/licenses/LICENSE-2.0.txt)

1. **Group:** com.google.flogger **Name:** flogger-system-backend **Version:** 0.4
     * **POM Project URL:** [https://github.com/google/flogger](https://github.com/google/flogger)
     * **POM License: Apache 2.0** - [http://www.apache.org/licenses/LICENSE-2.0.txt](http://www.apache.org/licenses/LICENSE-2.0.txt)

1. **Group:** com.google.guava **Name:** failureaccess **Version:** 1.0.1
     * **Manifest Project URL:** [https://github.com/google/guava/](https://github.com/google/guava/)
     * **POM License: The Apache Software License, Version 2.0** - [http://www.apache.org/licenses/LICENSE-2.0.txt](http://www.apache.org/licenses/LICENSE-2.0.txt)

1. **Group:** com.google.guava **Name:** guava **Version:** 28.1-jre
     * **Manifest Project URL:** [https://github.com/google/guava/](https://github.com/google/guava/)
     * **POM License: Apache License, Version 2.0** - [http://www.apache.org/licenses/LICENSE-2.0.txt](http://www.apache.org/licenses/LICENSE-2.0.txt)

1. **Group:** com.google.guava **Name:** guava-testlib **Version:** 28.1-jre
     * **POM License: Apache License, Version 2.0** - [http://www.apache.org/licenses/LICENSE-2.0.txt](http://www.apache.org/licenses/LICENSE-2.0.txt)

1. **Group:** com.google.guava **Name:** listenablefuture **Version:** 9999.0-empty-to-avoid-conflict-with-guava
     * **POM License: The Apache Software License, Version 2.0** - [http://www.apache.org/licenses/LICENSE-2.0.txt](http://www.apache.org/licenses/LICENSE-2.0.txt)

1. **Group:** com.google.j2objc **Name:** j2objc-annotations **Version:** 1.3
     * **POM Project URL:** [https://github.com/google/j2objc/](https://github.com/google/j2objc/)
     * **POM License: The Apache Software License, Version 2.0** - [http://www.apache.org/licenses/LICENSE-2.0.txt](http://www.apache.org/licenses/LICENSE-2.0.txt)

1. **Group:** com.google.protobuf **Name:** protobuf-java **Version:** 3.10.0
     * **Manifest Project URL:** [https://developers.google.com/protocol-buffers/](https://developers.google.com/protocol-buffers/)
     * **POM License: 3-Clause BSD License** - [https://opensource.org/licenses/BSD-3-Clause](https://opensource.org/licenses/BSD-3-Clause)

1. **Group:** com.google.protobuf **Name:** protobuf-java-util **Version:** 3.10.0
     * **Manifest Project URL:** [https://developers.google.com/protocol-buffers/](https://developers.google.com/protocol-buffers/)
     * **POM License: 3-Clause BSD License** - [https://opensource.org/licenses/BSD-3-Clause](https://opensource.org/licenses/BSD-3-Clause)

1. **Group:** com.google.protobuf **Name:** protoc **Version:** 3.10.0
     * **POM Project URL:** [https://developers.google.com/protocol-buffers/](https://developers.google.com/protocol-buffers/)
     * **POM License: 3-Clause BSD License** - [https://opensource.org/licenses/BSD-3-Clause](https://opensource.org/licenses/BSD-3-Clause)
     * **POM License: The Apache Software License, Version 2.0** - [http://www.apache.org/licenses/LICENSE-2.0.txt](http://www.apache.org/licenses/LICENSE-2.0.txt)

1. **Group:** com.google.truth **Name:** truth **Version:** 1.0
     * **POM License: The Apache Software License, Version 2.0** - [http://www.apache.org/licenses/LICENSE-2.0.txt](http://www.apache.org/licenses/LICENSE-2.0.txt)

1. **Group:** com.google.truth.extensions **Name:** truth-java8-extension **Version:** 1.0
     * **POM License: The Apache Software License, Version 2.0** - [http://www.apache.org/licenses/LICENSE-2.0.txt](http://www.apache.org/licenses/LICENSE-2.0.txt)

1. **Group:** com.google.truth.extensions **Name:** truth-liteproto-extension **Version:** 1.0
     * **POM License: The Apache Software License, Version 2.0** - [http://www.apache.org/licenses/LICENSE-2.0.txt](http://www.apache.org/licenses/LICENSE-2.0.txt)

1. **Group:** com.google.truth.extensions **Name:** truth-proto-extension **Version:** 1.0
     * **POM License: The Apache Software License, Version 2.0** - [http://www.apache.org/licenses/LICENSE-2.0.txt](http://www.apache.org/licenses/LICENSE-2.0.txt)

1. **Group:** com.googlecode.java-diff-utils **Name:** diffutils **Version:** 1.3.0
     * **POM Project URL:** [http://code.google.com/p/java-diff-utils/](http://code.google.com/p/java-diff-utils/)
     * **POM License: The Apache Software License, Version 2.0** - [http://www.apache.org/licenses/LICENSE-2.0.txt](http://www.apache.org/licenses/LICENSE-2.0.txt)

1. **Group:** commons-io **Name:** commons-io **Version:** 2.6
     * **Project URL:** [http://commons.apache.org/proper/commons-io/](http://commons.apache.org/proper/commons-io/)
     * **POM License: Apache License, Version 2.0** - [https://www.apache.org/licenses/LICENSE-2.0.txt](https://www.apache.org/licenses/LICENSE-2.0.txt)

1. **Group:** io.grpc **Name:** grpc-api **Version:** 1.25.0
     * **POM Project URL:** [https://github.com/grpc/grpc-java](https://github.com/grpc/grpc-java)
     * **POM License: Apache 2.0** - [https://opensource.org/licenses/Apache-2.0](https://opensource.org/licenses/Apache-2.0)

1. **Group:** io.grpc **Name:** grpc-context **Version:** 1.25.0
     * **POM Project URL:** [https://github.com/grpc/grpc-java](https://github.com/grpc/grpc-java)
     * **POM License: Apache 2.0** - [https://opensource.org/licenses/Apache-2.0](https://opensource.org/licenses/Apache-2.0)

1. **Group:** io.grpc **Name:** grpc-core **Version:** 1.25.0
     * **POM Project URL:** [https://github.com/grpc/grpc-java](https://github.com/grpc/grpc-java)
     * **POM License: Apache 2.0** - [https://opensource.org/licenses/Apache-2.0](https://opensource.org/licenses/Apache-2.0)

1. **Group:** io.grpc **Name:** grpc-netty-shaded **Version:** 1.25.0
     * **POM Project URL:** [https://github.com/grpc/grpc-java](https://github.com/grpc/grpc-java)
     * **POM License: Apache 2.0** - [https://opensource.org/licenses/Apache-2.0](https://opensource.org/licenses/Apache-2.0)

1. **Group:** io.grpc **Name:** grpc-protobuf **Version:** 1.25.0
     * **POM Project URL:** [https://github.com/grpc/grpc-java](https://github.com/grpc/grpc-java)
     * **POM License: Apache 2.0** - [https://opensource.org/licenses/Apache-2.0](https://opensource.org/licenses/Apache-2.0)

1. **Group:** io.grpc **Name:** grpc-protobuf-lite **Version:** 1.25.0
     * **POM Project URL:** [https://github.com/grpc/grpc-java](https://github.com/grpc/grpc-java)
     * **POM License: Apache 2.0** - [https://opensource.org/licenses/Apache-2.0](https://opensource.org/licenses/Apache-2.0)

1. **Group:** io.grpc **Name:** grpc-stub **Version:** 1.25.0
     * **POM Project URL:** [https://github.com/grpc/grpc-java](https://github.com/grpc/grpc-java)
     * **POM License: Apache 2.0** - [https://opensource.org/licenses/Apache-2.0](https://opensource.org/licenses/Apache-2.0)

1. **Group:** io.grpc **Name:** protoc-gen-grpc-java **Version:** 1.25.0
     * **POM Project URL:** [https://github.com/grpc/grpc-java](https://github.com/grpc/grpc-java)
     * **POM License: Apache 2.0** - [https://opensource.org/licenses/Apache-2.0](https://opensource.org/licenses/Apache-2.0)

1. **Group:** io.opencensus **Name:** opencensus-api **Version:** 0.21.0
     * **POM Project URL:** [https://github.com/census-instrumentation/opencensus-java](https://github.com/census-instrumentation/opencensus-java)
     * **POM License: The Apache License, Version 2.0** - [http://www.apache.org/licenses/LICENSE-2.0.txt](http://www.apache.org/licenses/LICENSE-2.0.txt)

1. **Group:** io.opencensus **Name:** opencensus-contrib-grpc-metrics **Version:** 0.21.0
     * **POM Project URL:** [https://github.com/census-instrumentation/opencensus-java](https://github.com/census-instrumentation/opencensus-java)
     * **POM License: The Apache License, Version 2.0** - [http://www.apache.org/licenses/LICENSE-2.0.txt](http://www.apache.org/licenses/LICENSE-2.0.txt)

1. **Group:** io.perfmark **Name:** perfmark-api **Version:** 0.19.0
     * **POM Project URL:** [https://github.com/perfmark/perfmark](https://github.com/perfmark/perfmark)
     * **POM License: Apache 2.0** - [https://opensource.org/licenses/Apache-2.0](https://opensource.org/licenses/Apache-2.0)

1. **Group:** javax.annotation **Name:** javax.annotation-api **Version:** 1.3.1
     * **Manifest Project URL:** [https://javaee.github.io/glassfish](https://javaee.github.io/glassfish)
     * **POM Project URL:** [http://jcp.org/en/jsr/detail?id=250](http://jcp.org/en/jsr/detail?id=250)
     * **POM License: CDDL + GPLv2 with classpath exception** - [https://github.com/javaee/javax.annotation/blob/master/LICENSE](https://github.com/javaee/javax.annotation/blob/master/LICENSE)

1. **Group:** junit **Name:** junit **Version:** 4.12
     * **POM Project URL:** [http://junit.org](http://junit.org)
     * **POM License: Eclipse Public License 1.0** - [http://www.eclipse.org/legal/epl-v10.html](http://www.eclipse.org/legal/epl-v10.html)

1. **Group:** net.java.dev.javacc **Name:** javacc **Version:** 5.0
     * **POM Project URL:** [https://javacc.dev.java.net/](https://javacc.dev.java.net/)
     * **POM License: Berkeley Software Distribution (BSD) License** - [http://www.opensource.org/licenses/bsd-license.html](http://www.opensource.org/licenses/bsd-license.html)

1. **Group:** net.sourceforge.pmd **Name:** pmd-core **Version:** 6.19.0
     * **POM License: BSD-style** - [http://pmd.sourceforge.net/license.html](http://pmd.sourceforge.net/license.html)

1. **Group:** net.sourceforge.pmd **Name:** pmd-java **Version:** 6.19.0
     * **POM License: BSD-style** - [http://pmd.sourceforge.net/license.html](http://pmd.sourceforge.net/license.html)

1. **Group:** net.sourceforge.saxon **Name:** saxon **Version:** 9.1.0.8
     * **POM Project URL:** [http://saxon.sourceforge.net/](http://saxon.sourceforge.net/)
     * **POM License: Mozilla Public License Version 1.0** - [http://www.mozilla.org/MPL/MPL-1.0.txt](http://www.mozilla.org/MPL/MPL-1.0.txt)

1. **Group:** org.antlr **Name:** antlr4-runtime **Version:** 4.7
     * **Manifest Project URL:** [http://www.antlr.org](http://www.antlr.org)
     * **POM License: The BSD License** - [http://www.antlr.org/license.html](http://www.antlr.org/license.html)

1. **Group:** org.apache.commons **Name:** commons-lang3 **Version:** 3.8.1
     * **Project URL:** [http://commons.apache.org/proper/commons-lang/](http://commons.apache.org/proper/commons-lang/)
     * **POM License: Apache License, Version 2.0** - [https://www.apache.org/licenses/LICENSE-2.0.txt](https://www.apache.org/licenses/LICENSE-2.0.txt)

1. **Group:** org.apiguardian **Name:** apiguardian-api **Version:** 1.0.0
     * **POM Project URL:** [https://github.com/apiguardian-team/apiguardian](https://github.com/apiguardian-team/apiguardian)
     * **POM License: The Apache License, Version 2.0** - [http://www.apache.org/licenses/LICENSE-2.0.txt](http://www.apache.org/licenses/LICENSE-2.0.txt)

1. **Group:** org.checkerframework **Name:** checker-compat-qual **Version:** 2.5.3
     * **POM Project URL:** [https://checkerframework.org](https://checkerframework.org)
     * **POM License: GNU General Public License, version 2 (GPL2), with the classpath exception** - [http://www.gnu.org/software/classpath/license.html](http://www.gnu.org/software/classpath/license.html)
     * **POM License: The MIT License** - [http://opensource.org/licenses/MIT](http://opensource.org/licenses/MIT)

1. **Group:** org.checkerframework **Name:** checker-qual **Version:** 3.0.0
     * **Manifest License:** MIT (Not packaged)
     * **POM Project URL:** [https://checkerframework.org](https://checkerframework.org)
     * **POM License: The MIT License** - [http://opensource.org/licenses/MIT](http://opensource.org/licenses/MIT)

1. **Group:** org.checkerframework **Name:** dataflow **Version:** 2.5.3
     * **POM Project URL:** [https://checkerframework.org](https://checkerframework.org)
     * **POM License: GNU General Public License, version 2 (GPL2), with the classpath exception** - [http://www.gnu.org/software/classpath/license.html](http://www.gnu.org/software/classpath/license.html)
     * **POM License: The MIT License** - [http://opensource.org/licenses/MIT](http://opensource.org/licenses/MIT)

1. **Group:** org.checkerframework **Name:** javacutil **Version:** 2.5.3
     * **POM Project URL:** [https://checkerframework.org](https://checkerframework.org)
     * **POM License: GNU General Public License, version 2 (GPL2), with the classpath exception** - [http://www.gnu.org/software/classpath/license.html](http://www.gnu.org/software/classpath/license.html)
     * **POM License: The MIT License** - [http://opensource.org/licenses/MIT](http://opensource.org/licenses/MIT)

1. **Group:** org.codehaus.mojo **Name:** animal-sniffer-annotations **Version:** 1.18
     * **POM License: MIT license** - [http://www.opensource.org/licenses/mit-license.php](http://www.opensource.org/licenses/mit-license.php)
     * **POM License: The Apache Software License, Version 2.0** - [http://www.apache.org/licenses/LICENSE-2.0.txt](http://www.apache.org/licenses/LICENSE-2.0.txt)

1. **Group:** org.hamcrest **Name:** hamcrest-all **Version:** 1.3
     * **POM License: New BSD License** - [http://www.opensource.org/licenses/bsd-license.php](http://www.opensource.org/licenses/bsd-license.php)

1. **Group:** org.hamcrest **Name:** hamcrest-core **Version:** 1.3
     * **POM License: New BSD License** - [http://www.opensource.org/licenses/bsd-license.php](http://www.opensource.org/licenses/bsd-license.php)

1. **Group:** org.jacoco **Name:** org.jacoco.agent **Version:** 0.8.5
     * **POM License: Eclipse Public License 2.0** - [https://www.eclipse.org/legal/epl-2.0/](https://www.eclipse.org/legal/epl-2.0/)

1. **Group:** org.jacoco **Name:** org.jacoco.ant **Version:** 0.8.5
     * **POM License: Eclipse Public License 2.0** - [https://www.eclipse.org/legal/epl-2.0/](https://www.eclipse.org/legal/epl-2.0/)

1. **Group:** org.jacoco **Name:** org.jacoco.core **Version:** 0.8.5
     * **POM License: Eclipse Public License 2.0** - [https://www.eclipse.org/legal/epl-2.0/](https://www.eclipse.org/legal/epl-2.0/)

1. **Group:** org.jacoco **Name:** org.jacoco.report **Version:** 0.8.5
     * **POM License: Eclipse Public License 2.0** - [https://www.eclipse.org/legal/epl-2.0/](https://www.eclipse.org/legal/epl-2.0/)

1. **Group:** org.junit.jupiter **Name:** junit-jupiter-api **Version:** 5.5.2
     * **POM Project URL:** [https://junit.org/junit5/](https://junit.org/junit5/)
     * **POM License: Eclipse Public License v2.0** - [https://www.eclipse.org/legal/epl-v20.html](https://www.eclipse.org/legal/epl-v20.html)

1. **Group:** org.junit.jupiter **Name:** junit-jupiter-engine **Version:** 5.5.2
     * **POM Project URL:** [https://junit.org/junit5/](https://junit.org/junit5/)
     * **POM License: Eclipse Public License v2.0** - [https://www.eclipse.org/legal/epl-v20.html](https://www.eclipse.org/legal/epl-v20.html)

1. **Group:** org.junit.jupiter **Name:** junit-jupiter-params **Version:** 5.5.2
     * **POM Project URL:** [https://junit.org/junit5/](https://junit.org/junit5/)
     * **POM License: Eclipse Public License v2.0** - [https://www.eclipse.org/legal/epl-v20.html](https://www.eclipse.org/legal/epl-v20.html)

1. **Group:** org.junit.platform **Name:** junit-platform-commons **Version:** 1.5.2
     * **POM Project URL:** [https://junit.org/junit5/](https://junit.org/junit5/)
     * **POM License: Eclipse Public License v2.0** - [https://www.eclipse.org/legal/epl-v20.html](https://www.eclipse.org/legal/epl-v20.html)

1. **Group:** org.junit.platform **Name:** junit-platform-engine **Version:** 1.5.2
     * **POM Project URL:** [https://junit.org/junit5/](https://junit.org/junit5/)
     * **POM License: Eclipse Public License v2.0** - [https://www.eclipse.org/legal/epl-v20.html](https://www.eclipse.org/legal/epl-v20.html)

1. **Group:** org.opentest4j **Name:** opentest4j **Version:** 1.2.0
     * **Manifest License:** The Apache License, Version 2.0 (Not packaged)
     * **POM Project URL:** [https://github.com/ota4j-team/opentest4j](https://github.com/ota4j-team/opentest4j)
     * **POM License: The Apache License, Version 2.0** - [http://www.apache.org/licenses/LICENSE-2.0.txt](http://www.apache.org/licenses/LICENSE-2.0.txt)

1. **Group:** org.ow2.asm **Name:** asm **Version:** 7.1
     * **Manifest Project URL:** [http://asm.ow2.org](http://asm.ow2.org)
     * **POM Project URL:** [http://asm.ow2.org/](http://asm.ow2.org/)
     * **POM License: BSD** - [http://asm.ow2.org/license.html](http://asm.ow2.org/license.html)
     * **POM License: The Apache Software License, Version 2.0** - [http://www.apache.org/licenses/LICENSE-2.0.txt](http://www.apache.org/licenses/LICENSE-2.0.txt)

1. **Group:** org.ow2.asm **Name:** asm **Version:** 7.2
     * **Manifest Project URL:** [http://asm.ow2.org](http://asm.ow2.org)
     * **Manifest License:** BSD-3-Clause;link=https://asm.ow2.io/LICENSE.txt (Not packaged)
     * **POM Project URL:** [http://asm.ow2.io/](http://asm.ow2.io/)
     * **POM License: BSD-3-Clause** - [https://asm.ow2.io/license.html](https://asm.ow2.io/license.html)
     * **POM License: The Apache Software License, Version 2.0** - [http://www.apache.org/licenses/LICENSE-2.0.txt](http://www.apache.org/licenses/LICENSE-2.0.txt)

1. **Group:** org.ow2.asm **Name:** asm-analysis **Version:** 7.2
     * **Manifest Project URL:** [http://asm.ow2.org](http://asm.ow2.org)
     * **Manifest License:** BSD-3-Clause;link=https://asm.ow2.io/LICENSE.txt (Not packaged)
     * **POM Project URL:** [http://asm.ow2.io/](http://asm.ow2.io/)
     * **POM License: BSD-3-Clause** - [https://asm.ow2.io/license.html](https://asm.ow2.io/license.html)
     * **POM License: The Apache Software License, Version 2.0** - [http://www.apache.org/licenses/LICENSE-2.0.txt](http://www.apache.org/licenses/LICENSE-2.0.txt)

1. **Group:** org.ow2.asm **Name:** asm-commons **Version:** 7.2
     * **Manifest Project URL:** [http://asm.ow2.org](http://asm.ow2.org)
     * **Manifest License:** BSD-3-Clause;link=https://asm.ow2.io/LICENSE.txt (Not packaged)
     * **POM Project URL:** [http://asm.ow2.io/](http://asm.ow2.io/)
     * **POM License: BSD-3-Clause** - [https://asm.ow2.io/license.html](https://asm.ow2.io/license.html)
     * **POM License: The Apache Software License, Version 2.0** - [http://www.apache.org/licenses/LICENSE-2.0.txt](http://www.apache.org/licenses/LICENSE-2.0.txt)

1. **Group:** org.ow2.asm **Name:** asm-tree **Version:** 7.2
     * **Manifest Project URL:** [http://asm.ow2.org](http://asm.ow2.org)
     * **Manifest License:** BSD-3-Clause;link=https://asm.ow2.io/LICENSE.txt (Not packaged)
     * **POM Project URL:** [http://asm.ow2.io/](http://asm.ow2.io/)
     * **POM License: BSD-3-Clause** - [https://asm.ow2.io/license.html](https://asm.ow2.io/license.html)
     * **POM License: The Apache Software License, Version 2.0** - [http://www.apache.org/licenses/LICENSE-2.0.txt](http://www.apache.org/licenses/LICENSE-2.0.txt)

1. **Group:** org.pcollections **Name:** pcollections **Version:** 2.1.2
     * **POM Project URL:** [http://pcollections.org](http://pcollections.org)
     * **POM License: The MIT License** - [http://www.opensource.org/licenses/mit-license.php](http://www.opensource.org/licenses/mit-license.php)

    
        
 The dependencies distributed under several licenses, are used according their commercial-use-friendly license.


<<<<<<< HEAD
This report was generated on **Tue Dec 03 10:53:30 EET 2019** using [Gradle-License-Report plugin](https://github.com/jk1/Gradle-License-Report) by Evgeny Naumenko, licensed under [Apache 2.0 License](https://github.com/jk1/Gradle-License-Report/blob/master/LICENSE).



    
# Dependencies of `io.spine:spine-testutil-client:1.2.7`
=======
This report was generated on **Wed Dec 04 11:20:32 EET 2019** using [Gradle-License-Report plugin](https://github.com/jk1/Gradle-License-Report) by Evgeny Naumenko, licensed under [Apache 2.0 License](https://github.com/jk1/Gradle-License-Report/blob/master/LICENSE).



    
# Dependencies of `io.spine:spine-testutil-client:1.2.8`
>>>>>>> 1b846bb0

## Runtime
1. **Group:** com.google.android **Name:** annotations **Version:** 4.1.1.4
     * **POM Project URL:** [http://source.android.com/](http://source.android.com/)
     * **POM License: Apache 2.0** - [http://www.apache.org/licenses/LICENSE-2.0](http://www.apache.org/licenses/LICENSE-2.0)

1. **Group:** com.google.api.grpc **Name:** proto-google-common-protos **Version:** 1.12.0
     * **POM Project URL:** [https://github.com/googleapis/api-client-staging](https://github.com/googleapis/api-client-staging)
     * **POM License: Apache-2.0** - [https://www.apache.org/licenses/LICENSE-2.0.txt](https://www.apache.org/licenses/LICENSE-2.0.txt)

1. **Group:** com.google.auto.value **Name:** auto-value-annotations **Version:** 1.6.3
     * **POM License: Apache 2.0** - [http://www.apache.org/licenses/LICENSE-2.0.txt](http://www.apache.org/licenses/LICENSE-2.0.txt)

1. **Group:** com.google.code.findbugs **Name:** jsr305 **Version:** 3.0.2
     * **POM Project URL:** [http://findbugs.sourceforge.net/](http://findbugs.sourceforge.net/)
     * **POM License: The Apache Software License, Version 2.0** - [http://www.apache.org/licenses/LICENSE-2.0.txt](http://www.apache.org/licenses/LICENSE-2.0.txt)

1. **Group:** com.google.code.gson **Name:** gson **Version:** 2.8.5
     * **POM License: Apache 2.0** - [http://www.apache.org/licenses/LICENSE-2.0.txt](http://www.apache.org/licenses/LICENSE-2.0.txt)

1. **Group:** com.google.errorprone **Name:** error_prone_annotations **Version:** 2.3.3
     * **POM License: Apache 2.0** - [http://www.apache.org/licenses/LICENSE-2.0.txt](http://www.apache.org/licenses/LICENSE-2.0.txt)

1. **Group:** com.google.errorprone **Name:** error_prone_type_annotations **Version:** 2.3.3
     * **POM License: Apache 2.0** - [http://www.apache.org/licenses/LICENSE-2.0.txt](http://www.apache.org/licenses/LICENSE-2.0.txt)

1. **Group:** com.google.flogger **Name:** flogger **Version:** 0.4
     * **POM Project URL:** [https://github.com/google/flogger](https://github.com/google/flogger)
     * **POM License: Apache 2.0** - [http://www.apache.org/licenses/LICENSE-2.0.txt](http://www.apache.org/licenses/LICENSE-2.0.txt)

1. **Group:** com.google.flogger **Name:** flogger-system-backend **Version:** 0.4
     * **POM Project URL:** [https://github.com/google/flogger](https://github.com/google/flogger)
     * **POM License: Apache 2.0** - [http://www.apache.org/licenses/LICENSE-2.0.txt](http://www.apache.org/licenses/LICENSE-2.0.txt)

1. **Group:** com.google.guava **Name:** failureaccess **Version:** 1.0.1
     * **Manifest Project URL:** [https://github.com/google/guava/](https://github.com/google/guava/)
     * **POM License: The Apache Software License, Version 2.0** - [http://www.apache.org/licenses/LICENSE-2.0.txt](http://www.apache.org/licenses/LICENSE-2.0.txt)

1. **Group:** com.google.guava **Name:** guava **Version:** 28.1-jre
     * **Manifest Project URL:** [https://github.com/google/guava/](https://github.com/google/guava/)
     * **POM License: Apache License, Version 2.0** - [http://www.apache.org/licenses/LICENSE-2.0.txt](http://www.apache.org/licenses/LICENSE-2.0.txt)

1. **Group:** com.google.guava **Name:** guava-testlib **Version:** 28.1-jre
     * **POM License: Apache License, Version 2.0** - [http://www.apache.org/licenses/LICENSE-2.0.txt](http://www.apache.org/licenses/LICENSE-2.0.txt)

1. **Group:** com.google.guava **Name:** listenablefuture **Version:** 9999.0-empty-to-avoid-conflict-with-guava
     * **POM License: The Apache Software License, Version 2.0** - [http://www.apache.org/licenses/LICENSE-2.0.txt](http://www.apache.org/licenses/LICENSE-2.0.txt)

1. **Group:** com.google.j2objc **Name:** j2objc-annotations **Version:** 1.3
     * **POM Project URL:** [https://github.com/google/j2objc/](https://github.com/google/j2objc/)
     * **POM License: The Apache Software License, Version 2.0** - [http://www.apache.org/licenses/LICENSE-2.0.txt](http://www.apache.org/licenses/LICENSE-2.0.txt)

1. **Group:** com.google.protobuf **Name:** protobuf-java **Version:** 3.10.0
     * **Manifest Project URL:** [https://developers.google.com/protocol-buffers/](https://developers.google.com/protocol-buffers/)
     * **POM License: 3-Clause BSD License** - [https://opensource.org/licenses/BSD-3-Clause](https://opensource.org/licenses/BSD-3-Clause)

1. **Group:** com.google.protobuf **Name:** protobuf-java-util **Version:** 3.10.0
     * **Manifest Project URL:** [https://developers.google.com/protocol-buffers/](https://developers.google.com/protocol-buffers/)
     * **POM License: 3-Clause BSD License** - [https://opensource.org/licenses/BSD-3-Clause](https://opensource.org/licenses/BSD-3-Clause)

1. **Group:** com.google.truth **Name:** truth **Version:** 1.0
     * **POM License: The Apache Software License, Version 2.0** - [http://www.apache.org/licenses/LICENSE-2.0.txt](http://www.apache.org/licenses/LICENSE-2.0.txt)

1. **Group:** com.google.truth.extensions **Name:** truth-java8-extension **Version:** 1.0
     * **POM License: The Apache Software License, Version 2.0** - [http://www.apache.org/licenses/LICENSE-2.0.txt](http://www.apache.org/licenses/LICENSE-2.0.txt)

1. **Group:** com.google.truth.extensions **Name:** truth-liteproto-extension **Version:** 1.0
     * **POM License: The Apache Software License, Version 2.0** - [http://www.apache.org/licenses/LICENSE-2.0.txt](http://www.apache.org/licenses/LICENSE-2.0.txt)

1. **Group:** com.google.truth.extensions **Name:** truth-proto-extension **Version:** 1.0
     * **POM License: The Apache Software License, Version 2.0** - [http://www.apache.org/licenses/LICENSE-2.0.txt](http://www.apache.org/licenses/LICENSE-2.0.txt)

1. **Group:** com.googlecode.java-diff-utils **Name:** diffutils **Version:** 1.3.0
     * **POM Project URL:** [http://code.google.com/p/java-diff-utils/](http://code.google.com/p/java-diff-utils/)
     * **POM License: The Apache Software License, Version 2.0** - [http://www.apache.org/licenses/LICENSE-2.0.txt](http://www.apache.org/licenses/LICENSE-2.0.txt)

1. **Group:** io.grpc **Name:** grpc-api **Version:** 1.25.0
     * **POM Project URL:** [https://github.com/grpc/grpc-java](https://github.com/grpc/grpc-java)
     * **POM License: Apache 2.0** - [https://opensource.org/licenses/Apache-2.0](https://opensource.org/licenses/Apache-2.0)

1. **Group:** io.grpc **Name:** grpc-context **Version:** 1.25.0
     * **POM Project URL:** [https://github.com/grpc/grpc-java](https://github.com/grpc/grpc-java)
     * **POM License: Apache 2.0** - [https://opensource.org/licenses/Apache-2.0](https://opensource.org/licenses/Apache-2.0)

1. **Group:** io.grpc **Name:** grpc-core **Version:** 1.25.0
     * **POM Project URL:** [https://github.com/grpc/grpc-java](https://github.com/grpc/grpc-java)
     * **POM License: Apache 2.0** - [https://opensource.org/licenses/Apache-2.0](https://opensource.org/licenses/Apache-2.0)

1. **Group:** io.grpc **Name:** grpc-protobuf **Version:** 1.25.0
     * **POM Project URL:** [https://github.com/grpc/grpc-java](https://github.com/grpc/grpc-java)
     * **POM License: Apache 2.0** - [https://opensource.org/licenses/Apache-2.0](https://opensource.org/licenses/Apache-2.0)

1. **Group:** io.grpc **Name:** grpc-protobuf-lite **Version:** 1.25.0
     * **POM Project URL:** [https://github.com/grpc/grpc-java](https://github.com/grpc/grpc-java)
     * **POM License: Apache 2.0** - [https://opensource.org/licenses/Apache-2.0](https://opensource.org/licenses/Apache-2.0)

1. **Group:** io.grpc **Name:** grpc-stub **Version:** 1.25.0
     * **POM Project URL:** [https://github.com/grpc/grpc-java](https://github.com/grpc/grpc-java)
     * **POM License: Apache 2.0** - [https://opensource.org/licenses/Apache-2.0](https://opensource.org/licenses/Apache-2.0)

1. **Group:** io.opencensus **Name:** opencensus-api **Version:** 0.21.0
     * **POM Project URL:** [https://github.com/census-instrumentation/opencensus-java](https://github.com/census-instrumentation/opencensus-java)
     * **POM License: The Apache License, Version 2.0** - [http://www.apache.org/licenses/LICENSE-2.0.txt](http://www.apache.org/licenses/LICENSE-2.0.txt)

1. **Group:** io.opencensus **Name:** opencensus-contrib-grpc-metrics **Version:** 0.21.0
     * **POM Project URL:** [https://github.com/census-instrumentation/opencensus-java](https://github.com/census-instrumentation/opencensus-java)
     * **POM License: The Apache License, Version 2.0** - [http://www.apache.org/licenses/LICENSE-2.0.txt](http://www.apache.org/licenses/LICENSE-2.0.txt)

1. **Group:** io.perfmark **Name:** perfmark-api **Version:** 0.19.0
     * **POM Project URL:** [https://github.com/perfmark/perfmark](https://github.com/perfmark/perfmark)
     * **POM License: Apache 2.0** - [https://opensource.org/licenses/Apache-2.0](https://opensource.org/licenses/Apache-2.0)

1. **Group:** junit **Name:** junit **Version:** 4.12
     * **POM Project URL:** [http://junit.org](http://junit.org)
     * **POM License: Eclipse Public License 1.0** - [http://www.eclipse.org/legal/epl-v10.html](http://www.eclipse.org/legal/epl-v10.html)

1. **Group:** org.apiguardian **Name:** apiguardian-api **Version:** 1.0.0
     * **POM Project URL:** [https://github.com/apiguardian-team/apiguardian](https://github.com/apiguardian-team/apiguardian)
     * **POM License: The Apache License, Version 2.0** - [http://www.apache.org/licenses/LICENSE-2.0.txt](http://www.apache.org/licenses/LICENSE-2.0.txt)

1. **Group:** org.checkerframework **Name:** checker-compat-qual **Version:** 2.5.3
     * **POM Project URL:** [https://checkerframework.org](https://checkerframework.org)
     * **POM License: GNU General Public License, version 2 (GPL2), with the classpath exception** - [http://www.gnu.org/software/classpath/license.html](http://www.gnu.org/software/classpath/license.html)
     * **POM License: The MIT License** - [http://opensource.org/licenses/MIT](http://opensource.org/licenses/MIT)

1. **Group:** org.checkerframework **Name:** checker-qual **Version:** 3.0.0
     * **Manifest License:** MIT (Not packaged)
     * **POM Project URL:** [https://checkerframework.org](https://checkerframework.org)
     * **POM License: The MIT License** - [http://opensource.org/licenses/MIT](http://opensource.org/licenses/MIT)

1. **Group:** org.codehaus.mojo **Name:** animal-sniffer-annotations **Version:** 1.18
     * **POM License: MIT license** - [http://www.opensource.org/licenses/mit-license.php](http://www.opensource.org/licenses/mit-license.php)
     * **POM License: The Apache Software License, Version 2.0** - [http://www.apache.org/licenses/LICENSE-2.0.txt](http://www.apache.org/licenses/LICENSE-2.0.txt)

1. **Group:** org.hamcrest **Name:** hamcrest-all **Version:** 1.3
     * **POM License: New BSD License** - [http://www.opensource.org/licenses/bsd-license.php](http://www.opensource.org/licenses/bsd-license.php)

1. **Group:** org.hamcrest **Name:** hamcrest-core **Version:** 1.3
     * **POM License: New BSD License** - [http://www.opensource.org/licenses/bsd-license.php](http://www.opensource.org/licenses/bsd-license.php)

1. **Group:** org.junit.jupiter **Name:** junit-jupiter-api **Version:** 5.5.2
     * **POM Project URL:** [https://junit.org/junit5/](https://junit.org/junit5/)
     * **POM License: Eclipse Public License v2.0** - [https://www.eclipse.org/legal/epl-v20.html](https://www.eclipse.org/legal/epl-v20.html)

1. **Group:** org.junit.jupiter **Name:** junit-jupiter-params **Version:** 5.5.2
     * **POM Project URL:** [https://junit.org/junit5/](https://junit.org/junit5/)
     * **POM License: Eclipse Public License v2.0** - [https://www.eclipse.org/legal/epl-v20.html](https://www.eclipse.org/legal/epl-v20.html)

1. **Group:** org.junit.platform **Name:** junit-platform-commons **Version:** 1.5.2
     * **POM Project URL:** [https://junit.org/junit5/](https://junit.org/junit5/)
     * **POM License: Eclipse Public License v2.0** - [https://www.eclipse.org/legal/epl-v20.html](https://www.eclipse.org/legal/epl-v20.html)

1. **Group:** org.opentest4j **Name:** opentest4j **Version:** 1.2.0
     * **Manifest License:** The Apache License, Version 2.0 (Not packaged)
     * **POM Project URL:** [https://github.com/ota4j-team/opentest4j](https://github.com/ota4j-team/opentest4j)
     * **POM License: The Apache License, Version 2.0** - [http://www.apache.org/licenses/LICENSE-2.0.txt](http://www.apache.org/licenses/LICENSE-2.0.txt)

## Compile, tests and tooling
1. **Group:** com.beust **Name:** jcommander **Version:** 1.72
     * **POM Project URL:** [http://jcommander.org](http://jcommander.org)
     * **POM License: Apache 2.0** - [http://www.apache.org/licenses/LICENSE-2.0](http://www.apache.org/licenses/LICENSE-2.0)

1. **Group:** com.github.kevinstern **Name:** software-and-algorithms **Version:** 1.0
     * **POM Project URL:** [https://www.github.com/KevinStern/software-and-algorithms](https://www.github.com/KevinStern/software-and-algorithms)
     * **POM License: MIT License** - [http://www.opensource.org/licenses/mit-license.php](http://www.opensource.org/licenses/mit-license.php)

1. **Group:** com.github.stephenc.jcip **Name:** jcip-annotations **Version:** 1.0-1
     * **POM Project URL:** [http://stephenc.github.com/jcip-annotations](http://stephenc.github.com/jcip-annotations)
     * **POM License: Apache License, Version 2.0** - [http://www.apache.org/licenses/LICENSE-2.0.txt](http://www.apache.org/licenses/LICENSE-2.0.txt)

1. **Group:** com.google.android **Name:** annotations **Version:** 4.1.1.4
     * **POM Project URL:** [http://source.android.com/](http://source.android.com/)
     * **POM License: Apache 2.0** - [http://www.apache.org/licenses/LICENSE-2.0](http://www.apache.org/licenses/LICENSE-2.0)

1. **Group:** com.google.api.grpc **Name:** proto-google-common-protos **Version:** 1.12.0
     * **POM Project URL:** [https://github.com/googleapis/api-client-staging](https://github.com/googleapis/api-client-staging)
     * **POM License: Apache-2.0** - [https://www.apache.org/licenses/LICENSE-2.0.txt](https://www.apache.org/licenses/LICENSE-2.0.txt)

1. **Group:** com.google.auto **Name:** auto-common **Version:** 0.10
     * **POM License: Apache 2.0** - [http://www.apache.org/licenses/LICENSE-2.0.txt](http://www.apache.org/licenses/LICENSE-2.0.txt)

1. **Group:** com.google.auto.value **Name:** auto-value-annotations **Version:** 1.6.3
     * **POM License: Apache 2.0** - [http://www.apache.org/licenses/LICENSE-2.0.txt](http://www.apache.org/licenses/LICENSE-2.0.txt)

1. **Group:** com.google.code.findbugs **Name:** jFormatString **Version:** 3.0.0
     * **POM Project URL:** [http://findbugs.sourceforge.net/](http://findbugs.sourceforge.net/)
     * **POM License: GNU Lesser Public License** - [http://www.gnu.org/licenses/lgpl.html](http://www.gnu.org/licenses/lgpl.html)

1. **Group:** com.google.code.findbugs **Name:** jsr305 **Version:** 3.0.2
     * **POM Project URL:** [http://findbugs.sourceforge.net/](http://findbugs.sourceforge.net/)
     * **POM License: The Apache Software License, Version 2.0** - [http://www.apache.org/licenses/LICENSE-2.0.txt](http://www.apache.org/licenses/LICENSE-2.0.txt)

1. **Group:** com.google.code.gson **Name:** gson **Version:** 2.8.5
     * **POM License: Apache 2.0** - [http://www.apache.org/licenses/LICENSE-2.0.txt](http://www.apache.org/licenses/LICENSE-2.0.txt)

1. **Group:** com.google.errorprone **Name:** error_prone_annotation **Version:** 2.3.3
     * **POM License: Apache 2.0** - [http://www.apache.org/licenses/LICENSE-2.0.txt](http://www.apache.org/licenses/LICENSE-2.0.txt)

1. **Group:** com.google.errorprone **Name:** error_prone_annotations **Version:** 2.3.3
     * **POM License: Apache 2.0** - [http://www.apache.org/licenses/LICENSE-2.0.txt](http://www.apache.org/licenses/LICENSE-2.0.txt)

1. **Group:** com.google.errorprone **Name:** error_prone_check_api **Version:** 2.3.3
     * **POM License: Apache 2.0** - [http://www.apache.org/licenses/LICENSE-2.0.txt](http://www.apache.org/licenses/LICENSE-2.0.txt)

1. **Group:** com.google.errorprone **Name:** error_prone_core **Version:** 2.3.3
     * **POM License: Apache 2.0** - [http://www.apache.org/licenses/LICENSE-2.0.txt](http://www.apache.org/licenses/LICENSE-2.0.txt)

1. **Group:** com.google.errorprone **Name:** error_prone_type_annotations **Version:** 2.3.3
     * **POM License: Apache 2.0** - [http://www.apache.org/licenses/LICENSE-2.0.txt](http://www.apache.org/licenses/LICENSE-2.0.txt)

1. **Group:** com.google.errorprone **Name:** javac **Version:** 9+181-r4173-1
     * **POM Project URL:** [https://github.com/google/error-prone-javac](https://github.com/google/error-prone-javac)
     * **POM License: GNU General Public License, version 2, with the Classpath Exception** - [http://openjdk.java.net/legal/gplv2+ce.html](http://openjdk.java.net/legal/gplv2+ce.html)

1. **Group:** com.google.flogger **Name:** flogger **Version:** 0.4
     * **POM Project URL:** [https://github.com/google/flogger](https://github.com/google/flogger)
     * **POM License: Apache 2.0** - [http://www.apache.org/licenses/LICENSE-2.0.txt](http://www.apache.org/licenses/LICENSE-2.0.txt)

1. **Group:** com.google.flogger **Name:** flogger-system-backend **Version:** 0.4
     * **POM Project URL:** [https://github.com/google/flogger](https://github.com/google/flogger)
     * **POM License: Apache 2.0** - [http://www.apache.org/licenses/LICENSE-2.0.txt](http://www.apache.org/licenses/LICENSE-2.0.txt)

1. **Group:** com.google.guava **Name:** failureaccess **Version:** 1.0.1
     * **Manifest Project URL:** [https://github.com/google/guava/](https://github.com/google/guava/)
     * **POM License: The Apache Software License, Version 2.0** - [http://www.apache.org/licenses/LICENSE-2.0.txt](http://www.apache.org/licenses/LICENSE-2.0.txt)

1. **Group:** com.google.guava **Name:** guava **Version:** 28.1-jre
     * **Manifest Project URL:** [https://github.com/google/guava/](https://github.com/google/guava/)
     * **POM License: Apache License, Version 2.0** - [http://www.apache.org/licenses/LICENSE-2.0.txt](http://www.apache.org/licenses/LICENSE-2.0.txt)

1. **Group:** com.google.guava **Name:** guava-testlib **Version:** 28.1-jre
     * **POM License: Apache License, Version 2.0** - [http://www.apache.org/licenses/LICENSE-2.0.txt](http://www.apache.org/licenses/LICENSE-2.0.txt)

1. **Group:** com.google.guava **Name:** listenablefuture **Version:** 9999.0-empty-to-avoid-conflict-with-guava
     * **POM License: The Apache Software License, Version 2.0** - [http://www.apache.org/licenses/LICENSE-2.0.txt](http://www.apache.org/licenses/LICENSE-2.0.txt)

1. **Group:** com.google.j2objc **Name:** j2objc-annotations **Version:** 1.3
     * **POM Project URL:** [https://github.com/google/j2objc/](https://github.com/google/j2objc/)
     * **POM License: The Apache Software License, Version 2.0** - [http://www.apache.org/licenses/LICENSE-2.0.txt](http://www.apache.org/licenses/LICENSE-2.0.txt)

1. **Group:** com.google.protobuf **Name:** protobuf-java **Version:** 3.10.0
     * **Manifest Project URL:** [https://developers.google.com/protocol-buffers/](https://developers.google.com/protocol-buffers/)
     * **POM License: 3-Clause BSD License** - [https://opensource.org/licenses/BSD-3-Clause](https://opensource.org/licenses/BSD-3-Clause)

1. **Group:** com.google.protobuf **Name:** protobuf-java-util **Version:** 3.10.0
     * **Manifest Project URL:** [https://developers.google.com/protocol-buffers/](https://developers.google.com/protocol-buffers/)
     * **POM License: 3-Clause BSD License** - [https://opensource.org/licenses/BSD-3-Clause](https://opensource.org/licenses/BSD-3-Clause)

1. **Group:** com.google.protobuf **Name:** protoc **Version:** 3.10.0
     * **POM Project URL:** [https://developers.google.com/protocol-buffers/](https://developers.google.com/protocol-buffers/)
     * **POM License: 3-Clause BSD License** - [https://opensource.org/licenses/BSD-3-Clause](https://opensource.org/licenses/BSD-3-Clause)
     * **POM License: The Apache Software License, Version 2.0** - [http://www.apache.org/licenses/LICENSE-2.0.txt](http://www.apache.org/licenses/LICENSE-2.0.txt)

1. **Group:** com.google.truth **Name:** truth **Version:** 1.0
     * **POM License: The Apache Software License, Version 2.0** - [http://www.apache.org/licenses/LICENSE-2.0.txt](http://www.apache.org/licenses/LICENSE-2.0.txt)

1. **Group:** com.google.truth.extensions **Name:** truth-java8-extension **Version:** 1.0
     * **POM License: The Apache Software License, Version 2.0** - [http://www.apache.org/licenses/LICENSE-2.0.txt](http://www.apache.org/licenses/LICENSE-2.0.txt)

1. **Group:** com.google.truth.extensions **Name:** truth-liteproto-extension **Version:** 1.0
     * **POM License: The Apache Software License, Version 2.0** - [http://www.apache.org/licenses/LICENSE-2.0.txt](http://www.apache.org/licenses/LICENSE-2.0.txt)

1. **Group:** com.google.truth.extensions **Name:** truth-proto-extension **Version:** 1.0
     * **POM License: The Apache Software License, Version 2.0** - [http://www.apache.org/licenses/LICENSE-2.0.txt](http://www.apache.org/licenses/LICENSE-2.0.txt)

1. **Group:** com.googlecode.java-diff-utils **Name:** diffutils **Version:** 1.3.0
     * **POM Project URL:** [http://code.google.com/p/java-diff-utils/](http://code.google.com/p/java-diff-utils/)
     * **POM License: The Apache Software License, Version 2.0** - [http://www.apache.org/licenses/LICENSE-2.0.txt](http://www.apache.org/licenses/LICENSE-2.0.txt)

1. **Group:** commons-io **Name:** commons-io **Version:** 2.6
     * **Project URL:** [http://commons.apache.org/proper/commons-io/](http://commons.apache.org/proper/commons-io/)
     * **POM License: Apache License, Version 2.0** - [https://www.apache.org/licenses/LICENSE-2.0.txt](https://www.apache.org/licenses/LICENSE-2.0.txt)

1. **Group:** io.grpc **Name:** grpc-api **Version:** 1.25.0
     * **POM Project URL:** [https://github.com/grpc/grpc-java](https://github.com/grpc/grpc-java)
     * **POM License: Apache 2.0** - [https://opensource.org/licenses/Apache-2.0](https://opensource.org/licenses/Apache-2.0)

1. **Group:** io.grpc **Name:** grpc-context **Version:** 1.25.0
     * **POM Project URL:** [https://github.com/grpc/grpc-java](https://github.com/grpc/grpc-java)
     * **POM License: Apache 2.0** - [https://opensource.org/licenses/Apache-2.0](https://opensource.org/licenses/Apache-2.0)

1. **Group:** io.grpc **Name:** grpc-core **Version:** 1.25.0
     * **POM Project URL:** [https://github.com/grpc/grpc-java](https://github.com/grpc/grpc-java)
     * **POM License: Apache 2.0** - [https://opensource.org/licenses/Apache-2.0](https://opensource.org/licenses/Apache-2.0)

1. **Group:** io.grpc **Name:** grpc-protobuf **Version:** 1.25.0
     * **POM Project URL:** [https://github.com/grpc/grpc-java](https://github.com/grpc/grpc-java)
     * **POM License: Apache 2.0** - [https://opensource.org/licenses/Apache-2.0](https://opensource.org/licenses/Apache-2.0)

1. **Group:** io.grpc **Name:** grpc-protobuf-lite **Version:** 1.25.0
     * **POM Project URL:** [https://github.com/grpc/grpc-java](https://github.com/grpc/grpc-java)
     * **POM License: Apache 2.0** - [https://opensource.org/licenses/Apache-2.0](https://opensource.org/licenses/Apache-2.0)

1. **Group:** io.grpc **Name:** grpc-stub **Version:** 1.25.0
     * **POM Project URL:** [https://github.com/grpc/grpc-java](https://github.com/grpc/grpc-java)
     * **POM License: Apache 2.0** - [https://opensource.org/licenses/Apache-2.0](https://opensource.org/licenses/Apache-2.0)

1. **Group:** io.grpc **Name:** protoc-gen-grpc-java **Version:** 1.25.0
     * **POM Project URL:** [https://github.com/grpc/grpc-java](https://github.com/grpc/grpc-java)
     * **POM License: Apache 2.0** - [https://opensource.org/licenses/Apache-2.0](https://opensource.org/licenses/Apache-2.0)

1. **Group:** io.opencensus **Name:** opencensus-api **Version:** 0.21.0
     * **POM Project URL:** [https://github.com/census-instrumentation/opencensus-java](https://github.com/census-instrumentation/opencensus-java)
     * **POM License: The Apache License, Version 2.0** - [http://www.apache.org/licenses/LICENSE-2.0.txt](http://www.apache.org/licenses/LICENSE-2.0.txt)

1. **Group:** io.opencensus **Name:** opencensus-contrib-grpc-metrics **Version:** 0.21.0
     * **POM Project URL:** [https://github.com/census-instrumentation/opencensus-java](https://github.com/census-instrumentation/opencensus-java)
     * **POM License: The Apache License, Version 2.0** - [http://www.apache.org/licenses/LICENSE-2.0.txt](http://www.apache.org/licenses/LICENSE-2.0.txt)

1. **Group:** io.perfmark **Name:** perfmark-api **Version:** 0.19.0
     * **POM Project URL:** [https://github.com/perfmark/perfmark](https://github.com/perfmark/perfmark)
     * **POM License: Apache 2.0** - [https://opensource.org/licenses/Apache-2.0](https://opensource.org/licenses/Apache-2.0)

1. **Group:** junit **Name:** junit **Version:** 4.12
     * **POM Project URL:** [http://junit.org](http://junit.org)
     * **POM License: Eclipse Public License 1.0** - [http://www.eclipse.org/legal/epl-v10.html](http://www.eclipse.org/legal/epl-v10.html)

1. **Group:** net.java.dev.javacc **Name:** javacc **Version:** 5.0
     * **POM Project URL:** [https://javacc.dev.java.net/](https://javacc.dev.java.net/)
     * **POM License: Berkeley Software Distribution (BSD) License** - [http://www.opensource.org/licenses/bsd-license.html](http://www.opensource.org/licenses/bsd-license.html)

1. **Group:** net.sourceforge.pmd **Name:** pmd-core **Version:** 6.19.0
     * **POM License: BSD-style** - [http://pmd.sourceforge.net/license.html](http://pmd.sourceforge.net/license.html)

1. **Group:** net.sourceforge.pmd **Name:** pmd-java **Version:** 6.19.0
     * **POM License: BSD-style** - [http://pmd.sourceforge.net/license.html](http://pmd.sourceforge.net/license.html)

1. **Group:** net.sourceforge.saxon **Name:** saxon **Version:** 9.1.0.8
     * **POM Project URL:** [http://saxon.sourceforge.net/](http://saxon.sourceforge.net/)
     * **POM License: Mozilla Public License Version 1.0** - [http://www.mozilla.org/MPL/MPL-1.0.txt](http://www.mozilla.org/MPL/MPL-1.0.txt)

1. **Group:** org.antlr **Name:** antlr4-runtime **Version:** 4.7
     * **Manifest Project URL:** [http://www.antlr.org](http://www.antlr.org)
     * **POM License: The BSD License** - [http://www.antlr.org/license.html](http://www.antlr.org/license.html)

1. **Group:** org.apache.commons **Name:** commons-lang3 **Version:** 3.8.1
     * **Project URL:** [http://commons.apache.org/proper/commons-lang/](http://commons.apache.org/proper/commons-lang/)
     * **POM License: Apache License, Version 2.0** - [https://www.apache.org/licenses/LICENSE-2.0.txt](https://www.apache.org/licenses/LICENSE-2.0.txt)

1. **Group:** org.apiguardian **Name:** apiguardian-api **Version:** 1.0.0
     * **POM Project URL:** [https://github.com/apiguardian-team/apiguardian](https://github.com/apiguardian-team/apiguardian)
     * **POM License: The Apache License, Version 2.0** - [http://www.apache.org/licenses/LICENSE-2.0.txt](http://www.apache.org/licenses/LICENSE-2.0.txt)

1. **Group:** org.checkerframework **Name:** checker-compat-qual **Version:** 2.5.3
     * **POM Project URL:** [https://checkerframework.org](https://checkerframework.org)
     * **POM License: GNU General Public License, version 2 (GPL2), with the classpath exception** - [http://www.gnu.org/software/classpath/license.html](http://www.gnu.org/software/classpath/license.html)
     * **POM License: The MIT License** - [http://opensource.org/licenses/MIT](http://opensource.org/licenses/MIT)

1. **Group:** org.checkerframework **Name:** checker-qual **Version:** 3.0.0
     * **Manifest License:** MIT (Not packaged)
     * **POM Project URL:** [https://checkerframework.org](https://checkerframework.org)
     * **POM License: The MIT License** - [http://opensource.org/licenses/MIT](http://opensource.org/licenses/MIT)

1. **Group:** org.checkerframework **Name:** dataflow **Version:** 2.5.3
     * **POM Project URL:** [https://checkerframework.org](https://checkerframework.org)
     * **POM License: GNU General Public License, version 2 (GPL2), with the classpath exception** - [http://www.gnu.org/software/classpath/license.html](http://www.gnu.org/software/classpath/license.html)
     * **POM License: The MIT License** - [http://opensource.org/licenses/MIT](http://opensource.org/licenses/MIT)

1. **Group:** org.checkerframework **Name:** javacutil **Version:** 2.5.3
     * **POM Project URL:** [https://checkerframework.org](https://checkerframework.org)
     * **POM License: GNU General Public License, version 2 (GPL2), with the classpath exception** - [http://www.gnu.org/software/classpath/license.html](http://www.gnu.org/software/classpath/license.html)
     * **POM License: The MIT License** - [http://opensource.org/licenses/MIT](http://opensource.org/licenses/MIT)

1. **Group:** org.codehaus.mojo **Name:** animal-sniffer-annotations **Version:** 1.18
     * **POM License: MIT license** - [http://www.opensource.org/licenses/mit-license.php](http://www.opensource.org/licenses/mit-license.php)
     * **POM License: The Apache Software License, Version 2.0** - [http://www.apache.org/licenses/LICENSE-2.0.txt](http://www.apache.org/licenses/LICENSE-2.0.txt)

1. **Group:** org.hamcrest **Name:** hamcrest-all **Version:** 1.3
     * **POM License: New BSD License** - [http://www.opensource.org/licenses/bsd-license.php](http://www.opensource.org/licenses/bsd-license.php)

1. **Group:** org.hamcrest **Name:** hamcrest-core **Version:** 1.3
     * **POM License: New BSD License** - [http://www.opensource.org/licenses/bsd-license.php](http://www.opensource.org/licenses/bsd-license.php)

1. **Group:** org.jacoco **Name:** org.jacoco.agent **Version:** 0.8.5
     * **POM License: Eclipse Public License 2.0** - [https://www.eclipse.org/legal/epl-2.0/](https://www.eclipse.org/legal/epl-2.0/)

1. **Group:** org.jacoco **Name:** org.jacoco.ant **Version:** 0.8.5
     * **POM License: Eclipse Public License 2.0** - [https://www.eclipse.org/legal/epl-2.0/](https://www.eclipse.org/legal/epl-2.0/)

1. **Group:** org.jacoco **Name:** org.jacoco.core **Version:** 0.8.5
     * **POM License: Eclipse Public License 2.0** - [https://www.eclipse.org/legal/epl-2.0/](https://www.eclipse.org/legal/epl-2.0/)

1. **Group:** org.jacoco **Name:** org.jacoco.report **Version:** 0.8.5
     * **POM License: Eclipse Public License 2.0** - [https://www.eclipse.org/legal/epl-2.0/](https://www.eclipse.org/legal/epl-2.0/)

1. **Group:** org.junit.jupiter **Name:** junit-jupiter-api **Version:** 5.5.2
     * **POM Project URL:** [https://junit.org/junit5/](https://junit.org/junit5/)
     * **POM License: Eclipse Public License v2.0** - [https://www.eclipse.org/legal/epl-v20.html](https://www.eclipse.org/legal/epl-v20.html)

1. **Group:** org.junit.jupiter **Name:** junit-jupiter-engine **Version:** 5.5.2
     * **POM Project URL:** [https://junit.org/junit5/](https://junit.org/junit5/)
     * **POM License: Eclipse Public License v2.0** - [https://www.eclipse.org/legal/epl-v20.html](https://www.eclipse.org/legal/epl-v20.html)

1. **Group:** org.junit.jupiter **Name:** junit-jupiter-params **Version:** 5.5.2
     * **POM Project URL:** [https://junit.org/junit5/](https://junit.org/junit5/)
     * **POM License: Eclipse Public License v2.0** - [https://www.eclipse.org/legal/epl-v20.html](https://www.eclipse.org/legal/epl-v20.html)

1. **Group:** org.junit.platform **Name:** junit-platform-commons **Version:** 1.5.2
     * **POM Project URL:** [https://junit.org/junit5/](https://junit.org/junit5/)
     * **POM License: Eclipse Public License v2.0** - [https://www.eclipse.org/legal/epl-v20.html](https://www.eclipse.org/legal/epl-v20.html)

1. **Group:** org.junit.platform **Name:** junit-platform-engine **Version:** 1.5.2
     * **POM Project URL:** [https://junit.org/junit5/](https://junit.org/junit5/)
     * **POM License: Eclipse Public License v2.0** - [https://www.eclipse.org/legal/epl-v20.html](https://www.eclipse.org/legal/epl-v20.html)

1. **Group:** org.opentest4j **Name:** opentest4j **Version:** 1.2.0
     * **Manifest License:** The Apache License, Version 2.0 (Not packaged)
     * **POM Project URL:** [https://github.com/ota4j-team/opentest4j](https://github.com/ota4j-team/opentest4j)
     * **POM License: The Apache License, Version 2.0** - [http://www.apache.org/licenses/LICENSE-2.0.txt](http://www.apache.org/licenses/LICENSE-2.0.txt)

1. **Group:** org.ow2.asm **Name:** asm **Version:** 7.1
     * **Manifest Project URL:** [http://asm.ow2.org](http://asm.ow2.org)
     * **POM Project URL:** [http://asm.ow2.org/](http://asm.ow2.org/)
     * **POM License: BSD** - [http://asm.ow2.org/license.html](http://asm.ow2.org/license.html)
     * **POM License: The Apache Software License, Version 2.0** - [http://www.apache.org/licenses/LICENSE-2.0.txt](http://www.apache.org/licenses/LICENSE-2.0.txt)

1. **Group:** org.ow2.asm **Name:** asm **Version:** 7.2
     * **Manifest Project URL:** [http://asm.ow2.org](http://asm.ow2.org)
     * **Manifest License:** BSD-3-Clause;link=https://asm.ow2.io/LICENSE.txt (Not packaged)
     * **POM Project URL:** [http://asm.ow2.io/](http://asm.ow2.io/)
     * **POM License: BSD-3-Clause** - [https://asm.ow2.io/license.html](https://asm.ow2.io/license.html)
     * **POM License: The Apache Software License, Version 2.0** - [http://www.apache.org/licenses/LICENSE-2.0.txt](http://www.apache.org/licenses/LICENSE-2.0.txt)

1. **Group:** org.ow2.asm **Name:** asm-analysis **Version:** 7.2
     * **Manifest Project URL:** [http://asm.ow2.org](http://asm.ow2.org)
     * **Manifest License:** BSD-3-Clause;link=https://asm.ow2.io/LICENSE.txt (Not packaged)
     * **POM Project URL:** [http://asm.ow2.io/](http://asm.ow2.io/)
     * **POM License: BSD-3-Clause** - [https://asm.ow2.io/license.html](https://asm.ow2.io/license.html)
     * **POM License: The Apache Software License, Version 2.0** - [http://www.apache.org/licenses/LICENSE-2.0.txt](http://www.apache.org/licenses/LICENSE-2.0.txt)

1. **Group:** org.ow2.asm **Name:** asm-commons **Version:** 7.2
     * **Manifest Project URL:** [http://asm.ow2.org](http://asm.ow2.org)
     * **Manifest License:** BSD-3-Clause;link=https://asm.ow2.io/LICENSE.txt (Not packaged)
     * **POM Project URL:** [http://asm.ow2.io/](http://asm.ow2.io/)
     * **POM License: BSD-3-Clause** - [https://asm.ow2.io/license.html](https://asm.ow2.io/license.html)
     * **POM License: The Apache Software License, Version 2.0** - [http://www.apache.org/licenses/LICENSE-2.0.txt](http://www.apache.org/licenses/LICENSE-2.0.txt)

1. **Group:** org.ow2.asm **Name:** asm-tree **Version:** 7.2
     * **Manifest Project URL:** [http://asm.ow2.org](http://asm.ow2.org)
     * **Manifest License:** BSD-3-Clause;link=https://asm.ow2.io/LICENSE.txt (Not packaged)
     * **POM Project URL:** [http://asm.ow2.io/](http://asm.ow2.io/)
     * **POM License: BSD-3-Clause** - [https://asm.ow2.io/license.html](https://asm.ow2.io/license.html)
     * **POM License: The Apache Software License, Version 2.0** - [http://www.apache.org/licenses/LICENSE-2.0.txt](http://www.apache.org/licenses/LICENSE-2.0.txt)

1. **Group:** org.pcollections **Name:** pcollections **Version:** 2.1.2
     * **POM Project URL:** [http://pcollections.org](http://pcollections.org)
     * **POM License: The MIT License** - [http://www.opensource.org/licenses/mit-license.php](http://www.opensource.org/licenses/mit-license.php)

    
        
 The dependencies distributed under several licenses, are used according their commercial-use-friendly license.


<<<<<<< HEAD
This report was generated on **Tue Dec 03 10:53:31 EET 2019** using [Gradle-License-Report plugin](https://github.com/jk1/Gradle-License-Report) by Evgeny Naumenko, licensed under [Apache 2.0 License](https://github.com/jk1/Gradle-License-Report/blob/master/LICENSE).



    
# Dependencies of `io.spine:spine-testutil-core:1.2.7`
=======
This report was generated on **Wed Dec 04 11:20:32 EET 2019** using [Gradle-License-Report plugin](https://github.com/jk1/Gradle-License-Report) by Evgeny Naumenko, licensed under [Apache 2.0 License](https://github.com/jk1/Gradle-License-Report/blob/master/LICENSE).



    
# Dependencies of `io.spine:spine-testutil-core:1.2.8`
>>>>>>> 1b846bb0

## Runtime
1. **Group:** com.google.android **Name:** annotations **Version:** 4.1.1.4
     * **POM Project URL:** [http://source.android.com/](http://source.android.com/)
     * **POM License: Apache 2.0** - [http://www.apache.org/licenses/LICENSE-2.0](http://www.apache.org/licenses/LICENSE-2.0)

1. **Group:** com.google.api.grpc **Name:** proto-google-common-protos **Version:** 1.12.0
     * **POM Project URL:** [https://github.com/googleapis/api-client-staging](https://github.com/googleapis/api-client-staging)
     * **POM License: Apache-2.0** - [https://www.apache.org/licenses/LICENSE-2.0.txt](https://www.apache.org/licenses/LICENSE-2.0.txt)

1. **Group:** com.google.auto.value **Name:** auto-value-annotations **Version:** 1.6.3
     * **POM License: Apache 2.0** - [http://www.apache.org/licenses/LICENSE-2.0.txt](http://www.apache.org/licenses/LICENSE-2.0.txt)

1. **Group:** com.google.code.findbugs **Name:** jsr305 **Version:** 3.0.2
     * **POM Project URL:** [http://findbugs.sourceforge.net/](http://findbugs.sourceforge.net/)
     * **POM License: The Apache Software License, Version 2.0** - [http://www.apache.org/licenses/LICENSE-2.0.txt](http://www.apache.org/licenses/LICENSE-2.0.txt)

1. **Group:** com.google.code.gson **Name:** gson **Version:** 2.8.5
     * **POM License: Apache 2.0** - [http://www.apache.org/licenses/LICENSE-2.0.txt](http://www.apache.org/licenses/LICENSE-2.0.txt)

1. **Group:** com.google.errorprone **Name:** error_prone_annotations **Version:** 2.3.3
     * **POM License: Apache 2.0** - [http://www.apache.org/licenses/LICENSE-2.0.txt](http://www.apache.org/licenses/LICENSE-2.0.txt)

1. **Group:** com.google.errorprone **Name:** error_prone_type_annotations **Version:** 2.3.3
     * **POM License: Apache 2.0** - [http://www.apache.org/licenses/LICENSE-2.0.txt](http://www.apache.org/licenses/LICENSE-2.0.txt)

1. **Group:** com.google.flogger **Name:** flogger **Version:** 0.4
     * **POM Project URL:** [https://github.com/google/flogger](https://github.com/google/flogger)
     * **POM License: Apache 2.0** - [http://www.apache.org/licenses/LICENSE-2.0.txt](http://www.apache.org/licenses/LICENSE-2.0.txt)

1. **Group:** com.google.flogger **Name:** flogger-system-backend **Version:** 0.4
     * **POM Project URL:** [https://github.com/google/flogger](https://github.com/google/flogger)
     * **POM License: Apache 2.0** - [http://www.apache.org/licenses/LICENSE-2.0.txt](http://www.apache.org/licenses/LICENSE-2.0.txt)

1. **Group:** com.google.guava **Name:** failureaccess **Version:** 1.0.1
     * **Manifest Project URL:** [https://github.com/google/guava/](https://github.com/google/guava/)
     * **POM License: The Apache Software License, Version 2.0** - [http://www.apache.org/licenses/LICENSE-2.0.txt](http://www.apache.org/licenses/LICENSE-2.0.txt)

1. **Group:** com.google.guava **Name:** guava **Version:** 28.1-jre
     * **Manifest Project URL:** [https://github.com/google/guava/](https://github.com/google/guava/)
     * **POM License: Apache License, Version 2.0** - [http://www.apache.org/licenses/LICENSE-2.0.txt](http://www.apache.org/licenses/LICENSE-2.0.txt)

1. **Group:** com.google.guava **Name:** guava-testlib **Version:** 28.1-jre
     * **POM License: Apache License, Version 2.0** - [http://www.apache.org/licenses/LICENSE-2.0.txt](http://www.apache.org/licenses/LICENSE-2.0.txt)

1. **Group:** com.google.guava **Name:** listenablefuture **Version:** 9999.0-empty-to-avoid-conflict-with-guava
     * **POM License: The Apache Software License, Version 2.0** - [http://www.apache.org/licenses/LICENSE-2.0.txt](http://www.apache.org/licenses/LICENSE-2.0.txt)

1. **Group:** com.google.j2objc **Name:** j2objc-annotations **Version:** 1.3
     * **POM Project URL:** [https://github.com/google/j2objc/](https://github.com/google/j2objc/)
     * **POM License: The Apache Software License, Version 2.0** - [http://www.apache.org/licenses/LICENSE-2.0.txt](http://www.apache.org/licenses/LICENSE-2.0.txt)

1. **Group:** com.google.protobuf **Name:** protobuf-java **Version:** 3.10.0
     * **Manifest Project URL:** [https://developers.google.com/protocol-buffers/](https://developers.google.com/protocol-buffers/)
     * **POM License: 3-Clause BSD License** - [https://opensource.org/licenses/BSD-3-Clause](https://opensource.org/licenses/BSD-3-Clause)

1. **Group:** com.google.protobuf **Name:** protobuf-java-util **Version:** 3.10.0
     * **Manifest Project URL:** [https://developers.google.com/protocol-buffers/](https://developers.google.com/protocol-buffers/)
     * **POM License: 3-Clause BSD License** - [https://opensource.org/licenses/BSD-3-Clause](https://opensource.org/licenses/BSD-3-Clause)

1. **Group:** com.google.truth **Name:** truth **Version:** 1.0
     * **POM License: The Apache Software License, Version 2.0** - [http://www.apache.org/licenses/LICENSE-2.0.txt](http://www.apache.org/licenses/LICENSE-2.0.txt)

1. **Group:** com.google.truth.extensions **Name:** truth-java8-extension **Version:** 1.0
     * **POM License: The Apache Software License, Version 2.0** - [http://www.apache.org/licenses/LICENSE-2.0.txt](http://www.apache.org/licenses/LICENSE-2.0.txt)

1. **Group:** com.google.truth.extensions **Name:** truth-liteproto-extension **Version:** 1.0
     * **POM License: The Apache Software License, Version 2.0** - [http://www.apache.org/licenses/LICENSE-2.0.txt](http://www.apache.org/licenses/LICENSE-2.0.txt)

1. **Group:** com.google.truth.extensions **Name:** truth-proto-extension **Version:** 1.0
     * **POM License: The Apache Software License, Version 2.0** - [http://www.apache.org/licenses/LICENSE-2.0.txt](http://www.apache.org/licenses/LICENSE-2.0.txt)

1. **Group:** com.googlecode.java-diff-utils **Name:** diffutils **Version:** 1.3.0
     * **POM Project URL:** [http://code.google.com/p/java-diff-utils/](http://code.google.com/p/java-diff-utils/)
     * **POM License: The Apache Software License, Version 2.0** - [http://www.apache.org/licenses/LICENSE-2.0.txt](http://www.apache.org/licenses/LICENSE-2.0.txt)

1. **Group:** io.grpc **Name:** grpc-api **Version:** 1.25.0
     * **POM Project URL:** [https://github.com/grpc/grpc-java](https://github.com/grpc/grpc-java)
     * **POM License: Apache 2.0** - [https://opensource.org/licenses/Apache-2.0](https://opensource.org/licenses/Apache-2.0)

1. **Group:** io.grpc **Name:** grpc-context **Version:** 1.25.0
     * **POM Project URL:** [https://github.com/grpc/grpc-java](https://github.com/grpc/grpc-java)
     * **POM License: Apache 2.0** - [https://opensource.org/licenses/Apache-2.0](https://opensource.org/licenses/Apache-2.0)

1. **Group:** io.grpc **Name:** grpc-core **Version:** 1.25.0
     * **POM Project URL:** [https://github.com/grpc/grpc-java](https://github.com/grpc/grpc-java)
     * **POM License: Apache 2.0** - [https://opensource.org/licenses/Apache-2.0](https://opensource.org/licenses/Apache-2.0)

1. **Group:** io.grpc **Name:** grpc-protobuf **Version:** 1.25.0
     * **POM Project URL:** [https://github.com/grpc/grpc-java](https://github.com/grpc/grpc-java)
     * **POM License: Apache 2.0** - [https://opensource.org/licenses/Apache-2.0](https://opensource.org/licenses/Apache-2.0)

1. **Group:** io.grpc **Name:** grpc-protobuf-lite **Version:** 1.25.0
     * **POM Project URL:** [https://github.com/grpc/grpc-java](https://github.com/grpc/grpc-java)
     * **POM License: Apache 2.0** - [https://opensource.org/licenses/Apache-2.0](https://opensource.org/licenses/Apache-2.0)

1. **Group:** io.grpc **Name:** grpc-stub **Version:** 1.25.0
     * **POM Project URL:** [https://github.com/grpc/grpc-java](https://github.com/grpc/grpc-java)
     * **POM License: Apache 2.0** - [https://opensource.org/licenses/Apache-2.0](https://opensource.org/licenses/Apache-2.0)

1. **Group:** io.opencensus **Name:** opencensus-api **Version:** 0.21.0
     * **POM Project URL:** [https://github.com/census-instrumentation/opencensus-java](https://github.com/census-instrumentation/opencensus-java)
     * **POM License: The Apache License, Version 2.0** - [http://www.apache.org/licenses/LICENSE-2.0.txt](http://www.apache.org/licenses/LICENSE-2.0.txt)

1. **Group:** io.opencensus **Name:** opencensus-contrib-grpc-metrics **Version:** 0.21.0
     * **POM Project URL:** [https://github.com/census-instrumentation/opencensus-java](https://github.com/census-instrumentation/opencensus-java)
     * **POM License: The Apache License, Version 2.0** - [http://www.apache.org/licenses/LICENSE-2.0.txt](http://www.apache.org/licenses/LICENSE-2.0.txt)

1. **Group:** io.perfmark **Name:** perfmark-api **Version:** 0.19.0
     * **POM Project URL:** [https://github.com/perfmark/perfmark](https://github.com/perfmark/perfmark)
     * **POM License: Apache 2.0** - [https://opensource.org/licenses/Apache-2.0](https://opensource.org/licenses/Apache-2.0)

1. **Group:** junit **Name:** junit **Version:** 4.12
     * **POM Project URL:** [http://junit.org](http://junit.org)
     * **POM License: Eclipse Public License 1.0** - [http://www.eclipse.org/legal/epl-v10.html](http://www.eclipse.org/legal/epl-v10.html)

1. **Group:** org.apiguardian **Name:** apiguardian-api **Version:** 1.0.0
     * **POM Project URL:** [https://github.com/apiguardian-team/apiguardian](https://github.com/apiguardian-team/apiguardian)
     * **POM License: The Apache License, Version 2.0** - [http://www.apache.org/licenses/LICENSE-2.0.txt](http://www.apache.org/licenses/LICENSE-2.0.txt)

1. **Group:** org.checkerframework **Name:** checker-compat-qual **Version:** 2.5.3
     * **POM Project URL:** [https://checkerframework.org](https://checkerframework.org)
     * **POM License: GNU General Public License, version 2 (GPL2), with the classpath exception** - [http://www.gnu.org/software/classpath/license.html](http://www.gnu.org/software/classpath/license.html)
     * **POM License: The MIT License** - [http://opensource.org/licenses/MIT](http://opensource.org/licenses/MIT)

1. **Group:** org.checkerframework **Name:** checker-qual **Version:** 3.0.0
     * **Manifest License:** MIT (Not packaged)
     * **POM Project URL:** [https://checkerframework.org](https://checkerframework.org)
     * **POM License: The MIT License** - [http://opensource.org/licenses/MIT](http://opensource.org/licenses/MIT)

1. **Group:** org.codehaus.mojo **Name:** animal-sniffer-annotations **Version:** 1.18
     * **POM License: MIT license** - [http://www.opensource.org/licenses/mit-license.php](http://www.opensource.org/licenses/mit-license.php)
     * **POM License: The Apache Software License, Version 2.0** - [http://www.apache.org/licenses/LICENSE-2.0.txt](http://www.apache.org/licenses/LICENSE-2.0.txt)

1. **Group:** org.hamcrest **Name:** hamcrest-all **Version:** 1.3
     * **POM License: New BSD License** - [http://www.opensource.org/licenses/bsd-license.php](http://www.opensource.org/licenses/bsd-license.php)

1. **Group:** org.hamcrest **Name:** hamcrest-core **Version:** 1.3
     * **POM License: New BSD License** - [http://www.opensource.org/licenses/bsd-license.php](http://www.opensource.org/licenses/bsd-license.php)

1. **Group:** org.junit.jupiter **Name:** junit-jupiter-api **Version:** 5.5.2
     * **POM Project URL:** [https://junit.org/junit5/](https://junit.org/junit5/)
     * **POM License: Eclipse Public License v2.0** - [https://www.eclipse.org/legal/epl-v20.html](https://www.eclipse.org/legal/epl-v20.html)

1. **Group:** org.junit.jupiter **Name:** junit-jupiter-engine **Version:** 5.5.2
     * **POM Project URL:** [https://junit.org/junit5/](https://junit.org/junit5/)
     * **POM License: Eclipse Public License v2.0** - [https://www.eclipse.org/legal/epl-v20.html](https://www.eclipse.org/legal/epl-v20.html)

1. **Group:** org.junit.jupiter **Name:** junit-jupiter-params **Version:** 5.5.2
     * **POM Project URL:** [https://junit.org/junit5/](https://junit.org/junit5/)
     * **POM License: Eclipse Public License v2.0** - [https://www.eclipse.org/legal/epl-v20.html](https://www.eclipse.org/legal/epl-v20.html)

1. **Group:** org.junit.platform **Name:** junit-platform-commons **Version:** 1.5.2
     * **POM Project URL:** [https://junit.org/junit5/](https://junit.org/junit5/)
     * **POM License: Eclipse Public License v2.0** - [https://www.eclipse.org/legal/epl-v20.html](https://www.eclipse.org/legal/epl-v20.html)

1. **Group:** org.junit.platform **Name:** junit-platform-engine **Version:** 1.5.2
     * **POM Project URL:** [https://junit.org/junit5/](https://junit.org/junit5/)
     * **POM License: Eclipse Public License v2.0** - [https://www.eclipse.org/legal/epl-v20.html](https://www.eclipse.org/legal/epl-v20.html)

1. **Group:** org.opentest4j **Name:** opentest4j **Version:** 1.2.0
     * **Manifest License:** The Apache License, Version 2.0 (Not packaged)
     * **POM Project URL:** [https://github.com/ota4j-team/opentest4j](https://github.com/ota4j-team/opentest4j)
     * **POM License: The Apache License, Version 2.0** - [http://www.apache.org/licenses/LICENSE-2.0.txt](http://www.apache.org/licenses/LICENSE-2.0.txt)

## Compile, tests and tooling
1. **Group:** com.beust **Name:** jcommander **Version:** 1.72
     * **POM Project URL:** [http://jcommander.org](http://jcommander.org)
     * **POM License: Apache 2.0** - [http://www.apache.org/licenses/LICENSE-2.0](http://www.apache.org/licenses/LICENSE-2.0)

1. **Group:** com.github.kevinstern **Name:** software-and-algorithms **Version:** 1.0
     * **POM Project URL:** [https://www.github.com/KevinStern/software-and-algorithms](https://www.github.com/KevinStern/software-and-algorithms)
     * **POM License: MIT License** - [http://www.opensource.org/licenses/mit-license.php](http://www.opensource.org/licenses/mit-license.php)

1. **Group:** com.github.stephenc.jcip **Name:** jcip-annotations **Version:** 1.0-1
     * **POM Project URL:** [http://stephenc.github.com/jcip-annotations](http://stephenc.github.com/jcip-annotations)
     * **POM License: Apache License, Version 2.0** - [http://www.apache.org/licenses/LICENSE-2.0.txt](http://www.apache.org/licenses/LICENSE-2.0.txt)

1. **Group:** com.google.android **Name:** annotations **Version:** 4.1.1.4
     * **POM Project URL:** [http://source.android.com/](http://source.android.com/)
     * **POM License: Apache 2.0** - [http://www.apache.org/licenses/LICENSE-2.0](http://www.apache.org/licenses/LICENSE-2.0)

1. **Group:** com.google.api.grpc **Name:** proto-google-common-protos **Version:** 1.12.0
     * **POM Project URL:** [https://github.com/googleapis/api-client-staging](https://github.com/googleapis/api-client-staging)
     * **POM License: Apache-2.0** - [https://www.apache.org/licenses/LICENSE-2.0.txt](https://www.apache.org/licenses/LICENSE-2.0.txt)

1. **Group:** com.google.auto **Name:** auto-common **Version:** 0.10
     * **POM License: Apache 2.0** - [http://www.apache.org/licenses/LICENSE-2.0.txt](http://www.apache.org/licenses/LICENSE-2.0.txt)

1. **Group:** com.google.auto.value **Name:** auto-value-annotations **Version:** 1.6.3
     * **POM License: Apache 2.0** - [http://www.apache.org/licenses/LICENSE-2.0.txt](http://www.apache.org/licenses/LICENSE-2.0.txt)

1. **Group:** com.google.code.findbugs **Name:** jFormatString **Version:** 3.0.0
     * **POM Project URL:** [http://findbugs.sourceforge.net/](http://findbugs.sourceforge.net/)
     * **POM License: GNU Lesser Public License** - [http://www.gnu.org/licenses/lgpl.html](http://www.gnu.org/licenses/lgpl.html)

1. **Group:** com.google.code.findbugs **Name:** jsr305 **Version:** 3.0.2
     * **POM Project URL:** [http://findbugs.sourceforge.net/](http://findbugs.sourceforge.net/)
     * **POM License: The Apache Software License, Version 2.0** - [http://www.apache.org/licenses/LICENSE-2.0.txt](http://www.apache.org/licenses/LICENSE-2.0.txt)

1. **Group:** com.google.code.gson **Name:** gson **Version:** 2.8.5
     * **POM License: Apache 2.0** - [http://www.apache.org/licenses/LICENSE-2.0.txt](http://www.apache.org/licenses/LICENSE-2.0.txt)

1. **Group:** com.google.errorprone **Name:** error_prone_annotation **Version:** 2.3.3
     * **POM License: Apache 2.0** - [http://www.apache.org/licenses/LICENSE-2.0.txt](http://www.apache.org/licenses/LICENSE-2.0.txt)

1. **Group:** com.google.errorprone **Name:** error_prone_annotations **Version:** 2.3.3
     * **POM License: Apache 2.0** - [http://www.apache.org/licenses/LICENSE-2.0.txt](http://www.apache.org/licenses/LICENSE-2.0.txt)

1. **Group:** com.google.errorprone **Name:** error_prone_check_api **Version:** 2.3.3
     * **POM License: Apache 2.0** - [http://www.apache.org/licenses/LICENSE-2.0.txt](http://www.apache.org/licenses/LICENSE-2.0.txt)

1. **Group:** com.google.errorprone **Name:** error_prone_core **Version:** 2.3.3
     * **POM License: Apache 2.0** - [http://www.apache.org/licenses/LICENSE-2.0.txt](http://www.apache.org/licenses/LICENSE-2.0.txt)

1. **Group:** com.google.errorprone **Name:** error_prone_type_annotations **Version:** 2.3.3
     * **POM License: Apache 2.0** - [http://www.apache.org/licenses/LICENSE-2.0.txt](http://www.apache.org/licenses/LICENSE-2.0.txt)

1. **Group:** com.google.errorprone **Name:** javac **Version:** 9+181-r4173-1
     * **POM Project URL:** [https://github.com/google/error-prone-javac](https://github.com/google/error-prone-javac)
     * **POM License: GNU General Public License, version 2, with the Classpath Exception** - [http://openjdk.java.net/legal/gplv2+ce.html](http://openjdk.java.net/legal/gplv2+ce.html)

1. **Group:** com.google.flogger **Name:** flogger **Version:** 0.4
     * **POM Project URL:** [https://github.com/google/flogger](https://github.com/google/flogger)
     * **POM License: Apache 2.0** - [http://www.apache.org/licenses/LICENSE-2.0.txt](http://www.apache.org/licenses/LICENSE-2.0.txt)

1. **Group:** com.google.flogger **Name:** flogger-system-backend **Version:** 0.4
     * **POM Project URL:** [https://github.com/google/flogger](https://github.com/google/flogger)
     * **POM License: Apache 2.0** - [http://www.apache.org/licenses/LICENSE-2.0.txt](http://www.apache.org/licenses/LICENSE-2.0.txt)

1. **Group:** com.google.guava **Name:** failureaccess **Version:** 1.0.1
     * **Manifest Project URL:** [https://github.com/google/guava/](https://github.com/google/guava/)
     * **POM License: The Apache Software License, Version 2.0** - [http://www.apache.org/licenses/LICENSE-2.0.txt](http://www.apache.org/licenses/LICENSE-2.0.txt)

1. **Group:** com.google.guava **Name:** guava **Version:** 28.1-jre
     * **Manifest Project URL:** [https://github.com/google/guava/](https://github.com/google/guava/)
     * **POM License: Apache License, Version 2.0** - [http://www.apache.org/licenses/LICENSE-2.0.txt](http://www.apache.org/licenses/LICENSE-2.0.txt)

1. **Group:** com.google.guava **Name:** guava-testlib **Version:** 28.1-jre
     * **POM License: Apache License, Version 2.0** - [http://www.apache.org/licenses/LICENSE-2.0.txt](http://www.apache.org/licenses/LICENSE-2.0.txt)

1. **Group:** com.google.guava **Name:** listenablefuture **Version:** 9999.0-empty-to-avoid-conflict-with-guava
     * **POM License: The Apache Software License, Version 2.0** - [http://www.apache.org/licenses/LICENSE-2.0.txt](http://www.apache.org/licenses/LICENSE-2.0.txt)

1. **Group:** com.google.j2objc **Name:** j2objc-annotations **Version:** 1.3
     * **POM Project URL:** [https://github.com/google/j2objc/](https://github.com/google/j2objc/)
     * **POM License: The Apache Software License, Version 2.0** - [http://www.apache.org/licenses/LICENSE-2.0.txt](http://www.apache.org/licenses/LICENSE-2.0.txt)

1. **Group:** com.google.protobuf **Name:** protobuf-java **Version:** 3.10.0
     * **Manifest Project URL:** [https://developers.google.com/protocol-buffers/](https://developers.google.com/protocol-buffers/)
     * **POM License: 3-Clause BSD License** - [https://opensource.org/licenses/BSD-3-Clause](https://opensource.org/licenses/BSD-3-Clause)

1. **Group:** com.google.protobuf **Name:** protobuf-java-util **Version:** 3.10.0
     * **Manifest Project URL:** [https://developers.google.com/protocol-buffers/](https://developers.google.com/protocol-buffers/)
     * **POM License: 3-Clause BSD License** - [https://opensource.org/licenses/BSD-3-Clause](https://opensource.org/licenses/BSD-3-Clause)

1. **Group:** com.google.protobuf **Name:** protoc **Version:** 3.10.0
     * **POM Project URL:** [https://developers.google.com/protocol-buffers/](https://developers.google.com/protocol-buffers/)
     * **POM License: 3-Clause BSD License** - [https://opensource.org/licenses/BSD-3-Clause](https://opensource.org/licenses/BSD-3-Clause)
     * **POM License: The Apache Software License, Version 2.0** - [http://www.apache.org/licenses/LICENSE-2.0.txt](http://www.apache.org/licenses/LICENSE-2.0.txt)

1. **Group:** com.google.truth **Name:** truth **Version:** 1.0
     * **POM License: The Apache Software License, Version 2.0** - [http://www.apache.org/licenses/LICENSE-2.0.txt](http://www.apache.org/licenses/LICENSE-2.0.txt)

1. **Group:** com.google.truth.extensions **Name:** truth-java8-extension **Version:** 1.0
     * **POM License: The Apache Software License, Version 2.0** - [http://www.apache.org/licenses/LICENSE-2.0.txt](http://www.apache.org/licenses/LICENSE-2.0.txt)

1. **Group:** com.google.truth.extensions **Name:** truth-liteproto-extension **Version:** 1.0
     * **POM License: The Apache Software License, Version 2.0** - [http://www.apache.org/licenses/LICENSE-2.0.txt](http://www.apache.org/licenses/LICENSE-2.0.txt)

1. **Group:** com.google.truth.extensions **Name:** truth-proto-extension **Version:** 1.0
     * **POM License: The Apache Software License, Version 2.0** - [http://www.apache.org/licenses/LICENSE-2.0.txt](http://www.apache.org/licenses/LICENSE-2.0.txt)

1. **Group:** com.googlecode.java-diff-utils **Name:** diffutils **Version:** 1.3.0
     * **POM Project URL:** [http://code.google.com/p/java-diff-utils/](http://code.google.com/p/java-diff-utils/)
     * **POM License: The Apache Software License, Version 2.0** - [http://www.apache.org/licenses/LICENSE-2.0.txt](http://www.apache.org/licenses/LICENSE-2.0.txt)

1. **Group:** commons-io **Name:** commons-io **Version:** 2.6
     * **Project URL:** [http://commons.apache.org/proper/commons-io/](http://commons.apache.org/proper/commons-io/)
     * **POM License: Apache License, Version 2.0** - [https://www.apache.org/licenses/LICENSE-2.0.txt](https://www.apache.org/licenses/LICENSE-2.0.txt)

1. **Group:** io.grpc **Name:** grpc-api **Version:** 1.25.0
     * **POM Project URL:** [https://github.com/grpc/grpc-java](https://github.com/grpc/grpc-java)
     * **POM License: Apache 2.0** - [https://opensource.org/licenses/Apache-2.0](https://opensource.org/licenses/Apache-2.0)

1. **Group:** io.grpc **Name:** grpc-context **Version:** 1.25.0
     * **POM Project URL:** [https://github.com/grpc/grpc-java](https://github.com/grpc/grpc-java)
     * **POM License: Apache 2.0** - [https://opensource.org/licenses/Apache-2.0](https://opensource.org/licenses/Apache-2.0)

1. **Group:** io.grpc **Name:** grpc-core **Version:** 1.25.0
     * **POM Project URL:** [https://github.com/grpc/grpc-java](https://github.com/grpc/grpc-java)
     * **POM License: Apache 2.0** - [https://opensource.org/licenses/Apache-2.0](https://opensource.org/licenses/Apache-2.0)

1. **Group:** io.grpc **Name:** grpc-protobuf **Version:** 1.25.0
     * **POM Project URL:** [https://github.com/grpc/grpc-java](https://github.com/grpc/grpc-java)
     * **POM License: Apache 2.0** - [https://opensource.org/licenses/Apache-2.0](https://opensource.org/licenses/Apache-2.0)

1. **Group:** io.grpc **Name:** grpc-protobuf-lite **Version:** 1.25.0
     * **POM Project URL:** [https://github.com/grpc/grpc-java](https://github.com/grpc/grpc-java)
     * **POM License: Apache 2.0** - [https://opensource.org/licenses/Apache-2.0](https://opensource.org/licenses/Apache-2.0)

1. **Group:** io.grpc **Name:** grpc-stub **Version:** 1.25.0
     * **POM Project URL:** [https://github.com/grpc/grpc-java](https://github.com/grpc/grpc-java)
     * **POM License: Apache 2.0** - [https://opensource.org/licenses/Apache-2.0](https://opensource.org/licenses/Apache-2.0)

1. **Group:** io.grpc **Name:** protoc-gen-grpc-java **Version:** 1.25.0
     * **POM Project URL:** [https://github.com/grpc/grpc-java](https://github.com/grpc/grpc-java)
     * **POM License: Apache 2.0** - [https://opensource.org/licenses/Apache-2.0](https://opensource.org/licenses/Apache-2.0)

1. **Group:** io.opencensus **Name:** opencensus-api **Version:** 0.21.0
     * **POM Project URL:** [https://github.com/census-instrumentation/opencensus-java](https://github.com/census-instrumentation/opencensus-java)
     * **POM License: The Apache License, Version 2.0** - [http://www.apache.org/licenses/LICENSE-2.0.txt](http://www.apache.org/licenses/LICENSE-2.0.txt)

1. **Group:** io.opencensus **Name:** opencensus-contrib-grpc-metrics **Version:** 0.21.0
     * **POM Project URL:** [https://github.com/census-instrumentation/opencensus-java](https://github.com/census-instrumentation/opencensus-java)
     * **POM License: The Apache License, Version 2.0** - [http://www.apache.org/licenses/LICENSE-2.0.txt](http://www.apache.org/licenses/LICENSE-2.0.txt)

1. **Group:** io.perfmark **Name:** perfmark-api **Version:** 0.19.0
     * **POM Project URL:** [https://github.com/perfmark/perfmark](https://github.com/perfmark/perfmark)
     * **POM License: Apache 2.0** - [https://opensource.org/licenses/Apache-2.0](https://opensource.org/licenses/Apache-2.0)

1. **Group:** junit **Name:** junit **Version:** 4.12
     * **POM Project URL:** [http://junit.org](http://junit.org)
     * **POM License: Eclipse Public License 1.0** - [http://www.eclipse.org/legal/epl-v10.html](http://www.eclipse.org/legal/epl-v10.html)

1. **Group:** net.java.dev.javacc **Name:** javacc **Version:** 5.0
     * **POM Project URL:** [https://javacc.dev.java.net/](https://javacc.dev.java.net/)
     * **POM License: Berkeley Software Distribution (BSD) License** - [http://www.opensource.org/licenses/bsd-license.html](http://www.opensource.org/licenses/bsd-license.html)

1. **Group:** net.sourceforge.pmd **Name:** pmd-core **Version:** 6.19.0
     * **POM License: BSD-style** - [http://pmd.sourceforge.net/license.html](http://pmd.sourceforge.net/license.html)

1. **Group:** net.sourceforge.pmd **Name:** pmd-java **Version:** 6.19.0
     * **POM License: BSD-style** - [http://pmd.sourceforge.net/license.html](http://pmd.sourceforge.net/license.html)

1. **Group:** net.sourceforge.saxon **Name:** saxon **Version:** 9.1.0.8
     * **POM Project URL:** [http://saxon.sourceforge.net/](http://saxon.sourceforge.net/)
     * **POM License: Mozilla Public License Version 1.0** - [http://www.mozilla.org/MPL/MPL-1.0.txt](http://www.mozilla.org/MPL/MPL-1.0.txt)

1. **Group:** org.antlr **Name:** antlr4-runtime **Version:** 4.7
     * **Manifest Project URL:** [http://www.antlr.org](http://www.antlr.org)
     * **POM License: The BSD License** - [http://www.antlr.org/license.html](http://www.antlr.org/license.html)

1. **Group:** org.apache.commons **Name:** commons-lang3 **Version:** 3.8.1
     * **Project URL:** [http://commons.apache.org/proper/commons-lang/](http://commons.apache.org/proper/commons-lang/)
     * **POM License: Apache License, Version 2.0** - [https://www.apache.org/licenses/LICENSE-2.0.txt](https://www.apache.org/licenses/LICENSE-2.0.txt)

1. **Group:** org.apiguardian **Name:** apiguardian-api **Version:** 1.0.0
     * **POM Project URL:** [https://github.com/apiguardian-team/apiguardian](https://github.com/apiguardian-team/apiguardian)
     * **POM License: The Apache License, Version 2.0** - [http://www.apache.org/licenses/LICENSE-2.0.txt](http://www.apache.org/licenses/LICENSE-2.0.txt)

1. **Group:** org.checkerframework **Name:** checker-compat-qual **Version:** 2.5.3
     * **POM Project URL:** [https://checkerframework.org](https://checkerframework.org)
     * **POM License: GNU General Public License, version 2 (GPL2), with the classpath exception** - [http://www.gnu.org/software/classpath/license.html](http://www.gnu.org/software/classpath/license.html)
     * **POM License: The MIT License** - [http://opensource.org/licenses/MIT](http://opensource.org/licenses/MIT)

1. **Group:** org.checkerframework **Name:** checker-qual **Version:** 3.0.0
     * **Manifest License:** MIT (Not packaged)
     * **POM Project URL:** [https://checkerframework.org](https://checkerframework.org)
     * **POM License: The MIT License** - [http://opensource.org/licenses/MIT](http://opensource.org/licenses/MIT)

1. **Group:** org.checkerframework **Name:** dataflow **Version:** 2.5.3
     * **POM Project URL:** [https://checkerframework.org](https://checkerframework.org)
     * **POM License: GNU General Public License, version 2 (GPL2), with the classpath exception** - [http://www.gnu.org/software/classpath/license.html](http://www.gnu.org/software/classpath/license.html)
     * **POM License: The MIT License** - [http://opensource.org/licenses/MIT](http://opensource.org/licenses/MIT)

1. **Group:** org.checkerframework **Name:** javacutil **Version:** 2.5.3
     * **POM Project URL:** [https://checkerframework.org](https://checkerframework.org)
     * **POM License: GNU General Public License, version 2 (GPL2), with the classpath exception** - [http://www.gnu.org/software/classpath/license.html](http://www.gnu.org/software/classpath/license.html)
     * **POM License: The MIT License** - [http://opensource.org/licenses/MIT](http://opensource.org/licenses/MIT)

1. **Group:** org.codehaus.mojo **Name:** animal-sniffer-annotations **Version:** 1.18
     * **POM License: MIT license** - [http://www.opensource.org/licenses/mit-license.php](http://www.opensource.org/licenses/mit-license.php)
     * **POM License: The Apache Software License, Version 2.0** - [http://www.apache.org/licenses/LICENSE-2.0.txt](http://www.apache.org/licenses/LICENSE-2.0.txt)

1. **Group:** org.hamcrest **Name:** hamcrest-all **Version:** 1.3
     * **POM License: New BSD License** - [http://www.opensource.org/licenses/bsd-license.php](http://www.opensource.org/licenses/bsd-license.php)

1. **Group:** org.hamcrest **Name:** hamcrest-core **Version:** 1.3
     * **POM License: New BSD License** - [http://www.opensource.org/licenses/bsd-license.php](http://www.opensource.org/licenses/bsd-license.php)

1. **Group:** org.jacoco **Name:** org.jacoco.agent **Version:** 0.8.5
     * **POM License: Eclipse Public License 2.0** - [https://www.eclipse.org/legal/epl-2.0/](https://www.eclipse.org/legal/epl-2.0/)

1. **Group:** org.jacoco **Name:** org.jacoco.ant **Version:** 0.8.5
     * **POM License: Eclipse Public License 2.0** - [https://www.eclipse.org/legal/epl-2.0/](https://www.eclipse.org/legal/epl-2.0/)

1. **Group:** org.jacoco **Name:** org.jacoco.core **Version:** 0.8.5
     * **POM License: Eclipse Public License 2.0** - [https://www.eclipse.org/legal/epl-2.0/](https://www.eclipse.org/legal/epl-2.0/)

1. **Group:** org.jacoco **Name:** org.jacoco.report **Version:** 0.8.5
     * **POM License: Eclipse Public License 2.0** - [https://www.eclipse.org/legal/epl-2.0/](https://www.eclipse.org/legal/epl-2.0/)

1. **Group:** org.junit.jupiter **Name:** junit-jupiter-api **Version:** 5.5.2
     * **POM Project URL:** [https://junit.org/junit5/](https://junit.org/junit5/)
     * **POM License: Eclipse Public License v2.0** - [https://www.eclipse.org/legal/epl-v20.html](https://www.eclipse.org/legal/epl-v20.html)

1. **Group:** org.junit.jupiter **Name:** junit-jupiter-engine **Version:** 5.5.2
     * **POM Project URL:** [https://junit.org/junit5/](https://junit.org/junit5/)
     * **POM License: Eclipse Public License v2.0** - [https://www.eclipse.org/legal/epl-v20.html](https://www.eclipse.org/legal/epl-v20.html)

1. **Group:** org.junit.jupiter **Name:** junit-jupiter-params **Version:** 5.5.2
     * **POM Project URL:** [https://junit.org/junit5/](https://junit.org/junit5/)
     * **POM License: Eclipse Public License v2.0** - [https://www.eclipse.org/legal/epl-v20.html](https://www.eclipse.org/legal/epl-v20.html)

1. **Group:** org.junit.platform **Name:** junit-platform-commons **Version:** 1.5.2
     * **POM Project URL:** [https://junit.org/junit5/](https://junit.org/junit5/)
     * **POM License: Eclipse Public License v2.0** - [https://www.eclipse.org/legal/epl-v20.html](https://www.eclipse.org/legal/epl-v20.html)

1. **Group:** org.junit.platform **Name:** junit-platform-engine **Version:** 1.5.2
     * **POM Project URL:** [https://junit.org/junit5/](https://junit.org/junit5/)
     * **POM License: Eclipse Public License v2.0** - [https://www.eclipse.org/legal/epl-v20.html](https://www.eclipse.org/legal/epl-v20.html)

1. **Group:** org.opentest4j **Name:** opentest4j **Version:** 1.2.0
     * **Manifest License:** The Apache License, Version 2.0 (Not packaged)
     * **POM Project URL:** [https://github.com/ota4j-team/opentest4j](https://github.com/ota4j-team/opentest4j)
     * **POM License: The Apache License, Version 2.0** - [http://www.apache.org/licenses/LICENSE-2.0.txt](http://www.apache.org/licenses/LICENSE-2.0.txt)

1. **Group:** org.ow2.asm **Name:** asm **Version:** 7.1
     * **Manifest Project URL:** [http://asm.ow2.org](http://asm.ow2.org)
     * **POM Project URL:** [http://asm.ow2.org/](http://asm.ow2.org/)
     * **POM License: BSD** - [http://asm.ow2.org/license.html](http://asm.ow2.org/license.html)
     * **POM License: The Apache Software License, Version 2.0** - [http://www.apache.org/licenses/LICENSE-2.0.txt](http://www.apache.org/licenses/LICENSE-2.0.txt)

1. **Group:** org.ow2.asm **Name:** asm **Version:** 7.2
     * **Manifest Project URL:** [http://asm.ow2.org](http://asm.ow2.org)
     * **Manifest License:** BSD-3-Clause;link=https://asm.ow2.io/LICENSE.txt (Not packaged)
     * **POM Project URL:** [http://asm.ow2.io/](http://asm.ow2.io/)
     * **POM License: BSD-3-Clause** - [https://asm.ow2.io/license.html](https://asm.ow2.io/license.html)
     * **POM License: The Apache Software License, Version 2.0** - [http://www.apache.org/licenses/LICENSE-2.0.txt](http://www.apache.org/licenses/LICENSE-2.0.txt)

1. **Group:** org.ow2.asm **Name:** asm-analysis **Version:** 7.2
     * **Manifest Project URL:** [http://asm.ow2.org](http://asm.ow2.org)
     * **Manifest License:** BSD-3-Clause;link=https://asm.ow2.io/LICENSE.txt (Not packaged)
     * **POM Project URL:** [http://asm.ow2.io/](http://asm.ow2.io/)
     * **POM License: BSD-3-Clause** - [https://asm.ow2.io/license.html](https://asm.ow2.io/license.html)
     * **POM License: The Apache Software License, Version 2.0** - [http://www.apache.org/licenses/LICENSE-2.0.txt](http://www.apache.org/licenses/LICENSE-2.0.txt)

1. **Group:** org.ow2.asm **Name:** asm-commons **Version:** 7.2
     * **Manifest Project URL:** [http://asm.ow2.org](http://asm.ow2.org)
     * **Manifest License:** BSD-3-Clause;link=https://asm.ow2.io/LICENSE.txt (Not packaged)
     * **POM Project URL:** [http://asm.ow2.io/](http://asm.ow2.io/)
     * **POM License: BSD-3-Clause** - [https://asm.ow2.io/license.html](https://asm.ow2.io/license.html)
     * **POM License: The Apache Software License, Version 2.0** - [http://www.apache.org/licenses/LICENSE-2.0.txt](http://www.apache.org/licenses/LICENSE-2.0.txt)

1. **Group:** org.ow2.asm **Name:** asm-tree **Version:** 7.2
     * **Manifest Project URL:** [http://asm.ow2.org](http://asm.ow2.org)
     * **Manifest License:** BSD-3-Clause;link=https://asm.ow2.io/LICENSE.txt (Not packaged)
     * **POM Project URL:** [http://asm.ow2.io/](http://asm.ow2.io/)
     * **POM License: BSD-3-Clause** - [https://asm.ow2.io/license.html](https://asm.ow2.io/license.html)
     * **POM License: The Apache Software License, Version 2.0** - [http://www.apache.org/licenses/LICENSE-2.0.txt](http://www.apache.org/licenses/LICENSE-2.0.txt)

1. **Group:** org.pcollections **Name:** pcollections **Version:** 2.1.2
     * **POM Project URL:** [http://pcollections.org](http://pcollections.org)
     * **POM License: The MIT License** - [http://www.opensource.org/licenses/mit-license.php](http://www.opensource.org/licenses/mit-license.php)

    
        
 The dependencies distributed under several licenses, are used according their commercial-use-friendly license.


<<<<<<< HEAD
This report was generated on **Tue Dec 03 10:53:31 EET 2019** using [Gradle-License-Report plugin](https://github.com/jk1/Gradle-License-Report) by Evgeny Naumenko, licensed under [Apache 2.0 License](https://github.com/jk1/Gradle-License-Report/blob/master/LICENSE).



    
# Dependencies of `io.spine:spine-testutil-server:1.2.7`
=======
This report was generated on **Wed Dec 04 11:20:32 EET 2019** using [Gradle-License-Report plugin](https://github.com/jk1/Gradle-License-Report) by Evgeny Naumenko, licensed under [Apache 2.0 License](https://github.com/jk1/Gradle-License-Report/blob/master/LICENSE).



    
# Dependencies of `io.spine:spine-testutil-server:1.2.8`
>>>>>>> 1b846bb0

## Runtime
1. **Group:** com.google.android **Name:** annotations **Version:** 4.1.1.4
     * **POM Project URL:** [http://source.android.com/](http://source.android.com/)
     * **POM License: Apache 2.0** - [http://www.apache.org/licenses/LICENSE-2.0](http://www.apache.org/licenses/LICENSE-2.0)

1. **Group:** com.google.api.grpc **Name:** proto-google-common-protos **Version:** 1.12.0
     * **POM Project URL:** [https://github.com/googleapis/api-client-staging](https://github.com/googleapis/api-client-staging)
     * **POM License: Apache-2.0** - [https://www.apache.org/licenses/LICENSE-2.0.txt](https://www.apache.org/licenses/LICENSE-2.0.txt)

1. **Group:** com.google.auto.value **Name:** auto-value-annotations **Version:** 1.6.3
     * **POM License: Apache 2.0** - [http://www.apache.org/licenses/LICENSE-2.0.txt](http://www.apache.org/licenses/LICENSE-2.0.txt)

1. **Group:** com.google.code.findbugs **Name:** jsr305 **Version:** 3.0.2
     * **POM Project URL:** [http://findbugs.sourceforge.net/](http://findbugs.sourceforge.net/)
     * **POM License: The Apache Software License, Version 2.0** - [http://www.apache.org/licenses/LICENSE-2.0.txt](http://www.apache.org/licenses/LICENSE-2.0.txt)

1. **Group:** com.google.code.gson **Name:** gson **Version:** 2.8.5
     * **POM License: Apache 2.0** - [http://www.apache.org/licenses/LICENSE-2.0.txt](http://www.apache.org/licenses/LICENSE-2.0.txt)

1. **Group:** com.google.errorprone **Name:** error_prone_annotations **Version:** 2.3.3
     * **POM License: Apache 2.0** - [http://www.apache.org/licenses/LICENSE-2.0.txt](http://www.apache.org/licenses/LICENSE-2.0.txt)

1. **Group:** com.google.errorprone **Name:** error_prone_type_annotations **Version:** 2.3.3
     * **POM License: Apache 2.0** - [http://www.apache.org/licenses/LICENSE-2.0.txt](http://www.apache.org/licenses/LICENSE-2.0.txt)

1. **Group:** com.google.flogger **Name:** flogger **Version:** 0.4
     * **POM Project URL:** [https://github.com/google/flogger](https://github.com/google/flogger)
     * **POM License: Apache 2.0** - [http://www.apache.org/licenses/LICENSE-2.0.txt](http://www.apache.org/licenses/LICENSE-2.0.txt)

1. **Group:** com.google.flogger **Name:** flogger-system-backend **Version:** 0.4
     * **POM Project URL:** [https://github.com/google/flogger](https://github.com/google/flogger)
     * **POM License: Apache 2.0** - [http://www.apache.org/licenses/LICENSE-2.0.txt](http://www.apache.org/licenses/LICENSE-2.0.txt)

1. **Group:** com.google.guava **Name:** failureaccess **Version:** 1.0.1
     * **Manifest Project URL:** [https://github.com/google/guava/](https://github.com/google/guava/)
     * **POM License: The Apache Software License, Version 2.0** - [http://www.apache.org/licenses/LICENSE-2.0.txt](http://www.apache.org/licenses/LICENSE-2.0.txt)

1. **Group:** com.google.guava **Name:** guava **Version:** 28.1-jre
     * **Manifest Project URL:** [https://github.com/google/guava/](https://github.com/google/guava/)
     * **POM License: Apache License, Version 2.0** - [http://www.apache.org/licenses/LICENSE-2.0.txt](http://www.apache.org/licenses/LICENSE-2.0.txt)

1. **Group:** com.google.guava **Name:** guava-testlib **Version:** 28.1-jre
     * **POM License: Apache License, Version 2.0** - [http://www.apache.org/licenses/LICENSE-2.0.txt](http://www.apache.org/licenses/LICENSE-2.0.txt)

1. **Group:** com.google.guava **Name:** listenablefuture **Version:** 9999.0-empty-to-avoid-conflict-with-guava
     * **POM License: The Apache Software License, Version 2.0** - [http://www.apache.org/licenses/LICENSE-2.0.txt](http://www.apache.org/licenses/LICENSE-2.0.txt)

1. **Group:** com.google.j2objc **Name:** j2objc-annotations **Version:** 1.3
     * **POM Project URL:** [https://github.com/google/j2objc/](https://github.com/google/j2objc/)
     * **POM License: The Apache Software License, Version 2.0** - [http://www.apache.org/licenses/LICENSE-2.0.txt](http://www.apache.org/licenses/LICENSE-2.0.txt)

1. **Group:** com.google.protobuf **Name:** protobuf-java **Version:** 3.10.0
     * **Manifest Project URL:** [https://developers.google.com/protocol-buffers/](https://developers.google.com/protocol-buffers/)
     * **POM License: 3-Clause BSD License** - [https://opensource.org/licenses/BSD-3-Clause](https://opensource.org/licenses/BSD-3-Clause)

1. **Group:** com.google.protobuf **Name:** protobuf-java-util **Version:** 3.10.0
     * **Manifest Project URL:** [https://developers.google.com/protocol-buffers/](https://developers.google.com/protocol-buffers/)
     * **POM License: 3-Clause BSD License** - [https://opensource.org/licenses/BSD-3-Clause](https://opensource.org/licenses/BSD-3-Clause)

1. **Group:** com.google.truth **Name:** truth **Version:** 1.0
     * **POM License: The Apache Software License, Version 2.0** - [http://www.apache.org/licenses/LICENSE-2.0.txt](http://www.apache.org/licenses/LICENSE-2.0.txt)

1. **Group:** com.google.truth.extensions **Name:** truth-java8-extension **Version:** 1.0
     * **POM License: The Apache Software License, Version 2.0** - [http://www.apache.org/licenses/LICENSE-2.0.txt](http://www.apache.org/licenses/LICENSE-2.0.txt)

1. **Group:** com.google.truth.extensions **Name:** truth-liteproto-extension **Version:** 1.0
     * **POM License: The Apache Software License, Version 2.0** - [http://www.apache.org/licenses/LICENSE-2.0.txt](http://www.apache.org/licenses/LICENSE-2.0.txt)

1. **Group:** com.google.truth.extensions **Name:** truth-proto-extension **Version:** 1.0
     * **POM License: The Apache Software License, Version 2.0** - [http://www.apache.org/licenses/LICENSE-2.0.txt](http://www.apache.org/licenses/LICENSE-2.0.txt)

1. **Group:** com.googlecode.java-diff-utils **Name:** diffutils **Version:** 1.3.0
     * **POM Project URL:** [http://code.google.com/p/java-diff-utils/](http://code.google.com/p/java-diff-utils/)
     * **POM License: The Apache Software License, Version 2.0** - [http://www.apache.org/licenses/LICENSE-2.0.txt](http://www.apache.org/licenses/LICENSE-2.0.txt)

1. **Group:** io.grpc **Name:** grpc-api **Version:** 1.25.0
     * **POM Project URL:** [https://github.com/grpc/grpc-java](https://github.com/grpc/grpc-java)
     * **POM License: Apache 2.0** - [https://opensource.org/licenses/Apache-2.0](https://opensource.org/licenses/Apache-2.0)

1. **Group:** io.grpc **Name:** grpc-context **Version:** 1.25.0
     * **POM Project URL:** [https://github.com/grpc/grpc-java](https://github.com/grpc/grpc-java)
     * **POM License: Apache 2.0** - [https://opensource.org/licenses/Apache-2.0](https://opensource.org/licenses/Apache-2.0)

1. **Group:** io.grpc **Name:** grpc-core **Version:** 1.25.0
     * **POM Project URL:** [https://github.com/grpc/grpc-java](https://github.com/grpc/grpc-java)
     * **POM License: Apache 2.0** - [https://opensource.org/licenses/Apache-2.0](https://opensource.org/licenses/Apache-2.0)

1. **Group:** io.grpc **Name:** grpc-protobuf **Version:** 1.25.0
     * **POM Project URL:** [https://github.com/grpc/grpc-java](https://github.com/grpc/grpc-java)
     * **POM License: Apache 2.0** - [https://opensource.org/licenses/Apache-2.0](https://opensource.org/licenses/Apache-2.0)

1. **Group:** io.grpc **Name:** grpc-protobuf-lite **Version:** 1.25.0
     * **POM Project URL:** [https://github.com/grpc/grpc-java](https://github.com/grpc/grpc-java)
     * **POM License: Apache 2.0** - [https://opensource.org/licenses/Apache-2.0](https://opensource.org/licenses/Apache-2.0)

1. **Group:** io.grpc **Name:** grpc-stub **Version:** 1.25.0
     * **POM Project URL:** [https://github.com/grpc/grpc-java](https://github.com/grpc/grpc-java)
     * **POM License: Apache 2.0** - [https://opensource.org/licenses/Apache-2.0](https://opensource.org/licenses/Apache-2.0)

1. **Group:** io.opencensus **Name:** opencensus-api **Version:** 0.21.0
     * **POM Project URL:** [https://github.com/census-instrumentation/opencensus-java](https://github.com/census-instrumentation/opencensus-java)
     * **POM License: The Apache License, Version 2.0** - [http://www.apache.org/licenses/LICENSE-2.0.txt](http://www.apache.org/licenses/LICENSE-2.0.txt)

1. **Group:** io.opencensus **Name:** opencensus-contrib-grpc-metrics **Version:** 0.21.0
     * **POM Project URL:** [https://github.com/census-instrumentation/opencensus-java](https://github.com/census-instrumentation/opencensus-java)
     * **POM License: The Apache License, Version 2.0** - [http://www.apache.org/licenses/LICENSE-2.0.txt](http://www.apache.org/licenses/LICENSE-2.0.txt)

1. **Group:** io.perfmark **Name:** perfmark-api **Version:** 0.19.0
     * **POM Project URL:** [https://github.com/perfmark/perfmark](https://github.com/perfmark/perfmark)
     * **POM License: Apache 2.0** - [https://opensource.org/licenses/Apache-2.0](https://opensource.org/licenses/Apache-2.0)

1. **Group:** junit **Name:** junit **Version:** 4.12
     * **POM Project URL:** [http://junit.org](http://junit.org)
     * **POM License: Eclipse Public License 1.0** - [http://www.eclipse.org/legal/epl-v10.html](http://www.eclipse.org/legal/epl-v10.html)

1. **Group:** org.apiguardian **Name:** apiguardian-api **Version:** 1.0.0
     * **POM Project URL:** [https://github.com/apiguardian-team/apiguardian](https://github.com/apiguardian-team/apiguardian)
     * **POM License: The Apache License, Version 2.0** - [http://www.apache.org/licenses/LICENSE-2.0.txt](http://www.apache.org/licenses/LICENSE-2.0.txt)

1. **Group:** org.checkerframework **Name:** checker-compat-qual **Version:** 2.5.3
     * **POM Project URL:** [https://checkerframework.org](https://checkerframework.org)
     * **POM License: GNU General Public License, version 2 (GPL2), with the classpath exception** - [http://www.gnu.org/software/classpath/license.html](http://www.gnu.org/software/classpath/license.html)
     * **POM License: The MIT License** - [http://opensource.org/licenses/MIT](http://opensource.org/licenses/MIT)

1. **Group:** org.checkerframework **Name:** checker-qual **Version:** 3.0.0
     * **Manifest License:** MIT (Not packaged)
     * **POM Project URL:** [https://checkerframework.org](https://checkerframework.org)
     * **POM License: The MIT License** - [http://opensource.org/licenses/MIT](http://opensource.org/licenses/MIT)

1. **Group:** org.codehaus.mojo **Name:** animal-sniffer-annotations **Version:** 1.18
     * **POM License: MIT license** - [http://www.opensource.org/licenses/mit-license.php](http://www.opensource.org/licenses/mit-license.php)
     * **POM License: The Apache Software License, Version 2.0** - [http://www.apache.org/licenses/LICENSE-2.0.txt](http://www.apache.org/licenses/LICENSE-2.0.txt)

1. **Group:** org.hamcrest **Name:** hamcrest-all **Version:** 1.3
     * **POM License: New BSD License** - [http://www.opensource.org/licenses/bsd-license.php](http://www.opensource.org/licenses/bsd-license.php)

1. **Group:** org.hamcrest **Name:** hamcrest-core **Version:** 1.3
     * **POM License: New BSD License** - [http://www.opensource.org/licenses/bsd-license.php](http://www.opensource.org/licenses/bsd-license.php)

1. **Group:** org.junit.jupiter **Name:** junit-jupiter-api **Version:** 5.5.2
     * **POM Project URL:** [https://junit.org/junit5/](https://junit.org/junit5/)
     * **POM License: Eclipse Public License v2.0** - [https://www.eclipse.org/legal/epl-v20.html](https://www.eclipse.org/legal/epl-v20.html)

1. **Group:** org.junit.jupiter **Name:** junit-jupiter-params **Version:** 5.5.2
     * **POM Project URL:** [https://junit.org/junit5/](https://junit.org/junit5/)
     * **POM License: Eclipse Public License v2.0** - [https://www.eclipse.org/legal/epl-v20.html](https://www.eclipse.org/legal/epl-v20.html)

1. **Group:** org.junit.platform **Name:** junit-platform-commons **Version:** 1.5.2
     * **POM Project URL:** [https://junit.org/junit5/](https://junit.org/junit5/)
     * **POM License: Eclipse Public License v2.0** - [https://www.eclipse.org/legal/epl-v20.html](https://www.eclipse.org/legal/epl-v20.html)

1. **Group:** org.opentest4j **Name:** opentest4j **Version:** 1.2.0
     * **Manifest License:** The Apache License, Version 2.0 (Not packaged)
     * **POM Project URL:** [https://github.com/ota4j-team/opentest4j](https://github.com/ota4j-team/opentest4j)
     * **POM License: The Apache License, Version 2.0** - [http://www.apache.org/licenses/LICENSE-2.0.txt](http://www.apache.org/licenses/LICENSE-2.0.txt)

## Compile, tests and tooling
1. **Group:** com.beust **Name:** jcommander **Version:** 1.72
     * **POM Project URL:** [http://jcommander.org](http://jcommander.org)
     * **POM License: Apache 2.0** - [http://www.apache.org/licenses/LICENSE-2.0](http://www.apache.org/licenses/LICENSE-2.0)

1. **Group:** com.github.kevinstern **Name:** software-and-algorithms **Version:** 1.0
     * **POM Project URL:** [https://www.github.com/KevinStern/software-and-algorithms](https://www.github.com/KevinStern/software-and-algorithms)
     * **POM License: MIT License** - [http://www.opensource.org/licenses/mit-license.php](http://www.opensource.org/licenses/mit-license.php)

1. **Group:** com.github.stephenc.jcip **Name:** jcip-annotations **Version:** 1.0-1
     * **POM Project URL:** [http://stephenc.github.com/jcip-annotations](http://stephenc.github.com/jcip-annotations)
     * **POM License: Apache License, Version 2.0** - [http://www.apache.org/licenses/LICENSE-2.0.txt](http://www.apache.org/licenses/LICENSE-2.0.txt)

1. **Group:** com.google.android **Name:** annotations **Version:** 4.1.1.4
     * **POM Project URL:** [http://source.android.com/](http://source.android.com/)
     * **POM License: Apache 2.0** - [http://www.apache.org/licenses/LICENSE-2.0](http://www.apache.org/licenses/LICENSE-2.0)

1. **Group:** com.google.api.grpc **Name:** proto-google-common-protos **Version:** 1.12.0
     * **POM Project URL:** [https://github.com/googleapis/api-client-staging](https://github.com/googleapis/api-client-staging)
     * **POM License: Apache-2.0** - [https://www.apache.org/licenses/LICENSE-2.0.txt](https://www.apache.org/licenses/LICENSE-2.0.txt)

1. **Group:** com.google.auto **Name:** auto-common **Version:** 0.10
     * **POM License: Apache 2.0** - [http://www.apache.org/licenses/LICENSE-2.0.txt](http://www.apache.org/licenses/LICENSE-2.0.txt)

1. **Group:** com.google.auto.value **Name:** auto-value-annotations **Version:** 1.6.3
     * **POM License: Apache 2.0** - [http://www.apache.org/licenses/LICENSE-2.0.txt](http://www.apache.org/licenses/LICENSE-2.0.txt)

1. **Group:** com.google.code.findbugs **Name:** jFormatString **Version:** 3.0.0
     * **POM Project URL:** [http://findbugs.sourceforge.net/](http://findbugs.sourceforge.net/)
     * **POM License: GNU Lesser Public License** - [http://www.gnu.org/licenses/lgpl.html](http://www.gnu.org/licenses/lgpl.html)

1. **Group:** com.google.code.findbugs **Name:** jsr305 **Version:** 3.0.2
     * **POM Project URL:** [http://findbugs.sourceforge.net/](http://findbugs.sourceforge.net/)
     * **POM License: The Apache Software License, Version 2.0** - [http://www.apache.org/licenses/LICENSE-2.0.txt](http://www.apache.org/licenses/LICENSE-2.0.txt)

1. **Group:** com.google.code.gson **Name:** gson **Version:** 2.8.5
     * **POM License: Apache 2.0** - [http://www.apache.org/licenses/LICENSE-2.0.txt](http://www.apache.org/licenses/LICENSE-2.0.txt)

1. **Group:** com.google.errorprone **Name:** error_prone_annotation **Version:** 2.3.3
     * **POM License: Apache 2.0** - [http://www.apache.org/licenses/LICENSE-2.0.txt](http://www.apache.org/licenses/LICENSE-2.0.txt)

1. **Group:** com.google.errorprone **Name:** error_prone_annotations **Version:** 2.3.3
     * **POM License: Apache 2.0** - [http://www.apache.org/licenses/LICENSE-2.0.txt](http://www.apache.org/licenses/LICENSE-2.0.txt)

1. **Group:** com.google.errorprone **Name:** error_prone_check_api **Version:** 2.3.3
     * **POM License: Apache 2.0** - [http://www.apache.org/licenses/LICENSE-2.0.txt](http://www.apache.org/licenses/LICENSE-2.0.txt)

1. **Group:** com.google.errorprone **Name:** error_prone_core **Version:** 2.3.3
     * **POM License: Apache 2.0** - [http://www.apache.org/licenses/LICENSE-2.0.txt](http://www.apache.org/licenses/LICENSE-2.0.txt)

1. **Group:** com.google.errorprone **Name:** error_prone_type_annotations **Version:** 2.3.3
     * **POM License: Apache 2.0** - [http://www.apache.org/licenses/LICENSE-2.0.txt](http://www.apache.org/licenses/LICENSE-2.0.txt)

1. **Group:** com.google.errorprone **Name:** javac **Version:** 9+181-r4173-1
     * **POM Project URL:** [https://github.com/google/error-prone-javac](https://github.com/google/error-prone-javac)
     * **POM License: GNU General Public License, version 2, with the Classpath Exception** - [http://openjdk.java.net/legal/gplv2+ce.html](http://openjdk.java.net/legal/gplv2+ce.html)

1. **Group:** com.google.flogger **Name:** flogger **Version:** 0.4
     * **POM Project URL:** [https://github.com/google/flogger](https://github.com/google/flogger)
     * **POM License: Apache 2.0** - [http://www.apache.org/licenses/LICENSE-2.0.txt](http://www.apache.org/licenses/LICENSE-2.0.txt)

1. **Group:** com.google.flogger **Name:** flogger-system-backend **Version:** 0.4
     * **POM Project URL:** [https://github.com/google/flogger](https://github.com/google/flogger)
     * **POM License: Apache 2.0** - [http://www.apache.org/licenses/LICENSE-2.0.txt](http://www.apache.org/licenses/LICENSE-2.0.txt)

1. **Group:** com.google.guava **Name:** failureaccess **Version:** 1.0.1
     * **Manifest Project URL:** [https://github.com/google/guava/](https://github.com/google/guava/)
     * **POM License: The Apache Software License, Version 2.0** - [http://www.apache.org/licenses/LICENSE-2.0.txt](http://www.apache.org/licenses/LICENSE-2.0.txt)

1. **Group:** com.google.guava **Name:** guava **Version:** 28.1-jre
     * **Manifest Project URL:** [https://github.com/google/guava/](https://github.com/google/guava/)
     * **POM License: Apache License, Version 2.0** - [http://www.apache.org/licenses/LICENSE-2.0.txt](http://www.apache.org/licenses/LICENSE-2.0.txt)

1. **Group:** com.google.guava **Name:** guava-testlib **Version:** 28.1-jre
     * **POM License: Apache License, Version 2.0** - [http://www.apache.org/licenses/LICENSE-2.0.txt](http://www.apache.org/licenses/LICENSE-2.0.txt)

1. **Group:** com.google.guava **Name:** listenablefuture **Version:** 9999.0-empty-to-avoid-conflict-with-guava
     * **POM License: The Apache Software License, Version 2.0** - [http://www.apache.org/licenses/LICENSE-2.0.txt](http://www.apache.org/licenses/LICENSE-2.0.txt)

1. **Group:** com.google.j2objc **Name:** j2objc-annotations **Version:** 1.3
     * **POM Project URL:** [https://github.com/google/j2objc/](https://github.com/google/j2objc/)
     * **POM License: The Apache Software License, Version 2.0** - [http://www.apache.org/licenses/LICENSE-2.0.txt](http://www.apache.org/licenses/LICENSE-2.0.txt)

1. **Group:** com.google.protobuf **Name:** protobuf-java **Version:** 3.10.0
     * **Manifest Project URL:** [https://developers.google.com/protocol-buffers/](https://developers.google.com/protocol-buffers/)
     * **POM License: 3-Clause BSD License** - [https://opensource.org/licenses/BSD-3-Clause](https://opensource.org/licenses/BSD-3-Clause)

1. **Group:** com.google.protobuf **Name:** protobuf-java-util **Version:** 3.10.0
     * **Manifest Project URL:** [https://developers.google.com/protocol-buffers/](https://developers.google.com/protocol-buffers/)
     * **POM License: 3-Clause BSD License** - [https://opensource.org/licenses/BSD-3-Clause](https://opensource.org/licenses/BSD-3-Clause)

1. **Group:** com.google.protobuf **Name:** protoc **Version:** 3.10.0
     * **POM Project URL:** [https://developers.google.com/protocol-buffers/](https://developers.google.com/protocol-buffers/)
     * **POM License: 3-Clause BSD License** - [https://opensource.org/licenses/BSD-3-Clause](https://opensource.org/licenses/BSD-3-Clause)
     * **POM License: The Apache Software License, Version 2.0** - [http://www.apache.org/licenses/LICENSE-2.0.txt](http://www.apache.org/licenses/LICENSE-2.0.txt)

1. **Group:** com.google.truth **Name:** truth **Version:** 1.0
     * **POM License: The Apache Software License, Version 2.0** - [http://www.apache.org/licenses/LICENSE-2.0.txt](http://www.apache.org/licenses/LICENSE-2.0.txt)

1. **Group:** com.google.truth.extensions **Name:** truth-java8-extension **Version:** 1.0
     * **POM License: The Apache Software License, Version 2.0** - [http://www.apache.org/licenses/LICENSE-2.0.txt](http://www.apache.org/licenses/LICENSE-2.0.txt)

1. **Group:** com.google.truth.extensions **Name:** truth-liteproto-extension **Version:** 1.0
     * **POM License: The Apache Software License, Version 2.0** - [http://www.apache.org/licenses/LICENSE-2.0.txt](http://www.apache.org/licenses/LICENSE-2.0.txt)

1. **Group:** com.google.truth.extensions **Name:** truth-proto-extension **Version:** 1.0
     * **POM License: The Apache Software License, Version 2.0** - [http://www.apache.org/licenses/LICENSE-2.0.txt](http://www.apache.org/licenses/LICENSE-2.0.txt)

1. **Group:** com.googlecode.java-diff-utils **Name:** diffutils **Version:** 1.3.0
     * **POM Project URL:** [http://code.google.com/p/java-diff-utils/](http://code.google.com/p/java-diff-utils/)
     * **POM License: The Apache Software License, Version 2.0** - [http://www.apache.org/licenses/LICENSE-2.0.txt](http://www.apache.org/licenses/LICENSE-2.0.txt)

1. **Group:** commons-io **Name:** commons-io **Version:** 2.6
     * **Project URL:** [http://commons.apache.org/proper/commons-io/](http://commons.apache.org/proper/commons-io/)
     * **POM License: Apache License, Version 2.0** - [https://www.apache.org/licenses/LICENSE-2.0.txt](https://www.apache.org/licenses/LICENSE-2.0.txt)

1. **Group:** io.grpc **Name:** grpc-api **Version:** 1.25.0
     * **POM Project URL:** [https://github.com/grpc/grpc-java](https://github.com/grpc/grpc-java)
     * **POM License: Apache 2.0** - [https://opensource.org/licenses/Apache-2.0](https://opensource.org/licenses/Apache-2.0)

1. **Group:** io.grpc **Name:** grpc-context **Version:** 1.25.0
     * **POM Project URL:** [https://github.com/grpc/grpc-java](https://github.com/grpc/grpc-java)
     * **POM License: Apache 2.0** - [https://opensource.org/licenses/Apache-2.0](https://opensource.org/licenses/Apache-2.0)

1. **Group:** io.grpc **Name:** grpc-core **Version:** 1.25.0
     * **POM Project URL:** [https://github.com/grpc/grpc-java](https://github.com/grpc/grpc-java)
     * **POM License: Apache 2.0** - [https://opensource.org/licenses/Apache-2.0](https://opensource.org/licenses/Apache-2.0)

1. **Group:** io.grpc **Name:** grpc-netty **Version:** 1.25.0
     * **POM Project URL:** [https://github.com/grpc/grpc-java](https://github.com/grpc/grpc-java)
     * **POM License: Apache 2.0** - [https://opensource.org/licenses/Apache-2.0](https://opensource.org/licenses/Apache-2.0)

1. **Group:** io.grpc **Name:** grpc-protobuf **Version:** 1.25.0
     * **POM Project URL:** [https://github.com/grpc/grpc-java](https://github.com/grpc/grpc-java)
     * **POM License: Apache 2.0** - [https://opensource.org/licenses/Apache-2.0](https://opensource.org/licenses/Apache-2.0)

1. **Group:** io.grpc **Name:** grpc-protobuf-lite **Version:** 1.25.0
     * **POM Project URL:** [https://github.com/grpc/grpc-java](https://github.com/grpc/grpc-java)
     * **POM License: Apache 2.0** - [https://opensource.org/licenses/Apache-2.0](https://opensource.org/licenses/Apache-2.0)

1. **Group:** io.grpc **Name:** grpc-stub **Version:** 1.25.0
     * **POM Project URL:** [https://github.com/grpc/grpc-java](https://github.com/grpc/grpc-java)
     * **POM License: Apache 2.0** - [https://opensource.org/licenses/Apache-2.0](https://opensource.org/licenses/Apache-2.0)

1. **Group:** io.grpc **Name:** protoc-gen-grpc-java **Version:** 1.25.0
     * **POM Project URL:** [https://github.com/grpc/grpc-java](https://github.com/grpc/grpc-java)
     * **POM License: Apache 2.0** - [https://opensource.org/licenses/Apache-2.0](https://opensource.org/licenses/Apache-2.0)

1. **Group:** io.netty **Name:** netty-buffer **Version:** 4.1.42.Final
     * **Manifest Project URL:** [https://netty.io/](https://netty.io/)
     * **POM License: Apache License, Version 2.0** - [http://www.apache.org/licenses/LICENSE-2.0](http://www.apache.org/licenses/LICENSE-2.0)

1. **Group:** io.netty **Name:** netty-codec **Version:** 4.1.42.Final
     * **Manifest Project URL:** [https://netty.io/](https://netty.io/)
     * **POM License: Apache License, Version 2.0** - [http://www.apache.org/licenses/LICENSE-2.0](http://www.apache.org/licenses/LICENSE-2.0)

1. **Group:** io.netty **Name:** netty-codec-http **Version:** 4.1.42.Final
     * **Manifest Project URL:** [https://netty.io/](https://netty.io/)
     * **POM License: Apache License, Version 2.0** - [http://www.apache.org/licenses/LICENSE-2.0](http://www.apache.org/licenses/LICENSE-2.0)

1. **Group:** io.netty **Name:** netty-codec-http2 **Version:** 4.1.42.Final
     * **Manifest Project URL:** [https://netty.io/](https://netty.io/)
     * **POM License: Apache License, Version 2.0** - [http://www.apache.org/licenses/LICENSE-2.0](http://www.apache.org/licenses/LICENSE-2.0)

1. **Group:** io.netty **Name:** netty-codec-socks **Version:** 4.1.42.Final
     * **Manifest Project URL:** [https://netty.io/](https://netty.io/)
     * **POM License: Apache License, Version 2.0** - [http://www.apache.org/licenses/LICENSE-2.0](http://www.apache.org/licenses/LICENSE-2.0)

1. **Group:** io.netty **Name:** netty-common **Version:** 4.1.42.Final
     * **Manifest Project URL:** [https://netty.io/](https://netty.io/)
     * **POM License: Apache License, Version 2.0** - [http://www.apache.org/licenses/LICENSE-2.0](http://www.apache.org/licenses/LICENSE-2.0)

1. **Group:** io.netty **Name:** netty-handler **Version:** 4.1.42.Final
     * **Manifest Project URL:** [https://netty.io/](https://netty.io/)
     * **POM License: Apache License, Version 2.0** - [http://www.apache.org/licenses/LICENSE-2.0](http://www.apache.org/licenses/LICENSE-2.0)

1. **Group:** io.netty **Name:** netty-handler-proxy **Version:** 4.1.42.Final
     * **Manifest Project URL:** [https://netty.io/](https://netty.io/)
     * **POM License: Apache License, Version 2.0** - [http://www.apache.org/licenses/LICENSE-2.0](http://www.apache.org/licenses/LICENSE-2.0)

1. **Group:** io.netty **Name:** netty-resolver **Version:** 4.1.42.Final
     * **Manifest Project URL:** [https://netty.io/](https://netty.io/)
     * **POM License: Apache License, Version 2.0** - [http://www.apache.org/licenses/LICENSE-2.0](http://www.apache.org/licenses/LICENSE-2.0)

1. **Group:** io.netty **Name:** netty-transport **Version:** 4.1.42.Final
     * **Manifest Project URL:** [https://netty.io/](https://netty.io/)
     * **POM License: Apache License, Version 2.0** - [http://www.apache.org/licenses/LICENSE-2.0](http://www.apache.org/licenses/LICENSE-2.0)

1. **Group:** io.opencensus **Name:** opencensus-api **Version:** 0.21.0
     * **POM Project URL:** [https://github.com/census-instrumentation/opencensus-java](https://github.com/census-instrumentation/opencensus-java)
     * **POM License: The Apache License, Version 2.0** - [http://www.apache.org/licenses/LICENSE-2.0.txt](http://www.apache.org/licenses/LICENSE-2.0.txt)

1. **Group:** io.opencensus **Name:** opencensus-contrib-grpc-metrics **Version:** 0.21.0
     * **POM Project URL:** [https://github.com/census-instrumentation/opencensus-java](https://github.com/census-instrumentation/opencensus-java)
     * **POM License: The Apache License, Version 2.0** - [http://www.apache.org/licenses/LICENSE-2.0.txt](http://www.apache.org/licenses/LICENSE-2.0.txt)

1. **Group:** io.perfmark **Name:** perfmark-api **Version:** 0.19.0
     * **POM Project URL:** [https://github.com/perfmark/perfmark](https://github.com/perfmark/perfmark)
     * **POM License: Apache 2.0** - [https://opensource.org/licenses/Apache-2.0](https://opensource.org/licenses/Apache-2.0)

1. **Group:** junit **Name:** junit **Version:** 4.12
     * **POM Project URL:** [http://junit.org](http://junit.org)
     * **POM License: Eclipse Public License 1.0** - [http://www.eclipse.org/legal/epl-v10.html](http://www.eclipse.org/legal/epl-v10.html)

1. **Group:** net.java.dev.javacc **Name:** javacc **Version:** 5.0
     * **POM Project URL:** [https://javacc.dev.java.net/](https://javacc.dev.java.net/)
     * **POM License: Berkeley Software Distribution (BSD) License** - [http://www.opensource.org/licenses/bsd-license.html](http://www.opensource.org/licenses/bsd-license.html)

1. **Group:** net.sourceforge.pmd **Name:** pmd-core **Version:** 6.19.0
     * **POM License: BSD-style** - [http://pmd.sourceforge.net/license.html](http://pmd.sourceforge.net/license.html)

1. **Group:** net.sourceforge.pmd **Name:** pmd-java **Version:** 6.19.0
     * **POM License: BSD-style** - [http://pmd.sourceforge.net/license.html](http://pmd.sourceforge.net/license.html)

1. **Group:** net.sourceforge.saxon **Name:** saxon **Version:** 9.1.0.8
     * **POM Project URL:** [http://saxon.sourceforge.net/](http://saxon.sourceforge.net/)
     * **POM License: Mozilla Public License Version 1.0** - [http://www.mozilla.org/MPL/MPL-1.0.txt](http://www.mozilla.org/MPL/MPL-1.0.txt)

1. **Group:** org.antlr **Name:** antlr4-runtime **Version:** 4.7
     * **Manifest Project URL:** [http://www.antlr.org](http://www.antlr.org)
     * **POM License: The BSD License** - [http://www.antlr.org/license.html](http://www.antlr.org/license.html)

1. **Group:** org.apache.commons **Name:** commons-lang3 **Version:** 3.8.1
     * **Project URL:** [http://commons.apache.org/proper/commons-lang/](http://commons.apache.org/proper/commons-lang/)
     * **POM License: Apache License, Version 2.0** - [https://www.apache.org/licenses/LICENSE-2.0.txt](https://www.apache.org/licenses/LICENSE-2.0.txt)

1. **Group:** org.apiguardian **Name:** apiguardian-api **Version:** 1.0.0
     * **POM Project URL:** [https://github.com/apiguardian-team/apiguardian](https://github.com/apiguardian-team/apiguardian)
     * **POM License: The Apache License, Version 2.0** - [http://www.apache.org/licenses/LICENSE-2.0.txt](http://www.apache.org/licenses/LICENSE-2.0.txt)

1. **Group:** org.checkerframework **Name:** checker-compat-qual **Version:** 2.5.3
     * **POM Project URL:** [https://checkerframework.org](https://checkerframework.org)
     * **POM License: GNU General Public License, version 2 (GPL2), with the classpath exception** - [http://www.gnu.org/software/classpath/license.html](http://www.gnu.org/software/classpath/license.html)
     * **POM License: The MIT License** - [http://opensource.org/licenses/MIT](http://opensource.org/licenses/MIT)

1. **Group:** org.checkerframework **Name:** checker-qual **Version:** 3.0.0
     * **Manifest License:** MIT (Not packaged)
     * **POM Project URL:** [https://checkerframework.org](https://checkerframework.org)
     * **POM License: The MIT License** - [http://opensource.org/licenses/MIT](http://opensource.org/licenses/MIT)

1. **Group:** org.checkerframework **Name:** dataflow **Version:** 2.5.3
     * **POM Project URL:** [https://checkerframework.org](https://checkerframework.org)
     * **POM License: GNU General Public License, version 2 (GPL2), with the classpath exception** - [http://www.gnu.org/software/classpath/license.html](http://www.gnu.org/software/classpath/license.html)
     * **POM License: The MIT License** - [http://opensource.org/licenses/MIT](http://opensource.org/licenses/MIT)

1. **Group:** org.checkerframework **Name:** javacutil **Version:** 2.5.3
     * **POM Project URL:** [https://checkerframework.org](https://checkerframework.org)
     * **POM License: GNU General Public License, version 2 (GPL2), with the classpath exception** - [http://www.gnu.org/software/classpath/license.html](http://www.gnu.org/software/classpath/license.html)
     * **POM License: The MIT License** - [http://opensource.org/licenses/MIT](http://opensource.org/licenses/MIT)

1. **Group:** org.codehaus.mojo **Name:** animal-sniffer-annotations **Version:** 1.18
     * **POM License: MIT license** - [http://www.opensource.org/licenses/mit-license.php](http://www.opensource.org/licenses/mit-license.php)
     * **POM License: The Apache Software License, Version 2.0** - [http://www.apache.org/licenses/LICENSE-2.0.txt](http://www.apache.org/licenses/LICENSE-2.0.txt)

1. **Group:** org.hamcrest **Name:** hamcrest-all **Version:** 1.3
     * **POM License: New BSD License** - [http://www.opensource.org/licenses/bsd-license.php](http://www.opensource.org/licenses/bsd-license.php)

1. **Group:** org.hamcrest **Name:** hamcrest-core **Version:** 1.3
     * **POM License: New BSD License** - [http://www.opensource.org/licenses/bsd-license.php](http://www.opensource.org/licenses/bsd-license.php)

1. **Group:** org.jacoco **Name:** org.jacoco.agent **Version:** 0.8.5
     * **POM License: Eclipse Public License 2.0** - [https://www.eclipse.org/legal/epl-2.0/](https://www.eclipse.org/legal/epl-2.0/)

1. **Group:** org.jacoco **Name:** org.jacoco.ant **Version:** 0.8.5
     * **POM License: Eclipse Public License 2.0** - [https://www.eclipse.org/legal/epl-2.0/](https://www.eclipse.org/legal/epl-2.0/)

1. **Group:** org.jacoco **Name:** org.jacoco.core **Version:** 0.8.5
     * **POM License: Eclipse Public License 2.0** - [https://www.eclipse.org/legal/epl-2.0/](https://www.eclipse.org/legal/epl-2.0/)

1. **Group:** org.jacoco **Name:** org.jacoco.report **Version:** 0.8.5
     * **POM License: Eclipse Public License 2.0** - [https://www.eclipse.org/legal/epl-2.0/](https://www.eclipse.org/legal/epl-2.0/)

1. **Group:** org.junit.jupiter **Name:** junit-jupiter-api **Version:** 5.5.2
     * **POM Project URL:** [https://junit.org/junit5/](https://junit.org/junit5/)
     * **POM License: Eclipse Public License v2.0** - [https://www.eclipse.org/legal/epl-v20.html](https://www.eclipse.org/legal/epl-v20.html)

1. **Group:** org.junit.jupiter **Name:** junit-jupiter-engine **Version:** 5.5.2
     * **POM Project URL:** [https://junit.org/junit5/](https://junit.org/junit5/)
     * **POM License: Eclipse Public License v2.0** - [https://www.eclipse.org/legal/epl-v20.html](https://www.eclipse.org/legal/epl-v20.html)

1. **Group:** org.junit.jupiter **Name:** junit-jupiter-params **Version:** 5.5.2
     * **POM Project URL:** [https://junit.org/junit5/](https://junit.org/junit5/)
     * **POM License: Eclipse Public License v2.0** - [https://www.eclipse.org/legal/epl-v20.html](https://www.eclipse.org/legal/epl-v20.html)

1. **Group:** org.junit.platform **Name:** junit-platform-commons **Version:** 1.5.2
     * **POM Project URL:** [https://junit.org/junit5/](https://junit.org/junit5/)
     * **POM License: Eclipse Public License v2.0** - [https://www.eclipse.org/legal/epl-v20.html](https://www.eclipse.org/legal/epl-v20.html)

1. **Group:** org.junit.platform **Name:** junit-platform-engine **Version:** 1.5.2
     * **POM Project URL:** [https://junit.org/junit5/](https://junit.org/junit5/)
     * **POM License: Eclipse Public License v2.0** - [https://www.eclipse.org/legal/epl-v20.html](https://www.eclipse.org/legal/epl-v20.html)

1. **Group:** org.opentest4j **Name:** opentest4j **Version:** 1.2.0
     * **Manifest License:** The Apache License, Version 2.0 (Not packaged)
     * **POM Project URL:** [https://github.com/ota4j-team/opentest4j](https://github.com/ota4j-team/opentest4j)
     * **POM License: The Apache License, Version 2.0** - [http://www.apache.org/licenses/LICENSE-2.0.txt](http://www.apache.org/licenses/LICENSE-2.0.txt)

1. **Group:** org.ow2.asm **Name:** asm **Version:** 7.1
     * **Manifest Project URL:** [http://asm.ow2.org](http://asm.ow2.org)
     * **POM Project URL:** [http://asm.ow2.org/](http://asm.ow2.org/)
     * **POM License: BSD** - [http://asm.ow2.org/license.html](http://asm.ow2.org/license.html)
     * **POM License: The Apache Software License, Version 2.0** - [http://www.apache.org/licenses/LICENSE-2.0.txt](http://www.apache.org/licenses/LICENSE-2.0.txt)

1. **Group:** org.ow2.asm **Name:** asm **Version:** 7.2
     * **Manifest Project URL:** [http://asm.ow2.org](http://asm.ow2.org)
     * **Manifest License:** BSD-3-Clause;link=https://asm.ow2.io/LICENSE.txt (Not packaged)
     * **POM Project URL:** [http://asm.ow2.io/](http://asm.ow2.io/)
     * **POM License: BSD-3-Clause** - [https://asm.ow2.io/license.html](https://asm.ow2.io/license.html)
     * **POM License: The Apache Software License, Version 2.0** - [http://www.apache.org/licenses/LICENSE-2.0.txt](http://www.apache.org/licenses/LICENSE-2.0.txt)

1. **Group:** org.ow2.asm **Name:** asm-analysis **Version:** 7.2
     * **Manifest Project URL:** [http://asm.ow2.org](http://asm.ow2.org)
     * **Manifest License:** BSD-3-Clause;link=https://asm.ow2.io/LICENSE.txt (Not packaged)
     * **POM Project URL:** [http://asm.ow2.io/](http://asm.ow2.io/)
     * **POM License: BSD-3-Clause** - [https://asm.ow2.io/license.html](https://asm.ow2.io/license.html)
     * **POM License: The Apache Software License, Version 2.0** - [http://www.apache.org/licenses/LICENSE-2.0.txt](http://www.apache.org/licenses/LICENSE-2.0.txt)

1. **Group:** org.ow2.asm **Name:** asm-commons **Version:** 7.2
     * **Manifest Project URL:** [http://asm.ow2.org](http://asm.ow2.org)
     * **Manifest License:** BSD-3-Clause;link=https://asm.ow2.io/LICENSE.txt (Not packaged)
     * **POM Project URL:** [http://asm.ow2.io/](http://asm.ow2.io/)
     * **POM License: BSD-3-Clause** - [https://asm.ow2.io/license.html](https://asm.ow2.io/license.html)
     * **POM License: The Apache Software License, Version 2.0** - [http://www.apache.org/licenses/LICENSE-2.0.txt](http://www.apache.org/licenses/LICENSE-2.0.txt)

1. **Group:** org.ow2.asm **Name:** asm-tree **Version:** 7.2
     * **Manifest Project URL:** [http://asm.ow2.org](http://asm.ow2.org)
     * **Manifest License:** BSD-3-Clause;link=https://asm.ow2.io/LICENSE.txt (Not packaged)
     * **POM Project URL:** [http://asm.ow2.io/](http://asm.ow2.io/)
     * **POM License: BSD-3-Clause** - [https://asm.ow2.io/license.html](https://asm.ow2.io/license.html)
     * **POM License: The Apache Software License, Version 2.0** - [http://www.apache.org/licenses/LICENSE-2.0.txt](http://www.apache.org/licenses/LICENSE-2.0.txt)

1. **Group:** org.pcollections **Name:** pcollections **Version:** 2.1.2
     * **POM Project URL:** [http://pcollections.org](http://pcollections.org)
     * **POM License: The MIT License** - [http://www.opensource.org/licenses/mit-license.php](http://www.opensource.org/licenses/mit-license.php)

    
        
 The dependencies distributed under several licenses, are used according their commercial-use-friendly license.


<<<<<<< HEAD
This report was generated on **Tue Dec 03 10:53:31 EET 2019** using [Gradle-License-Report plugin](https://github.com/jk1/Gradle-License-Report) by Evgeny Naumenko, licensed under [Apache 2.0 License](https://github.com/jk1/Gradle-License-Report/blob/master/LICENSE).
=======
This report was generated on **Wed Dec 04 11:20:33 EET 2019** using [Gradle-License-Report plugin](https://github.com/jk1/Gradle-License-Report) by Evgeny Naumenko, licensed under [Apache 2.0 License](https://github.com/jk1/Gradle-License-Report/blob/master/LICENSE).
>>>>>>> 1b846bb0
<|MERGE_RESOLUTION|>--- conflicted
+++ resolved
@@ -1,10 +1,754 @@
 
     
-<<<<<<< HEAD
-# Dependencies of `io.spine:spine-client:1.2.7`
-=======
 # Dependencies of `io.spine:spine-client:1.2.8`
->>>>>>> 1b846bb0
+
+## Runtime
+1. **Group:** com.google.api.grpc **Name:** proto-google-common-protos **Version:** 1.12.0
+     * **POM Project URL:** [https://github.com/googleapis/api-client-staging](https://github.com/googleapis/api-client-staging)
+     * **POM License: Apache-2.0** - [https://www.apache.org/licenses/LICENSE-2.0.txt](https://www.apache.org/licenses/LICENSE-2.0.txt)
+
+1. **Group:** com.google.code.findbugs **Name:** jsr305 **Version:** 3.0.2
+     * **POM Project URL:** [http://findbugs.sourceforge.net/](http://findbugs.sourceforge.net/)
+     * **POM License: The Apache Software License, Version 2.0** - [http://www.apache.org/licenses/LICENSE-2.0.txt](http://www.apache.org/licenses/LICENSE-2.0.txt)
+
+1. **Group:** com.google.code.gson **Name:** gson **Version:** 2.8.5
+     * **POM License: Apache 2.0** - [http://www.apache.org/licenses/LICENSE-2.0.txt](http://www.apache.org/licenses/LICENSE-2.0.txt)
+
+1. **Group:** com.google.errorprone **Name:** error_prone_annotations **Version:** 2.3.3
+     * **POM License: Apache 2.0** - [http://www.apache.org/licenses/LICENSE-2.0.txt](http://www.apache.org/licenses/LICENSE-2.0.txt)
+
+1. **Group:** com.google.errorprone **Name:** error_prone_type_annotations **Version:** 2.3.3
+     * **POM License: Apache 2.0** - [http://www.apache.org/licenses/LICENSE-2.0.txt](http://www.apache.org/licenses/LICENSE-2.0.txt)
+
+1. **Group:** com.google.flogger **Name:** flogger **Version:** 0.4
+     * **POM Project URL:** [https://github.com/google/flogger](https://github.com/google/flogger)
+     * **POM License: Apache 2.0** - [http://www.apache.org/licenses/LICENSE-2.0.txt](http://www.apache.org/licenses/LICENSE-2.0.txt)
+
+1. **Group:** com.google.flogger **Name:** flogger-system-backend **Version:** 0.4
+     * **POM Project URL:** [https://github.com/google/flogger](https://github.com/google/flogger)
+     * **POM License: Apache 2.0** - [http://www.apache.org/licenses/LICENSE-2.0.txt](http://www.apache.org/licenses/LICENSE-2.0.txt)
+
+1. **Group:** com.google.guava **Name:** failureaccess **Version:** 1.0.1
+     * **Manifest Project URL:** [https://github.com/google/guava/](https://github.com/google/guava/)
+     * **POM License: The Apache Software License, Version 2.0** - [http://www.apache.org/licenses/LICENSE-2.0.txt](http://www.apache.org/licenses/LICENSE-2.0.txt)
+
+1. **Group:** com.google.guava **Name:** guava **Version:** 28.1-jre
+     * **Manifest Project URL:** [https://github.com/google/guava/](https://github.com/google/guava/)
+     * **POM License: Apache License, Version 2.0** - [http://www.apache.org/licenses/LICENSE-2.0.txt](http://www.apache.org/licenses/LICENSE-2.0.txt)
+
+1. **Group:** com.google.guava **Name:** listenablefuture **Version:** 9999.0-empty-to-avoid-conflict-with-guava
+     * **POM License: The Apache Software License, Version 2.0** - [http://www.apache.org/licenses/LICENSE-2.0.txt](http://www.apache.org/licenses/LICENSE-2.0.txt)
+
+1. **Group:** com.google.j2objc **Name:** j2objc-annotations **Version:** 1.3
+     * **POM Project URL:** [https://github.com/google/j2objc/](https://github.com/google/j2objc/)
+     * **POM License: The Apache Software License, Version 2.0** - [http://www.apache.org/licenses/LICENSE-2.0.txt](http://www.apache.org/licenses/LICENSE-2.0.txt)
+
+1. **Group:** com.google.protobuf **Name:** protobuf-java **Version:** 3.10.0
+     * **Manifest Project URL:** [https://developers.google.com/protocol-buffers/](https://developers.google.com/protocol-buffers/)
+     * **POM License: 3-Clause BSD License** - [https://opensource.org/licenses/BSD-3-Clause](https://opensource.org/licenses/BSD-3-Clause)
+
+1. **Group:** com.google.protobuf **Name:** protobuf-java-util **Version:** 3.10.0
+     * **Manifest Project URL:** [https://developers.google.com/protocol-buffers/](https://developers.google.com/protocol-buffers/)
+     * **POM License: 3-Clause BSD License** - [https://opensource.org/licenses/BSD-3-Clause](https://opensource.org/licenses/BSD-3-Clause)
+
+1. **Group:** io.grpc **Name:** grpc-api **Version:** 1.25.0
+     * **POM Project URL:** [https://github.com/grpc/grpc-java](https://github.com/grpc/grpc-java)
+     * **POM License: Apache 2.0** - [https://opensource.org/licenses/Apache-2.0](https://opensource.org/licenses/Apache-2.0)
+
+1. **Group:** io.grpc **Name:** grpc-context **Version:** 1.25.0
+     * **POM Project URL:** [https://github.com/grpc/grpc-java](https://github.com/grpc/grpc-java)
+     * **POM License: Apache 2.0** - [https://opensource.org/licenses/Apache-2.0](https://opensource.org/licenses/Apache-2.0)
+
+1. **Group:** io.grpc **Name:** grpc-protobuf **Version:** 1.25.0
+     * **POM Project URL:** [https://github.com/grpc/grpc-java](https://github.com/grpc/grpc-java)
+     * **POM License: Apache 2.0** - [https://opensource.org/licenses/Apache-2.0](https://opensource.org/licenses/Apache-2.0)
+
+1. **Group:** io.grpc **Name:** grpc-protobuf-lite **Version:** 1.25.0
+     * **POM Project URL:** [https://github.com/grpc/grpc-java](https://github.com/grpc/grpc-java)
+     * **POM License: Apache 2.0** - [https://opensource.org/licenses/Apache-2.0](https://opensource.org/licenses/Apache-2.0)
+
+1. **Group:** io.grpc **Name:** grpc-stub **Version:** 1.25.0
+     * **POM Project URL:** [https://github.com/grpc/grpc-java](https://github.com/grpc/grpc-java)
+     * **POM License: Apache 2.0** - [https://opensource.org/licenses/Apache-2.0](https://opensource.org/licenses/Apache-2.0)
+
+1. **Group:** org.checkerframework **Name:** checker-qual **Version:** 3.0.0
+     * **Manifest License:** MIT (Not packaged)
+     * **POM Project URL:** [https://checkerframework.org](https://checkerframework.org)
+     * **POM License: The MIT License** - [http://opensource.org/licenses/MIT](http://opensource.org/licenses/MIT)
+
+1. **Group:** org.codehaus.mojo **Name:** animal-sniffer-annotations **Version:** 1.18
+     * **POM License: MIT license** - [http://www.opensource.org/licenses/mit-license.php](http://www.opensource.org/licenses/mit-license.php)
+     * **POM License: The Apache Software License, Version 2.0** - [http://www.apache.org/licenses/LICENSE-2.0.txt](http://www.apache.org/licenses/LICENSE-2.0.txt)
+
+## Compile, tests and tooling
+1. **Group:** com.beust **Name:** jcommander **Version:** 1.72
+     * **POM Project URL:** [http://jcommander.org](http://jcommander.org)
+     * **POM License: Apache 2.0** - [http://www.apache.org/licenses/LICENSE-2.0](http://www.apache.org/licenses/LICENSE-2.0)
+
+1. **Group:** com.github.kevinstern **Name:** software-and-algorithms **Version:** 1.0
+     * **POM Project URL:** [https://www.github.com/KevinStern/software-and-algorithms](https://www.github.com/KevinStern/software-and-algorithms)
+     * **POM License: MIT License** - [http://www.opensource.org/licenses/mit-license.php](http://www.opensource.org/licenses/mit-license.php)
+
+1. **Group:** com.github.stephenc.jcip **Name:** jcip-annotations **Version:** 1.0-1
+     * **POM Project URL:** [http://stephenc.github.com/jcip-annotations](http://stephenc.github.com/jcip-annotations)
+     * **POM License: Apache License, Version 2.0** - [http://www.apache.org/licenses/LICENSE-2.0.txt](http://www.apache.org/licenses/LICENSE-2.0.txt)
+
+1. **Group:** com.google.android **Name:** annotations **Version:** 4.1.1.4
+     * **POM Project URL:** [http://source.android.com/](http://source.android.com/)
+     * **POM License: Apache 2.0** - [http://www.apache.org/licenses/LICENSE-2.0](http://www.apache.org/licenses/LICENSE-2.0)
+
+1. **Group:** com.google.api.grpc **Name:** proto-google-common-protos **Version:** 1.12.0
+     * **POM Project URL:** [https://github.com/googleapis/api-client-staging](https://github.com/googleapis/api-client-staging)
+     * **POM License: Apache-2.0** - [https://www.apache.org/licenses/LICENSE-2.0.txt](https://www.apache.org/licenses/LICENSE-2.0.txt)
+
+1. **Group:** com.google.auto **Name:** auto-common **Version:** 0.10
+     * **POM License: Apache 2.0** - [http://www.apache.org/licenses/LICENSE-2.0.txt](http://www.apache.org/licenses/LICENSE-2.0.txt)
+
+1. **Group:** com.google.auto.value **Name:** auto-value-annotations **Version:** 1.6.3
+     * **POM License: Apache 2.0** - [http://www.apache.org/licenses/LICENSE-2.0.txt](http://www.apache.org/licenses/LICENSE-2.0.txt)
+
+1. **Group:** com.google.code.findbugs **Name:** jFormatString **Version:** 3.0.0
+     * **POM Project URL:** [http://findbugs.sourceforge.net/](http://findbugs.sourceforge.net/)
+     * **POM License: GNU Lesser Public License** - [http://www.gnu.org/licenses/lgpl.html](http://www.gnu.org/licenses/lgpl.html)
+
+1. **Group:** com.google.code.findbugs **Name:** jsr305 **Version:** 3.0.2
+     * **POM Project URL:** [http://findbugs.sourceforge.net/](http://findbugs.sourceforge.net/)
+     * **POM License: The Apache Software License, Version 2.0** - [http://www.apache.org/licenses/LICENSE-2.0.txt](http://www.apache.org/licenses/LICENSE-2.0.txt)
+
+1. **Group:** com.google.code.gson **Name:** gson **Version:** 2.8.5
+     * **POM License: Apache 2.0** - [http://www.apache.org/licenses/LICENSE-2.0.txt](http://www.apache.org/licenses/LICENSE-2.0.txt)
+
+1. **Group:** com.google.errorprone **Name:** error_prone_annotation **Version:** 2.3.3
+     * **POM License: Apache 2.0** - [http://www.apache.org/licenses/LICENSE-2.0.txt](http://www.apache.org/licenses/LICENSE-2.0.txt)
+
+1. **Group:** com.google.errorprone **Name:** error_prone_annotations **Version:** 2.3.3
+     * **POM License: Apache 2.0** - [http://www.apache.org/licenses/LICENSE-2.0.txt](http://www.apache.org/licenses/LICENSE-2.0.txt)
+
+1. **Group:** com.google.errorprone **Name:** error_prone_check_api **Version:** 2.3.3
+     * **POM License: Apache 2.0** - [http://www.apache.org/licenses/LICENSE-2.0.txt](http://www.apache.org/licenses/LICENSE-2.0.txt)
+
+1. **Group:** com.google.errorprone **Name:** error_prone_core **Version:** 2.3.3
+     * **POM License: Apache 2.0** - [http://www.apache.org/licenses/LICENSE-2.0.txt](http://www.apache.org/licenses/LICENSE-2.0.txt)
+
+1. **Group:** com.google.errorprone **Name:** error_prone_type_annotations **Version:** 2.3.3
+     * **POM License: Apache 2.0** - [http://www.apache.org/licenses/LICENSE-2.0.txt](http://www.apache.org/licenses/LICENSE-2.0.txt)
+
+1. **Group:** com.google.errorprone **Name:** javac **Version:** 9+181-r4173-1
+     * **POM Project URL:** [https://github.com/google/error-prone-javac](https://github.com/google/error-prone-javac)
+     * **POM License: GNU General Public License, version 2, with the Classpath Exception** - [http://openjdk.java.net/legal/gplv2+ce.html](http://openjdk.java.net/legal/gplv2+ce.html)
+
+1. **Group:** com.google.flogger **Name:** flogger **Version:** 0.4
+     * **POM Project URL:** [https://github.com/google/flogger](https://github.com/google/flogger)
+     * **POM License: Apache 2.0** - [http://www.apache.org/licenses/LICENSE-2.0.txt](http://www.apache.org/licenses/LICENSE-2.0.txt)
+
+1. **Group:** com.google.flogger **Name:** flogger-system-backend **Version:** 0.4
+     * **POM Project URL:** [https://github.com/google/flogger](https://github.com/google/flogger)
+     * **POM License: Apache 2.0** - [http://www.apache.org/licenses/LICENSE-2.0.txt](http://www.apache.org/licenses/LICENSE-2.0.txt)
+
+1. **Group:** com.google.guava **Name:** failureaccess **Version:** 1.0.1
+     * **Manifest Project URL:** [https://github.com/google/guava/](https://github.com/google/guava/)
+     * **POM License: The Apache Software License, Version 2.0** - [http://www.apache.org/licenses/LICENSE-2.0.txt](http://www.apache.org/licenses/LICENSE-2.0.txt)
+
+1. **Group:** com.google.guava **Name:** guava **Version:** 28.1-jre
+     * **Manifest Project URL:** [https://github.com/google/guava/](https://github.com/google/guava/)
+     * **POM License: Apache License, Version 2.0** - [http://www.apache.org/licenses/LICENSE-2.0.txt](http://www.apache.org/licenses/LICENSE-2.0.txt)
+
+1. **Group:** com.google.guava **Name:** guava-testlib **Version:** 28.1-jre
+     * **POM License: Apache License, Version 2.0** - [http://www.apache.org/licenses/LICENSE-2.0.txt](http://www.apache.org/licenses/LICENSE-2.0.txt)
+
+1. **Group:** com.google.guava **Name:** listenablefuture **Version:** 9999.0-empty-to-avoid-conflict-with-guava
+     * **POM License: The Apache Software License, Version 2.0** - [http://www.apache.org/licenses/LICENSE-2.0.txt](http://www.apache.org/licenses/LICENSE-2.0.txt)
+
+1. **Group:** com.google.j2objc **Name:** j2objc-annotations **Version:** 1.3
+     * **POM Project URL:** [https://github.com/google/j2objc/](https://github.com/google/j2objc/)
+     * **POM License: The Apache Software License, Version 2.0** - [http://www.apache.org/licenses/LICENSE-2.0.txt](http://www.apache.org/licenses/LICENSE-2.0.txt)
+
+1. **Group:** com.google.protobuf **Name:** protobuf-java **Version:** 3.10.0
+     * **Manifest Project URL:** [https://developers.google.com/protocol-buffers/](https://developers.google.com/protocol-buffers/)
+     * **POM License: 3-Clause BSD License** - [https://opensource.org/licenses/BSD-3-Clause](https://opensource.org/licenses/BSD-3-Clause)
+
+1. **Group:** com.google.protobuf **Name:** protobuf-java-util **Version:** 3.10.0
+     * **Manifest Project URL:** [https://developers.google.com/protocol-buffers/](https://developers.google.com/protocol-buffers/)
+     * **POM License: 3-Clause BSD License** - [https://opensource.org/licenses/BSD-3-Clause](https://opensource.org/licenses/BSD-3-Clause)
+
+1. **Group:** com.google.protobuf **Name:** protoc **Version:** 3.10.0
+     * **POM Project URL:** [https://developers.google.com/protocol-buffers/](https://developers.google.com/protocol-buffers/)
+     * **POM License: 3-Clause BSD License** - [https://opensource.org/licenses/BSD-3-Clause](https://opensource.org/licenses/BSD-3-Clause)
+     * **POM License: The Apache Software License, Version 2.0** - [http://www.apache.org/licenses/LICENSE-2.0.txt](http://www.apache.org/licenses/LICENSE-2.0.txt)
+
+1. **Group:** com.google.truth **Name:** truth **Version:** 1.0
+     * **POM License: The Apache Software License, Version 2.0** - [http://www.apache.org/licenses/LICENSE-2.0.txt](http://www.apache.org/licenses/LICENSE-2.0.txt)
+
+1. **Group:** com.google.truth.extensions **Name:** truth-java8-extension **Version:** 1.0
+     * **POM License: The Apache Software License, Version 2.0** - [http://www.apache.org/licenses/LICENSE-2.0.txt](http://www.apache.org/licenses/LICENSE-2.0.txt)
+
+1. **Group:** com.google.truth.extensions **Name:** truth-liteproto-extension **Version:** 1.0
+     * **POM License: The Apache Software License, Version 2.0** - [http://www.apache.org/licenses/LICENSE-2.0.txt](http://www.apache.org/licenses/LICENSE-2.0.txt)
+
+1. **Group:** com.google.truth.extensions **Name:** truth-proto-extension **Version:** 1.0
+     * **POM License: The Apache Software License, Version 2.0** - [http://www.apache.org/licenses/LICENSE-2.0.txt](http://www.apache.org/licenses/LICENSE-2.0.txt)
+
+1. **Group:** com.googlecode.java-diff-utils **Name:** diffutils **Version:** 1.3.0
+     * **POM Project URL:** [http://code.google.com/p/java-diff-utils/](http://code.google.com/p/java-diff-utils/)
+     * **POM License: The Apache Software License, Version 2.0** - [http://www.apache.org/licenses/LICENSE-2.0.txt](http://www.apache.org/licenses/LICENSE-2.0.txt)
+
+1. **Group:** commons-io **Name:** commons-io **Version:** 2.6
+     * **Project URL:** [http://commons.apache.org/proper/commons-io/](http://commons.apache.org/proper/commons-io/)
+     * **POM License: Apache License, Version 2.0** - [https://www.apache.org/licenses/LICENSE-2.0.txt](https://www.apache.org/licenses/LICENSE-2.0.txt)
+
+1. **Group:** io.grpc **Name:** grpc-api **Version:** 1.25.0
+     * **POM Project URL:** [https://github.com/grpc/grpc-java](https://github.com/grpc/grpc-java)
+     * **POM License: Apache 2.0** - [https://opensource.org/licenses/Apache-2.0](https://opensource.org/licenses/Apache-2.0)
+
+1. **Group:** io.grpc **Name:** grpc-context **Version:** 1.25.0
+     * **POM Project URL:** [https://github.com/grpc/grpc-java](https://github.com/grpc/grpc-java)
+     * **POM License: Apache 2.0** - [https://opensource.org/licenses/Apache-2.0](https://opensource.org/licenses/Apache-2.0)
+
+1. **Group:** io.grpc **Name:** grpc-core **Version:** 1.25.0
+     * **POM Project URL:** [https://github.com/grpc/grpc-java](https://github.com/grpc/grpc-java)
+     * **POM License: Apache 2.0** - [https://opensource.org/licenses/Apache-2.0](https://opensource.org/licenses/Apache-2.0)
+
+1. **Group:** io.grpc **Name:** grpc-protobuf **Version:** 1.25.0
+     * **POM Project URL:** [https://github.com/grpc/grpc-java](https://github.com/grpc/grpc-java)
+     * **POM License: Apache 2.0** - [https://opensource.org/licenses/Apache-2.0](https://opensource.org/licenses/Apache-2.0)
+
+1. **Group:** io.grpc **Name:** grpc-protobuf-lite **Version:** 1.25.0
+     * **POM Project URL:** [https://github.com/grpc/grpc-java](https://github.com/grpc/grpc-java)
+     * **POM License: Apache 2.0** - [https://opensource.org/licenses/Apache-2.0](https://opensource.org/licenses/Apache-2.0)
+
+1. **Group:** io.grpc **Name:** grpc-stub **Version:** 1.25.0
+     * **POM Project URL:** [https://github.com/grpc/grpc-java](https://github.com/grpc/grpc-java)
+     * **POM License: Apache 2.0** - [https://opensource.org/licenses/Apache-2.0](https://opensource.org/licenses/Apache-2.0)
+
+1. **Group:** io.grpc **Name:** protoc-gen-grpc-java **Version:** 1.25.0
+     * **POM Project URL:** [https://github.com/grpc/grpc-java](https://github.com/grpc/grpc-java)
+     * **POM License: Apache 2.0** - [https://opensource.org/licenses/Apache-2.0](https://opensource.org/licenses/Apache-2.0)
+
+1. **Group:** io.opencensus **Name:** opencensus-api **Version:** 0.21.0
+     * **POM Project URL:** [https://github.com/census-instrumentation/opencensus-java](https://github.com/census-instrumentation/opencensus-java)
+     * **POM License: The Apache License, Version 2.0** - [http://www.apache.org/licenses/LICENSE-2.0.txt](http://www.apache.org/licenses/LICENSE-2.0.txt)
+
+1. **Group:** io.opencensus **Name:** opencensus-contrib-grpc-metrics **Version:** 0.21.0
+     * **POM Project URL:** [https://github.com/census-instrumentation/opencensus-java](https://github.com/census-instrumentation/opencensus-java)
+     * **POM License: The Apache License, Version 2.0** - [http://www.apache.org/licenses/LICENSE-2.0.txt](http://www.apache.org/licenses/LICENSE-2.0.txt)
+
+1. **Group:** io.perfmark **Name:** perfmark-api **Version:** 0.19.0
+     * **POM Project URL:** [https://github.com/perfmark/perfmark](https://github.com/perfmark/perfmark)
+     * **POM License: Apache 2.0** - [https://opensource.org/licenses/Apache-2.0](https://opensource.org/licenses/Apache-2.0)
+
+1. **Group:** javax.annotation **Name:** javax.annotation-api **Version:** 1.3.1
+     * **Manifest Project URL:** [https://javaee.github.io/glassfish](https://javaee.github.io/glassfish)
+     * **POM Project URL:** [http://jcp.org/en/jsr/detail?id=250](http://jcp.org/en/jsr/detail?id=250)
+     * **POM License: CDDL + GPLv2 with classpath exception** - [https://github.com/javaee/javax.annotation/blob/master/LICENSE](https://github.com/javaee/javax.annotation/blob/master/LICENSE)
+
+1. **Group:** junit **Name:** junit **Version:** 4.12
+     * **POM Project URL:** [http://junit.org](http://junit.org)
+     * **POM License: Eclipse Public License 1.0** - [http://www.eclipse.org/legal/epl-v10.html](http://www.eclipse.org/legal/epl-v10.html)
+
+1. **Group:** net.java.dev.javacc **Name:** javacc **Version:** 5.0
+     * **POM Project URL:** [https://javacc.dev.java.net/](https://javacc.dev.java.net/)
+     * **POM License: Berkeley Software Distribution (BSD) License** - [http://www.opensource.org/licenses/bsd-license.html](http://www.opensource.org/licenses/bsd-license.html)
+
+1. **Group:** net.sourceforge.pmd **Name:** pmd-core **Version:** 6.19.0
+     * **POM License: BSD-style** - [http://pmd.sourceforge.net/license.html](http://pmd.sourceforge.net/license.html)
+
+1. **Group:** net.sourceforge.pmd **Name:** pmd-java **Version:** 6.19.0
+     * **POM License: BSD-style** - [http://pmd.sourceforge.net/license.html](http://pmd.sourceforge.net/license.html)
+
+1. **Group:** net.sourceforge.saxon **Name:** saxon **Version:** 9.1.0.8
+     * **POM Project URL:** [http://saxon.sourceforge.net/](http://saxon.sourceforge.net/)
+     * **POM License: Mozilla Public License Version 1.0** - [http://www.mozilla.org/MPL/MPL-1.0.txt](http://www.mozilla.org/MPL/MPL-1.0.txt)
+
+1. **Group:** org.antlr **Name:** antlr4-runtime **Version:** 4.7
+     * **Manifest Project URL:** [http://www.antlr.org](http://www.antlr.org)
+     * **POM License: The BSD License** - [http://www.antlr.org/license.html](http://www.antlr.org/license.html)
+
+1. **Group:** org.apache.commons **Name:** commons-lang3 **Version:** 3.8.1
+     * **Project URL:** [http://commons.apache.org/proper/commons-lang/](http://commons.apache.org/proper/commons-lang/)
+     * **POM License: Apache License, Version 2.0** - [https://www.apache.org/licenses/LICENSE-2.0.txt](https://www.apache.org/licenses/LICENSE-2.0.txt)
+
+1. **Group:** org.apiguardian **Name:** apiguardian-api **Version:** 1.0.0
+     * **POM Project URL:** [https://github.com/apiguardian-team/apiguardian](https://github.com/apiguardian-team/apiguardian)
+     * **POM License: The Apache License, Version 2.0** - [http://www.apache.org/licenses/LICENSE-2.0.txt](http://www.apache.org/licenses/LICENSE-2.0.txt)
+
+1. **Group:** org.checkerframework **Name:** checker-compat-qual **Version:** 2.5.3
+     * **POM Project URL:** [https://checkerframework.org](https://checkerframework.org)
+     * **POM License: GNU General Public License, version 2 (GPL2), with the classpath exception** - [http://www.gnu.org/software/classpath/license.html](http://www.gnu.org/software/classpath/license.html)
+     * **POM License: The MIT License** - [http://opensource.org/licenses/MIT](http://opensource.org/licenses/MIT)
+
+1. **Group:** org.checkerframework **Name:** checker-qual **Version:** 3.0.0
+     * **Manifest License:** MIT (Not packaged)
+     * **POM Project URL:** [https://checkerframework.org](https://checkerframework.org)
+     * **POM License: The MIT License** - [http://opensource.org/licenses/MIT](http://opensource.org/licenses/MIT)
+
+1. **Group:** org.checkerframework **Name:** dataflow **Version:** 2.5.3
+     * **POM Project URL:** [https://checkerframework.org](https://checkerframework.org)
+     * **POM License: GNU General Public License, version 2 (GPL2), with the classpath exception** - [http://www.gnu.org/software/classpath/license.html](http://www.gnu.org/software/classpath/license.html)
+     * **POM License: The MIT License** - [http://opensource.org/licenses/MIT](http://opensource.org/licenses/MIT)
+
+1. **Group:** org.checkerframework **Name:** javacutil **Version:** 2.5.3
+     * **POM Project URL:** [https://checkerframework.org](https://checkerframework.org)
+     * **POM License: GNU General Public License, version 2 (GPL2), with the classpath exception** - [http://www.gnu.org/software/classpath/license.html](http://www.gnu.org/software/classpath/license.html)
+     * **POM License: The MIT License** - [http://opensource.org/licenses/MIT](http://opensource.org/licenses/MIT)
+
+1. **Group:** org.codehaus.mojo **Name:** animal-sniffer-annotations **Version:** 1.18
+     * **POM License: MIT license** - [http://www.opensource.org/licenses/mit-license.php](http://www.opensource.org/licenses/mit-license.php)
+     * **POM License: The Apache Software License, Version 2.0** - [http://www.apache.org/licenses/LICENSE-2.0.txt](http://www.apache.org/licenses/LICENSE-2.0.txt)
+
+1. **Group:** org.hamcrest **Name:** hamcrest-all **Version:** 1.3
+     * **POM License: New BSD License** - [http://www.opensource.org/licenses/bsd-license.php](http://www.opensource.org/licenses/bsd-license.php)
+
+1. **Group:** org.hamcrest **Name:** hamcrest-core **Version:** 1.3
+     * **POM License: New BSD License** - [http://www.opensource.org/licenses/bsd-license.php](http://www.opensource.org/licenses/bsd-license.php)
+
+1. **Group:** org.jacoco **Name:** org.jacoco.agent **Version:** 0.8.5
+     * **POM License: Eclipse Public License 2.0** - [https://www.eclipse.org/legal/epl-2.0/](https://www.eclipse.org/legal/epl-2.0/)
+
+1. **Group:** org.jacoco **Name:** org.jacoco.ant **Version:** 0.8.5
+     * **POM License: Eclipse Public License 2.0** - [https://www.eclipse.org/legal/epl-2.0/](https://www.eclipse.org/legal/epl-2.0/)
+
+1. **Group:** org.jacoco **Name:** org.jacoco.core **Version:** 0.8.5
+     * **POM License: Eclipse Public License 2.0** - [https://www.eclipse.org/legal/epl-2.0/](https://www.eclipse.org/legal/epl-2.0/)
+
+1. **Group:** org.jacoco **Name:** org.jacoco.report **Version:** 0.8.5
+     * **POM License: Eclipse Public License 2.0** - [https://www.eclipse.org/legal/epl-2.0/](https://www.eclipse.org/legal/epl-2.0/)
+
+1. **Group:** org.junit.jupiter **Name:** junit-jupiter-api **Version:** 5.5.2
+     * **POM Project URL:** [https://junit.org/junit5/](https://junit.org/junit5/)
+     * **POM License: Eclipse Public License v2.0** - [https://www.eclipse.org/legal/epl-v20.html](https://www.eclipse.org/legal/epl-v20.html)
+
+1. **Group:** org.junit.jupiter **Name:** junit-jupiter-engine **Version:** 5.5.2
+     * **POM Project URL:** [https://junit.org/junit5/](https://junit.org/junit5/)
+     * **POM License: Eclipse Public License v2.0** - [https://www.eclipse.org/legal/epl-v20.html](https://www.eclipse.org/legal/epl-v20.html)
+
+1. **Group:** org.junit.jupiter **Name:** junit-jupiter-params **Version:** 5.5.2
+     * **POM Project URL:** [https://junit.org/junit5/](https://junit.org/junit5/)
+     * **POM License: Eclipse Public License v2.0** - [https://www.eclipse.org/legal/epl-v20.html](https://www.eclipse.org/legal/epl-v20.html)
+
+1. **Group:** org.junit.platform **Name:** junit-platform-commons **Version:** 1.5.2
+     * **POM Project URL:** [https://junit.org/junit5/](https://junit.org/junit5/)
+     * **POM License: Eclipse Public License v2.0** - [https://www.eclipse.org/legal/epl-v20.html](https://www.eclipse.org/legal/epl-v20.html)
+
+1. **Group:** org.junit.platform **Name:** junit-platform-engine **Version:** 1.5.2
+     * **POM Project URL:** [https://junit.org/junit5/](https://junit.org/junit5/)
+     * **POM License: Eclipse Public License v2.0** - [https://www.eclipse.org/legal/epl-v20.html](https://www.eclipse.org/legal/epl-v20.html)
+
+1. **Group:** org.opentest4j **Name:** opentest4j **Version:** 1.2.0
+     * **Manifest License:** The Apache License, Version 2.0 (Not packaged)
+     * **POM Project URL:** [https://github.com/ota4j-team/opentest4j](https://github.com/ota4j-team/opentest4j)
+     * **POM License: The Apache License, Version 2.0** - [http://www.apache.org/licenses/LICENSE-2.0.txt](http://www.apache.org/licenses/LICENSE-2.0.txt)
+
+1. **Group:** org.ow2.asm **Name:** asm **Version:** 7.1
+     * **Manifest Project URL:** [http://asm.ow2.org](http://asm.ow2.org)
+     * **POM Project URL:** [http://asm.ow2.org/](http://asm.ow2.org/)
+     * **POM License: BSD** - [http://asm.ow2.org/license.html](http://asm.ow2.org/license.html)
+     * **POM License: The Apache Software License, Version 2.0** - [http://www.apache.org/licenses/LICENSE-2.0.txt](http://www.apache.org/licenses/LICENSE-2.0.txt)
+
+1. **Group:** org.ow2.asm **Name:** asm **Version:** 7.2
+     * **Manifest Project URL:** [http://asm.ow2.org](http://asm.ow2.org)
+     * **Manifest License:** BSD-3-Clause;link=https://asm.ow2.io/LICENSE.txt (Not packaged)
+     * **POM Project URL:** [http://asm.ow2.io/](http://asm.ow2.io/)
+     * **POM License: BSD-3-Clause** - [https://asm.ow2.io/license.html](https://asm.ow2.io/license.html)
+     * **POM License: The Apache Software License, Version 2.0** - [http://www.apache.org/licenses/LICENSE-2.0.txt](http://www.apache.org/licenses/LICENSE-2.0.txt)
+
+1. **Group:** org.ow2.asm **Name:** asm-analysis **Version:** 7.2
+     * **Manifest Project URL:** [http://asm.ow2.org](http://asm.ow2.org)
+     * **Manifest License:** BSD-3-Clause;link=https://asm.ow2.io/LICENSE.txt (Not packaged)
+     * **POM Project URL:** [http://asm.ow2.io/](http://asm.ow2.io/)
+     * **POM License: BSD-3-Clause** - [https://asm.ow2.io/license.html](https://asm.ow2.io/license.html)
+     * **POM License: The Apache Software License, Version 2.0** - [http://www.apache.org/licenses/LICENSE-2.0.txt](http://www.apache.org/licenses/LICENSE-2.0.txt)
+
+1. **Group:** org.ow2.asm **Name:** asm-commons **Version:** 7.2
+     * **Manifest Project URL:** [http://asm.ow2.org](http://asm.ow2.org)
+     * **Manifest License:** BSD-3-Clause;link=https://asm.ow2.io/LICENSE.txt (Not packaged)
+     * **POM Project URL:** [http://asm.ow2.io/](http://asm.ow2.io/)
+     * **POM License: BSD-3-Clause** - [https://asm.ow2.io/license.html](https://asm.ow2.io/license.html)
+     * **POM License: The Apache Software License, Version 2.0** - [http://www.apache.org/licenses/LICENSE-2.0.txt](http://www.apache.org/licenses/LICENSE-2.0.txt)
+
+1. **Group:** org.ow2.asm **Name:** asm-tree **Version:** 7.2
+     * **Manifest Project URL:** [http://asm.ow2.org](http://asm.ow2.org)
+     * **Manifest License:** BSD-3-Clause;link=https://asm.ow2.io/LICENSE.txt (Not packaged)
+     * **POM Project URL:** [http://asm.ow2.io/](http://asm.ow2.io/)
+     * **POM License: BSD-3-Clause** - [https://asm.ow2.io/license.html](https://asm.ow2.io/license.html)
+     * **POM License: The Apache Software License, Version 2.0** - [http://www.apache.org/licenses/LICENSE-2.0.txt](http://www.apache.org/licenses/LICENSE-2.0.txt)
+
+1. **Group:** org.pcollections **Name:** pcollections **Version:** 2.1.2
+     * **POM Project URL:** [http://pcollections.org](http://pcollections.org)
+     * **POM License: The MIT License** - [http://www.opensource.org/licenses/mit-license.php](http://www.opensource.org/licenses/mit-license.php)
+
+    
+        
+ The dependencies distributed under several licenses, are used according their commercial-use-friendly license.
+
+
+This report was generated on **Wed Dec 04 11:20:30 EET 2019** using [Gradle-License-Report plugin](https://github.com/jk1/Gradle-License-Report) by Evgeny Naumenko, licensed under [Apache 2.0 License](https://github.com/jk1/Gradle-License-Report/blob/master/LICENSE).
+
+
+
+    
+# Dependencies of `io.spine:spine-core:1.2.8`
+
+## Runtime
+1. **Group:** com.google.code.findbugs **Name:** jsr305 **Version:** 3.0.2
+     * **POM Project URL:** [http://findbugs.sourceforge.net/](http://findbugs.sourceforge.net/)
+     * **POM License: The Apache Software License, Version 2.0** - [http://www.apache.org/licenses/LICENSE-2.0.txt](http://www.apache.org/licenses/LICENSE-2.0.txt)
+
+1. **Group:** com.google.code.gson **Name:** gson **Version:** 2.8.5
+     * **POM License: Apache 2.0** - [http://www.apache.org/licenses/LICENSE-2.0.txt](http://www.apache.org/licenses/LICENSE-2.0.txt)
+
+1. **Group:** com.google.errorprone **Name:** error_prone_annotations **Version:** 2.3.3
+     * **POM License: Apache 2.0** - [http://www.apache.org/licenses/LICENSE-2.0.txt](http://www.apache.org/licenses/LICENSE-2.0.txt)
+
+1. **Group:** com.google.errorprone **Name:** error_prone_type_annotations **Version:** 2.3.3
+     * **POM License: Apache 2.0** - [http://www.apache.org/licenses/LICENSE-2.0.txt](http://www.apache.org/licenses/LICENSE-2.0.txt)
+
+1. **Group:** com.google.flogger **Name:** flogger **Version:** 0.4
+     * **POM Project URL:** [https://github.com/google/flogger](https://github.com/google/flogger)
+     * **POM License: Apache 2.0** - [http://www.apache.org/licenses/LICENSE-2.0.txt](http://www.apache.org/licenses/LICENSE-2.0.txt)
+
+1. **Group:** com.google.flogger **Name:** flogger-system-backend **Version:** 0.4
+     * **POM Project URL:** [https://github.com/google/flogger](https://github.com/google/flogger)
+     * **POM License: Apache 2.0** - [http://www.apache.org/licenses/LICENSE-2.0.txt](http://www.apache.org/licenses/LICENSE-2.0.txt)
+
+1. **Group:** com.google.guava **Name:** failureaccess **Version:** 1.0.1
+     * **Manifest Project URL:** [https://github.com/google/guava/](https://github.com/google/guava/)
+     * **POM License: The Apache Software License, Version 2.0** - [http://www.apache.org/licenses/LICENSE-2.0.txt](http://www.apache.org/licenses/LICENSE-2.0.txt)
+
+1. **Group:** com.google.guava **Name:** guava **Version:** 28.1-jre
+     * **Manifest Project URL:** [https://github.com/google/guava/](https://github.com/google/guava/)
+     * **POM License: Apache License, Version 2.0** - [http://www.apache.org/licenses/LICENSE-2.0.txt](http://www.apache.org/licenses/LICENSE-2.0.txt)
+
+1. **Group:** com.google.guava **Name:** listenablefuture **Version:** 9999.0-empty-to-avoid-conflict-with-guava
+     * **POM License: The Apache Software License, Version 2.0** - [http://www.apache.org/licenses/LICENSE-2.0.txt](http://www.apache.org/licenses/LICENSE-2.0.txt)
+
+1. **Group:** com.google.j2objc **Name:** j2objc-annotations **Version:** 1.3
+     * **POM Project URL:** [https://github.com/google/j2objc/](https://github.com/google/j2objc/)
+     * **POM License: The Apache Software License, Version 2.0** - [http://www.apache.org/licenses/LICENSE-2.0.txt](http://www.apache.org/licenses/LICENSE-2.0.txt)
+
+1. **Group:** com.google.protobuf **Name:** protobuf-java **Version:** 3.10.0
+     * **Manifest Project URL:** [https://developers.google.com/protocol-buffers/](https://developers.google.com/protocol-buffers/)
+     * **POM License: 3-Clause BSD License** - [https://opensource.org/licenses/BSD-3-Clause](https://opensource.org/licenses/BSD-3-Clause)
+
+1. **Group:** com.google.protobuf **Name:** protobuf-java-util **Version:** 3.10.0
+     * **Manifest Project URL:** [https://developers.google.com/protocol-buffers/](https://developers.google.com/protocol-buffers/)
+     * **POM License: 3-Clause BSD License** - [https://opensource.org/licenses/BSD-3-Clause](https://opensource.org/licenses/BSD-3-Clause)
+
+1. **Group:** org.checkerframework **Name:** checker-qual **Version:** 3.0.0
+     * **Manifest License:** MIT (Not packaged)
+     * **POM Project URL:** [https://checkerframework.org](https://checkerframework.org)
+     * **POM License: The MIT License** - [http://opensource.org/licenses/MIT](http://opensource.org/licenses/MIT)
+
+1. **Group:** org.codehaus.mojo **Name:** animal-sniffer-annotations **Version:** 1.18
+     * **POM License: MIT license** - [http://www.opensource.org/licenses/mit-license.php](http://www.opensource.org/licenses/mit-license.php)
+     * **POM License: The Apache Software License, Version 2.0** - [http://www.apache.org/licenses/LICENSE-2.0.txt](http://www.apache.org/licenses/LICENSE-2.0.txt)
+
+## Compile, tests and tooling
+1. **Group:** com.beust **Name:** jcommander **Version:** 1.72
+     * **POM Project URL:** [http://jcommander.org](http://jcommander.org)
+     * **POM License: Apache 2.0** - [http://www.apache.org/licenses/LICENSE-2.0](http://www.apache.org/licenses/LICENSE-2.0)
+
+1. **Group:** com.github.kevinstern **Name:** software-and-algorithms **Version:** 1.0
+     * **POM Project URL:** [https://www.github.com/KevinStern/software-and-algorithms](https://www.github.com/KevinStern/software-and-algorithms)
+     * **POM License: MIT License** - [http://www.opensource.org/licenses/mit-license.php](http://www.opensource.org/licenses/mit-license.php)
+
+1. **Group:** com.github.stephenc.jcip **Name:** jcip-annotations **Version:** 1.0-1
+     * **POM Project URL:** [http://stephenc.github.com/jcip-annotations](http://stephenc.github.com/jcip-annotations)
+     * **POM License: Apache License, Version 2.0** - [http://www.apache.org/licenses/LICENSE-2.0.txt](http://www.apache.org/licenses/LICENSE-2.0.txt)
+
+1. **Group:** com.google.android **Name:** annotations **Version:** 4.1.1.4
+     * **POM Project URL:** [http://source.android.com/](http://source.android.com/)
+     * **POM License: Apache 2.0** - [http://www.apache.org/licenses/LICENSE-2.0](http://www.apache.org/licenses/LICENSE-2.0)
+
+1. **Group:** com.google.api.grpc **Name:** proto-google-common-protos **Version:** 1.12.0
+     * **POM Project URL:** [https://github.com/googleapis/api-client-staging](https://github.com/googleapis/api-client-staging)
+     * **POM License: Apache-2.0** - [https://www.apache.org/licenses/LICENSE-2.0.txt](https://www.apache.org/licenses/LICENSE-2.0.txt)
+
+1. **Group:** com.google.auto **Name:** auto-common **Version:** 0.10
+     * **POM License: Apache 2.0** - [http://www.apache.org/licenses/LICENSE-2.0.txt](http://www.apache.org/licenses/LICENSE-2.0.txt)
+
+1. **Group:** com.google.auto.value **Name:** auto-value-annotations **Version:** 1.6.3
+     * **POM License: Apache 2.0** - [http://www.apache.org/licenses/LICENSE-2.0.txt](http://www.apache.org/licenses/LICENSE-2.0.txt)
+
+1. **Group:** com.google.code.findbugs **Name:** jFormatString **Version:** 3.0.0
+     * **POM Project URL:** [http://findbugs.sourceforge.net/](http://findbugs.sourceforge.net/)
+     * **POM License: GNU Lesser Public License** - [http://www.gnu.org/licenses/lgpl.html](http://www.gnu.org/licenses/lgpl.html)
+
+1. **Group:** com.google.code.findbugs **Name:** jsr305 **Version:** 3.0.2
+     * **POM Project URL:** [http://findbugs.sourceforge.net/](http://findbugs.sourceforge.net/)
+     * **POM License: The Apache Software License, Version 2.0** - [http://www.apache.org/licenses/LICENSE-2.0.txt](http://www.apache.org/licenses/LICENSE-2.0.txt)
+
+1. **Group:** com.google.code.gson **Name:** gson **Version:** 2.8.5
+     * **POM License: Apache 2.0** - [http://www.apache.org/licenses/LICENSE-2.0.txt](http://www.apache.org/licenses/LICENSE-2.0.txt)
+
+1. **Group:** com.google.errorprone **Name:** error_prone_annotation **Version:** 2.3.3
+     * **POM License: Apache 2.0** - [http://www.apache.org/licenses/LICENSE-2.0.txt](http://www.apache.org/licenses/LICENSE-2.0.txt)
+
+1. **Group:** com.google.errorprone **Name:** error_prone_annotations **Version:** 2.3.3
+     * **POM License: Apache 2.0** - [http://www.apache.org/licenses/LICENSE-2.0.txt](http://www.apache.org/licenses/LICENSE-2.0.txt)
+
+1. **Group:** com.google.errorprone **Name:** error_prone_check_api **Version:** 2.3.3
+     * **POM License: Apache 2.0** - [http://www.apache.org/licenses/LICENSE-2.0.txt](http://www.apache.org/licenses/LICENSE-2.0.txt)
+
+1. **Group:** com.google.errorprone **Name:** error_prone_core **Version:** 2.3.3
+     * **POM License: Apache 2.0** - [http://www.apache.org/licenses/LICENSE-2.0.txt](http://www.apache.org/licenses/LICENSE-2.0.txt)
+
+1. **Group:** com.google.errorprone **Name:** error_prone_type_annotations **Version:** 2.3.3
+     * **POM License: Apache 2.0** - [http://www.apache.org/licenses/LICENSE-2.0.txt](http://www.apache.org/licenses/LICENSE-2.0.txt)
+
+1. **Group:** com.google.errorprone **Name:** javac **Version:** 9+181-r4173-1
+     * **POM Project URL:** [https://github.com/google/error-prone-javac](https://github.com/google/error-prone-javac)
+     * **POM License: GNU General Public License, version 2, with the Classpath Exception** - [http://openjdk.java.net/legal/gplv2+ce.html](http://openjdk.java.net/legal/gplv2+ce.html)
+
+1. **Group:** com.google.flogger **Name:** flogger **Version:** 0.4
+     * **POM Project URL:** [https://github.com/google/flogger](https://github.com/google/flogger)
+     * **POM License: Apache 2.0** - [http://www.apache.org/licenses/LICENSE-2.0.txt](http://www.apache.org/licenses/LICENSE-2.0.txt)
+
+1. **Group:** com.google.flogger **Name:** flogger-system-backend **Version:** 0.4
+     * **POM Project URL:** [https://github.com/google/flogger](https://github.com/google/flogger)
+     * **POM License: Apache 2.0** - [http://www.apache.org/licenses/LICENSE-2.0.txt](http://www.apache.org/licenses/LICENSE-2.0.txt)
+
+1. **Group:** com.google.guava **Name:** failureaccess **Version:** 1.0.1
+     * **Manifest Project URL:** [https://github.com/google/guava/](https://github.com/google/guava/)
+     * **POM License: The Apache Software License, Version 2.0** - [http://www.apache.org/licenses/LICENSE-2.0.txt](http://www.apache.org/licenses/LICENSE-2.0.txt)
+
+1. **Group:** com.google.guava **Name:** guava **Version:** 28.1-jre
+     * **Manifest Project URL:** [https://github.com/google/guava/](https://github.com/google/guava/)
+     * **POM License: Apache License, Version 2.0** - [http://www.apache.org/licenses/LICENSE-2.0.txt](http://www.apache.org/licenses/LICENSE-2.0.txt)
+
+1. **Group:** com.google.guava **Name:** guava-testlib **Version:** 28.1-jre
+     * **POM License: Apache License, Version 2.0** - [http://www.apache.org/licenses/LICENSE-2.0.txt](http://www.apache.org/licenses/LICENSE-2.0.txt)
+
+1. **Group:** com.google.guava **Name:** listenablefuture **Version:** 9999.0-empty-to-avoid-conflict-with-guava
+     * **POM License: The Apache Software License, Version 2.0** - [http://www.apache.org/licenses/LICENSE-2.0.txt](http://www.apache.org/licenses/LICENSE-2.0.txt)
+
+1. **Group:** com.google.j2objc **Name:** j2objc-annotations **Version:** 1.3
+     * **POM Project URL:** [https://github.com/google/j2objc/](https://github.com/google/j2objc/)
+     * **POM License: The Apache Software License, Version 2.0** - [http://www.apache.org/licenses/LICENSE-2.0.txt](http://www.apache.org/licenses/LICENSE-2.0.txt)
+
+1. **Group:** com.google.protobuf **Name:** protobuf-java **Version:** 3.10.0
+     * **Manifest Project URL:** [https://developers.google.com/protocol-buffers/](https://developers.google.com/protocol-buffers/)
+     * **POM License: 3-Clause BSD License** - [https://opensource.org/licenses/BSD-3-Clause](https://opensource.org/licenses/BSD-3-Clause)
+
+1. **Group:** com.google.protobuf **Name:** protobuf-java-util **Version:** 3.10.0
+     * **Manifest Project URL:** [https://developers.google.com/protocol-buffers/](https://developers.google.com/protocol-buffers/)
+     * **POM License: 3-Clause BSD License** - [https://opensource.org/licenses/BSD-3-Clause](https://opensource.org/licenses/BSD-3-Clause)
+
+1. **Group:** com.google.protobuf **Name:** protoc **Version:** 3.10.0
+     * **POM Project URL:** [https://developers.google.com/protocol-buffers/](https://developers.google.com/protocol-buffers/)
+     * **POM License: 3-Clause BSD License** - [https://opensource.org/licenses/BSD-3-Clause](https://opensource.org/licenses/BSD-3-Clause)
+     * **POM License: The Apache Software License, Version 2.0** - [http://www.apache.org/licenses/LICENSE-2.0.txt](http://www.apache.org/licenses/LICENSE-2.0.txt)
+
+1. **Group:** com.google.truth **Name:** truth **Version:** 1.0
+     * **POM License: The Apache Software License, Version 2.0** - [http://www.apache.org/licenses/LICENSE-2.0.txt](http://www.apache.org/licenses/LICENSE-2.0.txt)
+
+1. **Group:** com.google.truth.extensions **Name:** truth-java8-extension **Version:** 1.0
+     * **POM License: The Apache Software License, Version 2.0** - [http://www.apache.org/licenses/LICENSE-2.0.txt](http://www.apache.org/licenses/LICENSE-2.0.txt)
+
+1. **Group:** com.google.truth.extensions **Name:** truth-liteproto-extension **Version:** 1.0
+     * **POM License: The Apache Software License, Version 2.0** - [http://www.apache.org/licenses/LICENSE-2.0.txt](http://www.apache.org/licenses/LICENSE-2.0.txt)
+
+1. **Group:** com.google.truth.extensions **Name:** truth-proto-extension **Version:** 1.0
+     * **POM License: The Apache Software License, Version 2.0** - [http://www.apache.org/licenses/LICENSE-2.0.txt](http://www.apache.org/licenses/LICENSE-2.0.txt)
+
+1. **Group:** com.googlecode.java-diff-utils **Name:** diffutils **Version:** 1.3.0
+     * **POM Project URL:** [http://code.google.com/p/java-diff-utils/](http://code.google.com/p/java-diff-utils/)
+     * **POM License: The Apache Software License, Version 2.0** - [http://www.apache.org/licenses/LICENSE-2.0.txt](http://www.apache.org/licenses/LICENSE-2.0.txt)
+
+1. **Group:** commons-io **Name:** commons-io **Version:** 2.6
+     * **Project URL:** [http://commons.apache.org/proper/commons-io/](http://commons.apache.org/proper/commons-io/)
+     * **POM License: Apache License, Version 2.0** - [https://www.apache.org/licenses/LICENSE-2.0.txt](https://www.apache.org/licenses/LICENSE-2.0.txt)
+
+1. **Group:** io.grpc **Name:** grpc-api **Version:** 1.25.0
+     * **POM Project URL:** [https://github.com/grpc/grpc-java](https://github.com/grpc/grpc-java)
+     * **POM License: Apache 2.0** - [https://opensource.org/licenses/Apache-2.0](https://opensource.org/licenses/Apache-2.0)
+
+1. **Group:** io.grpc **Name:** grpc-context **Version:** 1.25.0
+     * **POM Project URL:** [https://github.com/grpc/grpc-java](https://github.com/grpc/grpc-java)
+     * **POM License: Apache 2.0** - [https://opensource.org/licenses/Apache-2.0](https://opensource.org/licenses/Apache-2.0)
+
+1. **Group:** io.grpc **Name:** grpc-core **Version:** 1.25.0
+     * **POM Project URL:** [https://github.com/grpc/grpc-java](https://github.com/grpc/grpc-java)
+     * **POM License: Apache 2.0** - [https://opensource.org/licenses/Apache-2.0](https://opensource.org/licenses/Apache-2.0)
+
+1. **Group:** io.grpc **Name:** grpc-protobuf **Version:** 1.25.0
+     * **POM Project URL:** [https://github.com/grpc/grpc-java](https://github.com/grpc/grpc-java)
+     * **POM License: Apache 2.0** - [https://opensource.org/licenses/Apache-2.0](https://opensource.org/licenses/Apache-2.0)
+
+1. **Group:** io.grpc **Name:** grpc-protobuf-lite **Version:** 1.25.0
+     * **POM Project URL:** [https://github.com/grpc/grpc-java](https://github.com/grpc/grpc-java)
+     * **POM License: Apache 2.0** - [https://opensource.org/licenses/Apache-2.0](https://opensource.org/licenses/Apache-2.0)
+
+1. **Group:** io.grpc **Name:** grpc-stub **Version:** 1.25.0
+     * **POM Project URL:** [https://github.com/grpc/grpc-java](https://github.com/grpc/grpc-java)
+     * **POM License: Apache 2.0** - [https://opensource.org/licenses/Apache-2.0](https://opensource.org/licenses/Apache-2.0)
+
+1. **Group:** io.grpc **Name:** protoc-gen-grpc-java **Version:** 1.25.0
+     * **POM Project URL:** [https://github.com/grpc/grpc-java](https://github.com/grpc/grpc-java)
+     * **POM License: Apache 2.0** - [https://opensource.org/licenses/Apache-2.0](https://opensource.org/licenses/Apache-2.0)
+
+1. **Group:** io.opencensus **Name:** opencensus-api **Version:** 0.21.0
+     * **POM Project URL:** [https://github.com/census-instrumentation/opencensus-java](https://github.com/census-instrumentation/opencensus-java)
+     * **POM License: The Apache License, Version 2.0** - [http://www.apache.org/licenses/LICENSE-2.0.txt](http://www.apache.org/licenses/LICENSE-2.0.txt)
+
+1. **Group:** io.opencensus **Name:** opencensus-contrib-grpc-metrics **Version:** 0.21.0
+     * **POM Project URL:** [https://github.com/census-instrumentation/opencensus-java](https://github.com/census-instrumentation/opencensus-java)
+     * **POM License: The Apache License, Version 2.0** - [http://www.apache.org/licenses/LICENSE-2.0.txt](http://www.apache.org/licenses/LICENSE-2.0.txt)
+
+1. **Group:** io.perfmark **Name:** perfmark-api **Version:** 0.19.0
+     * **POM Project URL:** [https://github.com/perfmark/perfmark](https://github.com/perfmark/perfmark)
+     * **POM License: Apache 2.0** - [https://opensource.org/licenses/Apache-2.0](https://opensource.org/licenses/Apache-2.0)
+
+1. **Group:** javax.annotation **Name:** javax.annotation-api **Version:** 1.3.1
+     * **Manifest Project URL:** [https://javaee.github.io/glassfish](https://javaee.github.io/glassfish)
+     * **POM Project URL:** [http://jcp.org/en/jsr/detail?id=250](http://jcp.org/en/jsr/detail?id=250)
+     * **POM License: CDDL + GPLv2 with classpath exception** - [https://github.com/javaee/javax.annotation/blob/master/LICENSE](https://github.com/javaee/javax.annotation/blob/master/LICENSE)
+
+1. **Group:** junit **Name:** junit **Version:** 4.12
+     * **POM Project URL:** [http://junit.org](http://junit.org)
+     * **POM License: Eclipse Public License 1.0** - [http://www.eclipse.org/legal/epl-v10.html](http://www.eclipse.org/legal/epl-v10.html)
+
+1. **Group:** net.java.dev.javacc **Name:** javacc **Version:** 5.0
+     * **POM Project URL:** [https://javacc.dev.java.net/](https://javacc.dev.java.net/)
+     * **POM License: Berkeley Software Distribution (BSD) License** - [http://www.opensource.org/licenses/bsd-license.html](http://www.opensource.org/licenses/bsd-license.html)
+
+1. **Group:** net.sourceforge.pmd **Name:** pmd-core **Version:** 6.19.0
+     * **POM License: BSD-style** - [http://pmd.sourceforge.net/license.html](http://pmd.sourceforge.net/license.html)
+
+1. **Group:** net.sourceforge.pmd **Name:** pmd-java **Version:** 6.19.0
+     * **POM License: BSD-style** - [http://pmd.sourceforge.net/license.html](http://pmd.sourceforge.net/license.html)
+
+1. **Group:** net.sourceforge.saxon **Name:** saxon **Version:** 9.1.0.8
+     * **POM Project URL:** [http://saxon.sourceforge.net/](http://saxon.sourceforge.net/)
+     * **POM License: Mozilla Public License Version 1.0** - [http://www.mozilla.org/MPL/MPL-1.0.txt](http://www.mozilla.org/MPL/MPL-1.0.txt)
+
+1. **Group:** org.antlr **Name:** antlr4-runtime **Version:** 4.7
+     * **Manifest Project URL:** [http://www.antlr.org](http://www.antlr.org)
+     * **POM License: The BSD License** - [http://www.antlr.org/license.html](http://www.antlr.org/license.html)
+
+1. **Group:** org.apache.commons **Name:** commons-lang3 **Version:** 3.8.1
+     * **Project URL:** [http://commons.apache.org/proper/commons-lang/](http://commons.apache.org/proper/commons-lang/)
+     * **POM License: Apache License, Version 2.0** - [https://www.apache.org/licenses/LICENSE-2.0.txt](https://www.apache.org/licenses/LICENSE-2.0.txt)
+
+1. **Group:** org.apiguardian **Name:** apiguardian-api **Version:** 1.0.0
+     * **POM Project URL:** [https://github.com/apiguardian-team/apiguardian](https://github.com/apiguardian-team/apiguardian)
+     * **POM License: The Apache License, Version 2.0** - [http://www.apache.org/licenses/LICENSE-2.0.txt](http://www.apache.org/licenses/LICENSE-2.0.txt)
+
+1. **Group:** org.checkerframework **Name:** checker-compat-qual **Version:** 2.5.3
+     * **POM Project URL:** [https://checkerframework.org](https://checkerframework.org)
+     * **POM License: GNU General Public License, version 2 (GPL2), with the classpath exception** - [http://www.gnu.org/software/classpath/license.html](http://www.gnu.org/software/classpath/license.html)
+     * **POM License: The MIT License** - [http://opensource.org/licenses/MIT](http://opensource.org/licenses/MIT)
+
+1. **Group:** org.checkerframework **Name:** checker-qual **Version:** 3.0.0
+     * **Manifest License:** MIT (Not packaged)
+     * **POM Project URL:** [https://checkerframework.org](https://checkerframework.org)
+     * **POM License: The MIT License** - [http://opensource.org/licenses/MIT](http://opensource.org/licenses/MIT)
+
+1. **Group:** org.checkerframework **Name:** dataflow **Version:** 2.5.3
+     * **POM Project URL:** [https://checkerframework.org](https://checkerframework.org)
+     * **POM License: GNU General Public License, version 2 (GPL2), with the classpath exception** - [http://www.gnu.org/software/classpath/license.html](http://www.gnu.org/software/classpath/license.html)
+     * **POM License: The MIT License** - [http://opensource.org/licenses/MIT](http://opensource.org/licenses/MIT)
+
+1. **Group:** org.checkerframework **Name:** javacutil **Version:** 2.5.3
+     * **POM Project URL:** [https://checkerframework.org](https://checkerframework.org)
+     * **POM License: GNU General Public License, version 2 (GPL2), with the classpath exception** - [http://www.gnu.org/software/classpath/license.html](http://www.gnu.org/software/classpath/license.html)
+     * **POM License: The MIT License** - [http://opensource.org/licenses/MIT](http://opensource.org/licenses/MIT)
+
+1. **Group:** org.codehaus.mojo **Name:** animal-sniffer-annotations **Version:** 1.18
+     * **POM License: MIT license** - [http://www.opensource.org/licenses/mit-license.php](http://www.opensource.org/licenses/mit-license.php)
+     * **POM License: The Apache Software License, Version 2.0** - [http://www.apache.org/licenses/LICENSE-2.0.txt](http://www.apache.org/licenses/LICENSE-2.0.txt)
+
+1. **Group:** org.hamcrest **Name:** hamcrest-all **Version:** 1.3
+     * **POM License: New BSD License** - [http://www.opensource.org/licenses/bsd-license.php](http://www.opensource.org/licenses/bsd-license.php)
+
+1. **Group:** org.hamcrest **Name:** hamcrest-core **Version:** 1.3
+     * **POM License: New BSD License** - [http://www.opensource.org/licenses/bsd-license.php](http://www.opensource.org/licenses/bsd-license.php)
+
+1. **Group:** org.jacoco **Name:** org.jacoco.agent **Version:** 0.8.5
+     * **POM License: Eclipse Public License 2.0** - [https://www.eclipse.org/legal/epl-2.0/](https://www.eclipse.org/legal/epl-2.0/)
+
+1. **Group:** org.jacoco **Name:** org.jacoco.ant **Version:** 0.8.5
+     * **POM License: Eclipse Public License 2.0** - [https://www.eclipse.org/legal/epl-2.0/](https://www.eclipse.org/legal/epl-2.0/)
+
+1. **Group:** org.jacoco **Name:** org.jacoco.core **Version:** 0.8.5
+     * **POM License: Eclipse Public License 2.0** - [https://www.eclipse.org/legal/epl-2.0/](https://www.eclipse.org/legal/epl-2.0/)
+
+1. **Group:** org.jacoco **Name:** org.jacoco.report **Version:** 0.8.5
+     * **POM License: Eclipse Public License 2.0** - [https://www.eclipse.org/legal/epl-2.0/](https://www.eclipse.org/legal/epl-2.0/)
+
+1. **Group:** org.junit.jupiter **Name:** junit-jupiter-api **Version:** 5.5.2
+     * **POM Project URL:** [https://junit.org/junit5/](https://junit.org/junit5/)
+     * **POM License: Eclipse Public License v2.0** - [https://www.eclipse.org/legal/epl-v20.html](https://www.eclipse.org/legal/epl-v20.html)
+
+1. **Group:** org.junit.jupiter **Name:** junit-jupiter-engine **Version:** 5.5.2
+     * **POM Project URL:** [https://junit.org/junit5/](https://junit.org/junit5/)
+     * **POM License: Eclipse Public License v2.0** - [https://www.eclipse.org/legal/epl-v20.html](https://www.eclipse.org/legal/epl-v20.html)
+
+1. **Group:** org.junit.jupiter **Name:** junit-jupiter-params **Version:** 5.5.2
+     * **POM Project URL:** [https://junit.org/junit5/](https://junit.org/junit5/)
+     * **POM License: Eclipse Public License v2.0** - [https://www.eclipse.org/legal/epl-v20.html](https://www.eclipse.org/legal/epl-v20.html)
+
+1. **Group:** org.junit.platform **Name:** junit-platform-commons **Version:** 1.5.2
+     * **POM Project URL:** [https://junit.org/junit5/](https://junit.org/junit5/)
+     * **POM License: Eclipse Public License v2.0** - [https://www.eclipse.org/legal/epl-v20.html](https://www.eclipse.org/legal/epl-v20.html)
+
+1. **Group:** org.junit.platform **Name:** junit-platform-engine **Version:** 1.5.2
+     * **POM Project URL:** [https://junit.org/junit5/](https://junit.org/junit5/)
+     * **POM License: Eclipse Public License v2.0** - [https://www.eclipse.org/legal/epl-v20.html](https://www.eclipse.org/legal/epl-v20.html)
+
+1. **Group:** org.opentest4j **Name:** opentest4j **Version:** 1.2.0
+     * **Manifest License:** The Apache License, Version 2.0 (Not packaged)
+     * **POM Project URL:** [https://github.com/ota4j-team/opentest4j](https://github.com/ota4j-team/opentest4j)
+     * **POM License: The Apache License, Version 2.0** - [http://www.apache.org/licenses/LICENSE-2.0.txt](http://www.apache.org/licenses/LICENSE-2.0.txt)
+
+1. **Group:** org.ow2.asm **Name:** asm **Version:** 7.1
+     * **Manifest Project URL:** [http://asm.ow2.org](http://asm.ow2.org)
+     * **POM Project URL:** [http://asm.ow2.org/](http://asm.ow2.org/)
+     * **POM License: BSD** - [http://asm.ow2.org/license.html](http://asm.ow2.org/license.html)
+     * **POM License: The Apache Software License, Version 2.0** - [http://www.apache.org/licenses/LICENSE-2.0.txt](http://www.apache.org/licenses/LICENSE-2.0.txt)
+
+1. **Group:** org.ow2.asm **Name:** asm **Version:** 7.2
+     * **Manifest Project URL:** [http://asm.ow2.org](http://asm.ow2.org)
+     * **Manifest License:** BSD-3-Clause;link=https://asm.ow2.io/LICENSE.txt (Not packaged)
+     * **POM Project URL:** [http://asm.ow2.io/](http://asm.ow2.io/)
+     * **POM License: BSD-3-Clause** - [https://asm.ow2.io/license.html](https://asm.ow2.io/license.html)
+     * **POM License: The Apache Software License, Version 2.0** - [http://www.apache.org/licenses/LICENSE-2.0.txt](http://www.apache.org/licenses/LICENSE-2.0.txt)
+
+1. **Group:** org.ow2.asm **Name:** asm-analysis **Version:** 7.2
+     * **Manifest Project URL:** [http://asm.ow2.org](http://asm.ow2.org)
+     * **Manifest License:** BSD-3-Clause;link=https://asm.ow2.io/LICENSE.txt (Not packaged)
+     * **POM Project URL:** [http://asm.ow2.io/](http://asm.ow2.io/)
+     * **POM License: BSD-3-Clause** - [https://asm.ow2.io/license.html](https://asm.ow2.io/license.html)
+     * **POM License: The Apache Software License, Version 2.0** - [http://www.apache.org/licenses/LICENSE-2.0.txt](http://www.apache.org/licenses/LICENSE-2.0.txt)
+
+1. **Group:** org.ow2.asm **Name:** asm-commons **Version:** 7.2
+     * **Manifest Project URL:** [http://asm.ow2.org](http://asm.ow2.org)
+     * **Manifest License:** BSD-3-Clause;link=https://asm.ow2.io/LICENSE.txt (Not packaged)
+     * **POM Project URL:** [http://asm.ow2.io/](http://asm.ow2.io/)
+     * **POM License: BSD-3-Clause** - [https://asm.ow2.io/license.html](https://asm.ow2.io/license.html)
+     * **POM License: The Apache Software License, Version 2.0** - [http://www.apache.org/licenses/LICENSE-2.0.txt](http://www.apache.org/licenses/LICENSE-2.0.txt)
+
+1. **Group:** org.ow2.asm **Name:** asm-tree **Version:** 7.2
+     * **Manifest Project URL:** [http://asm.ow2.org](http://asm.ow2.org)
+     * **Manifest License:** BSD-3-Clause;link=https://asm.ow2.io/LICENSE.txt (Not packaged)
+     * **POM Project URL:** [http://asm.ow2.io/](http://asm.ow2.io/)
+     * **POM License: BSD-3-Clause** - [https://asm.ow2.io/license.html](https://asm.ow2.io/license.html)
+     * **POM License: The Apache Software License, Version 2.0** - [http://www.apache.org/licenses/LICENSE-2.0.txt](http://www.apache.org/licenses/LICENSE-2.0.txt)
+
+1. **Group:** org.pcollections **Name:** pcollections **Version:** 2.1.2
+     * **POM Project URL:** [http://pcollections.org](http://pcollections.org)
+     * **POM License: The MIT License** - [http://www.opensource.org/licenses/mit-license.php](http://www.opensource.org/licenses/mit-license.php)
+
+    
+        
+ The dependencies distributed under several licenses, are used according their commercial-use-friendly license.
+
+
+This report was generated on **Wed Dec 04 11:20:30 EET 2019** using [Gradle-License-Report plugin](https://github.com/jk1/Gradle-License-Report) by Evgeny Naumenko, licensed under [Apache 2.0 License](https://github.com/jk1/Gradle-License-Report/blob/master/LICENSE).
+
+
+
+    
+# Dependencies of `io.spine.tools:spine-model-assembler:1.2.8`
 
 ## Runtime
 1. **Group:** com.google.android **Name:** annotations **Version:** 4.1.1.4
@@ -260,6 +1004,974 @@
      * **POM Project URL:** [https://github.com/perfmark/perfmark](https://github.com/perfmark/perfmark)
      * **POM License: Apache 2.0** - [https://opensource.org/licenses/Apache-2.0](https://opensource.org/licenses/Apache-2.0)
 
+1. **Group:** junit **Name:** junit **Version:** 4.12
+     * **POM Project URL:** [http://junit.org](http://junit.org)
+     * **POM License: Eclipse Public License 1.0** - [http://www.eclipse.org/legal/epl-v10.html](http://www.eclipse.org/legal/epl-v10.html)
+
+1. **Group:** net.java.dev.javacc **Name:** javacc **Version:** 5.0
+     * **POM Project URL:** [https://javacc.dev.java.net/](https://javacc.dev.java.net/)
+     * **POM License: Berkeley Software Distribution (BSD) License** - [http://www.opensource.org/licenses/bsd-license.html](http://www.opensource.org/licenses/bsd-license.html)
+
+1. **Group:** net.sourceforge.pmd **Name:** pmd-core **Version:** 6.19.0
+     * **POM License: BSD-style** - [http://pmd.sourceforge.net/license.html](http://pmd.sourceforge.net/license.html)
+
+1. **Group:** net.sourceforge.pmd **Name:** pmd-java **Version:** 6.19.0
+     * **POM License: BSD-style** - [http://pmd.sourceforge.net/license.html](http://pmd.sourceforge.net/license.html)
+
+1. **Group:** net.sourceforge.saxon **Name:** saxon **Version:** 9.1.0.8
+     * **POM Project URL:** [http://saxon.sourceforge.net/](http://saxon.sourceforge.net/)
+     * **POM License: Mozilla Public License Version 1.0** - [http://www.mozilla.org/MPL/MPL-1.0.txt](http://www.mozilla.org/MPL/MPL-1.0.txt)
+
+1. **Group:** org.antlr **Name:** antlr4-runtime **Version:** 4.7
+     * **Manifest Project URL:** [http://www.antlr.org](http://www.antlr.org)
+     * **POM License: The BSD License** - [http://www.antlr.org/license.html](http://www.antlr.org/license.html)
+
+1. **Group:** org.apache.commons **Name:** commons-lang3 **Version:** 3.8.1
+     * **Project URL:** [http://commons.apache.org/proper/commons-lang/](http://commons.apache.org/proper/commons-lang/)
+     * **POM License: Apache License, Version 2.0** - [https://www.apache.org/licenses/LICENSE-2.0.txt](https://www.apache.org/licenses/LICENSE-2.0.txt)
+
+1. **Group:** org.apiguardian **Name:** apiguardian-api **Version:** 1.0.0
+     * **POM Project URL:** [https://github.com/apiguardian-team/apiguardian](https://github.com/apiguardian-team/apiguardian)
+     * **POM License: The Apache License, Version 2.0** - [http://www.apache.org/licenses/LICENSE-2.0.txt](http://www.apache.org/licenses/LICENSE-2.0.txt)
+
+1. **Group:** org.checkerframework **Name:** checker-compat-qual **Version:** 2.5.3
+     * **POM Project URL:** [https://checkerframework.org](https://checkerframework.org)
+     * **POM License: GNU General Public License, version 2 (GPL2), with the classpath exception** - [http://www.gnu.org/software/classpath/license.html](http://www.gnu.org/software/classpath/license.html)
+     * **POM License: The MIT License** - [http://opensource.org/licenses/MIT](http://opensource.org/licenses/MIT)
+
+1. **Group:** org.checkerframework **Name:** checker-qual **Version:** 3.0.0
+     * **Manifest License:** MIT (Not packaged)
+     * **POM Project URL:** [https://checkerframework.org](https://checkerframework.org)
+     * **POM License: The MIT License** - [http://opensource.org/licenses/MIT](http://opensource.org/licenses/MIT)
+
+1. **Group:** org.checkerframework **Name:** dataflow **Version:** 2.5.3
+     * **POM Project URL:** [https://checkerframework.org](https://checkerframework.org)
+     * **POM License: GNU General Public License, version 2 (GPL2), with the classpath exception** - [http://www.gnu.org/software/classpath/license.html](http://www.gnu.org/software/classpath/license.html)
+     * **POM License: The MIT License** - [http://opensource.org/licenses/MIT](http://opensource.org/licenses/MIT)
+
+1. **Group:** org.checkerframework **Name:** javacutil **Version:** 2.5.3
+     * **POM Project URL:** [https://checkerframework.org](https://checkerframework.org)
+     * **POM License: GNU General Public License, version 2 (GPL2), with the classpath exception** - [http://www.gnu.org/software/classpath/license.html](http://www.gnu.org/software/classpath/license.html)
+     * **POM License: The MIT License** - [http://opensource.org/licenses/MIT](http://opensource.org/licenses/MIT)
+
+1. **Group:** org.codehaus.mojo **Name:** animal-sniffer-annotations **Version:** 1.18
+     * **POM License: MIT license** - [http://www.opensource.org/licenses/mit-license.php](http://www.opensource.org/licenses/mit-license.php)
+     * **POM License: The Apache Software License, Version 2.0** - [http://www.apache.org/licenses/LICENSE-2.0.txt](http://www.apache.org/licenses/LICENSE-2.0.txt)
+
+1. **Group:** org.hamcrest **Name:** hamcrest-all **Version:** 1.3
+     * **POM License: New BSD License** - [http://www.opensource.org/licenses/bsd-license.php](http://www.opensource.org/licenses/bsd-license.php)
+
+1. **Group:** org.hamcrest **Name:** hamcrest-core **Version:** 1.3
+     * **POM License: New BSD License** - [http://www.opensource.org/licenses/bsd-license.php](http://www.opensource.org/licenses/bsd-license.php)
+
+1. **Group:** org.jacoco **Name:** org.jacoco.agent **Version:** 0.8.5
+     * **POM License: Eclipse Public License 2.0** - [https://www.eclipse.org/legal/epl-2.0/](https://www.eclipse.org/legal/epl-2.0/)
+
+1. **Group:** org.jacoco **Name:** org.jacoco.ant **Version:** 0.8.5
+     * **POM License: Eclipse Public License 2.0** - [https://www.eclipse.org/legal/epl-2.0/](https://www.eclipse.org/legal/epl-2.0/)
+
+1. **Group:** org.jacoco **Name:** org.jacoco.core **Version:** 0.8.5
+     * **POM License: Eclipse Public License 2.0** - [https://www.eclipse.org/legal/epl-2.0/](https://www.eclipse.org/legal/epl-2.0/)
+
+1. **Group:** org.jacoco **Name:** org.jacoco.report **Version:** 0.8.5
+     * **POM License: Eclipse Public License 2.0** - [https://www.eclipse.org/legal/epl-2.0/](https://www.eclipse.org/legal/epl-2.0/)
+
+1. **Group:** org.junit.jupiter **Name:** junit-jupiter-api **Version:** 5.5.2
+     * **POM Project URL:** [https://junit.org/junit5/](https://junit.org/junit5/)
+     * **POM License: Eclipse Public License v2.0** - [https://www.eclipse.org/legal/epl-v20.html](https://www.eclipse.org/legal/epl-v20.html)
+
+1. **Group:** org.junit.jupiter **Name:** junit-jupiter-engine **Version:** 5.5.2
+     * **POM Project URL:** [https://junit.org/junit5/](https://junit.org/junit5/)
+     * **POM License: Eclipse Public License v2.0** - [https://www.eclipse.org/legal/epl-v20.html](https://www.eclipse.org/legal/epl-v20.html)
+
+1. **Group:** org.junit.jupiter **Name:** junit-jupiter-params **Version:** 5.5.2
+     * **POM Project URL:** [https://junit.org/junit5/](https://junit.org/junit5/)
+     * **POM License: Eclipse Public License v2.0** - [https://www.eclipse.org/legal/epl-v20.html](https://www.eclipse.org/legal/epl-v20.html)
+
+1. **Group:** org.junit.platform **Name:** junit-platform-commons **Version:** 1.5.2
+     * **POM Project URL:** [https://junit.org/junit5/](https://junit.org/junit5/)
+     * **POM License: Eclipse Public License v2.0** - [https://www.eclipse.org/legal/epl-v20.html](https://www.eclipse.org/legal/epl-v20.html)
+
+1. **Group:** org.junit.platform **Name:** junit-platform-engine **Version:** 1.5.2
+     * **POM Project URL:** [https://junit.org/junit5/](https://junit.org/junit5/)
+     * **POM License: Eclipse Public License v2.0** - [https://www.eclipse.org/legal/epl-v20.html](https://www.eclipse.org/legal/epl-v20.html)
+
+1. **Group:** org.opentest4j **Name:** opentest4j **Version:** 1.2.0
+     * **Manifest License:** The Apache License, Version 2.0 (Not packaged)
+     * **POM Project URL:** [https://github.com/ota4j-team/opentest4j](https://github.com/ota4j-team/opentest4j)
+     * **POM License: The Apache License, Version 2.0** - [http://www.apache.org/licenses/LICENSE-2.0.txt](http://www.apache.org/licenses/LICENSE-2.0.txt)
+
+1. **Group:** org.ow2.asm **Name:** asm **Version:** 7.1
+     * **Manifest Project URL:** [http://asm.ow2.org](http://asm.ow2.org)
+     * **POM Project URL:** [http://asm.ow2.org/](http://asm.ow2.org/)
+     * **POM License: BSD** - [http://asm.ow2.org/license.html](http://asm.ow2.org/license.html)
+     * **POM License: The Apache Software License, Version 2.0** - [http://www.apache.org/licenses/LICENSE-2.0.txt](http://www.apache.org/licenses/LICENSE-2.0.txt)
+
+1. **Group:** org.ow2.asm **Name:** asm **Version:** 7.2
+     * **Manifest Project URL:** [http://asm.ow2.org](http://asm.ow2.org)
+     * **Manifest License:** BSD-3-Clause;link=https://asm.ow2.io/LICENSE.txt (Not packaged)
+     * **POM Project URL:** [http://asm.ow2.io/](http://asm.ow2.io/)
+     * **POM License: BSD-3-Clause** - [https://asm.ow2.io/license.html](https://asm.ow2.io/license.html)
+     * **POM License: The Apache Software License, Version 2.0** - [http://www.apache.org/licenses/LICENSE-2.0.txt](http://www.apache.org/licenses/LICENSE-2.0.txt)
+
+1. **Group:** org.ow2.asm **Name:** asm-analysis **Version:** 7.2
+     * **Manifest Project URL:** [http://asm.ow2.org](http://asm.ow2.org)
+     * **Manifest License:** BSD-3-Clause;link=https://asm.ow2.io/LICENSE.txt (Not packaged)
+     * **POM Project URL:** [http://asm.ow2.io/](http://asm.ow2.io/)
+     * **POM License: BSD-3-Clause** - [https://asm.ow2.io/license.html](https://asm.ow2.io/license.html)
+     * **POM License: The Apache Software License, Version 2.0** - [http://www.apache.org/licenses/LICENSE-2.0.txt](http://www.apache.org/licenses/LICENSE-2.0.txt)
+
+1. **Group:** org.ow2.asm **Name:** asm-commons **Version:** 7.2
+     * **Manifest Project URL:** [http://asm.ow2.org](http://asm.ow2.org)
+     * **Manifest License:** BSD-3-Clause;link=https://asm.ow2.io/LICENSE.txt (Not packaged)
+     * **POM Project URL:** [http://asm.ow2.io/](http://asm.ow2.io/)
+     * **POM License: BSD-3-Clause** - [https://asm.ow2.io/license.html](https://asm.ow2.io/license.html)
+     * **POM License: The Apache Software License, Version 2.0** - [http://www.apache.org/licenses/LICENSE-2.0.txt](http://www.apache.org/licenses/LICENSE-2.0.txt)
+
+1. **Group:** org.ow2.asm **Name:** asm-tree **Version:** 7.2
+     * **Manifest Project URL:** [http://asm.ow2.org](http://asm.ow2.org)
+     * **Manifest License:** BSD-3-Clause;link=https://asm.ow2.io/LICENSE.txt (Not packaged)
+     * **POM Project URL:** [http://asm.ow2.io/](http://asm.ow2.io/)
+     * **POM License: BSD-3-Clause** - [https://asm.ow2.io/license.html](https://asm.ow2.io/license.html)
+     * **POM License: The Apache Software License, Version 2.0** - [http://www.apache.org/licenses/LICENSE-2.0.txt](http://www.apache.org/licenses/LICENSE-2.0.txt)
+
+1. **Group:** org.pcollections **Name:** pcollections **Version:** 2.1.2
+     * **POM Project URL:** [http://pcollections.org](http://pcollections.org)
+     * **POM License: The MIT License** - [http://www.opensource.org/licenses/mit-license.php](http://www.opensource.org/licenses/mit-license.php)
+
+    
+        
+ The dependencies distributed under several licenses, are used according their commercial-use-friendly license.
+
+
+This report was generated on **Wed Dec 04 11:20:31 EET 2019** using [Gradle-License-Report plugin](https://github.com/jk1/Gradle-License-Report) by Evgeny Naumenko, licensed under [Apache 2.0 License](https://github.com/jk1/Gradle-License-Report/blob/master/LICENSE).
+
+
+
+    
+# Dependencies of `io.spine.tools:spine-model-verifier:1.2.8`
+
+## Runtime
+1. **Group:** aopalliance **Name:** aopalliance **Version:** 1.0
+     * **POM Project URL:** [http://aopalliance.sourceforge.net](http://aopalliance.sourceforge.net)
+     * **POM License: Public Domain**
+
+1. **Group:** com.google.android **Name:** annotations **Version:** 4.1.1.4
+     * **POM Project URL:** [http://source.android.com/](http://source.android.com/)
+     * **POM License: Apache 2.0** - [http://www.apache.org/licenses/LICENSE-2.0](http://www.apache.org/licenses/LICENSE-2.0)
+
+1. **Group:** com.google.api.grpc **Name:** proto-google-common-protos **Version:** 1.12.0
+     * **POM Project URL:** [https://github.com/googleapis/api-client-staging](https://github.com/googleapis/api-client-staging)
+     * **POM License: Apache-2.0** - [https://www.apache.org/licenses/LICENSE-2.0.txt](https://www.apache.org/licenses/LICENSE-2.0.txt)
+
+1. **Group:** com.google.code.findbugs **Name:** jsr305 **Version:** 3.0.2
+     * **POM Project URL:** [http://findbugs.sourceforge.net/](http://findbugs.sourceforge.net/)
+     * **POM License: The Apache Software License, Version 2.0** - [http://www.apache.org/licenses/LICENSE-2.0.txt](http://www.apache.org/licenses/LICENSE-2.0.txt)
+
+1. **Group:** com.google.code.gson **Name:** gson **Version:** 2.8.5
+     * **POM License: Apache 2.0** - [http://www.apache.org/licenses/LICENSE-2.0.txt](http://www.apache.org/licenses/LICENSE-2.0.txt)
+
+1. **Group:** com.google.errorprone **Name:** error_prone_annotations **Version:** 2.3.3
+     * **POM License: Apache 2.0** - [http://www.apache.org/licenses/LICENSE-2.0.txt](http://www.apache.org/licenses/LICENSE-2.0.txt)
+
+1. **Group:** com.google.errorprone **Name:** error_prone_type_annotations **Version:** 2.3.3
+     * **POM License: Apache 2.0** - [http://www.apache.org/licenses/LICENSE-2.0.txt](http://www.apache.org/licenses/LICENSE-2.0.txt)
+
+1. **Group:** com.google.flogger **Name:** flogger **Version:** 0.4
+     * **POM Project URL:** [https://github.com/google/flogger](https://github.com/google/flogger)
+     * **POM License: Apache 2.0** - [http://www.apache.org/licenses/LICENSE-2.0.txt](http://www.apache.org/licenses/LICENSE-2.0.txt)
+
+1. **Group:** com.google.flogger **Name:** flogger-system-backend **Version:** 0.4
+     * **POM Project URL:** [https://github.com/google/flogger](https://github.com/google/flogger)
+     * **POM License: Apache 2.0** - [http://www.apache.org/licenses/LICENSE-2.0.txt](http://www.apache.org/licenses/LICENSE-2.0.txt)
+
+1. **Group:** com.google.gradle **Name:** osdetector-gradle-plugin **Version:** 1.4.0
+     * **POM Project URL:** [https://github.com/google/osdetector-gradle-plugin](https://github.com/google/osdetector-gradle-plugin)
+     * **POM License: Apache License 2.0** - [http://opensource.org/licenses/Apache-2.0](http://opensource.org/licenses/Apache-2.0)
+
+1. **Group:** com.google.guava **Name:** failureaccess **Version:** 1.0.1
+     * **Manifest Project URL:** [https://github.com/google/guava/](https://github.com/google/guava/)
+     * **POM License: The Apache Software License, Version 2.0** - [http://www.apache.org/licenses/LICENSE-2.0.txt](http://www.apache.org/licenses/LICENSE-2.0.txt)
+
+1. **Group:** com.google.guava **Name:** guava **Version:** 28.1-jre
+     * **Manifest Project URL:** [https://github.com/google/guava/](https://github.com/google/guava/)
+     * **POM License: Apache License, Version 2.0** - [http://www.apache.org/licenses/LICENSE-2.0.txt](http://www.apache.org/licenses/LICENSE-2.0.txt)
+
+1. **Group:** com.google.guava **Name:** listenablefuture **Version:** 9999.0-empty-to-avoid-conflict-with-guava
+     * **POM License: The Apache Software License, Version 2.0** - [http://www.apache.org/licenses/LICENSE-2.0.txt](http://www.apache.org/licenses/LICENSE-2.0.txt)
+
+1. **Group:** com.google.j2objc **Name:** j2objc-annotations **Version:** 1.3
+     * **POM Project URL:** [https://github.com/google/j2objc/](https://github.com/google/j2objc/)
+     * **POM License: The Apache Software License, Version 2.0** - [http://www.apache.org/licenses/LICENSE-2.0.txt](http://www.apache.org/licenses/LICENSE-2.0.txt)
+
+1. **Group:** com.google.protobuf **Name:** protobuf-gradle-plugin **Version:** 0.8.10
+     * **POM Project URL:** [https://github.com/google/protobuf-gradle-plugin](https://github.com/google/protobuf-gradle-plugin)
+     * **POM License: BSD 3-Clause** - [http://opensource.org/licenses/BSD-3-Clause](http://opensource.org/licenses/BSD-3-Clause)
+
+1. **Group:** com.google.protobuf **Name:** protobuf-java **Version:** 3.10.0
+     * **Manifest Project URL:** [https://developers.google.com/protocol-buffers/](https://developers.google.com/protocol-buffers/)
+     * **POM License: 3-Clause BSD License** - [https://opensource.org/licenses/BSD-3-Clause](https://opensource.org/licenses/BSD-3-Clause)
+
+1. **Group:** com.google.protobuf **Name:** protobuf-java-util **Version:** 3.10.0
+     * **Manifest Project URL:** [https://developers.google.com/protocol-buffers/](https://developers.google.com/protocol-buffers/)
+     * **POM License: 3-Clause BSD License** - [https://opensource.org/licenses/BSD-3-Clause](https://opensource.org/licenses/BSD-3-Clause)
+
+1. **Group:** com.squareup **Name:** javapoet **Version:** 1.11.0
+     * **POM Project URL:** [http://github.com/square/javapoet/](http://github.com/square/javapoet/)
+     * **POM License: Apache 2.0** - [http://www.apache.org/licenses/LICENSE-2.0.txt](http://www.apache.org/licenses/LICENSE-2.0.txt)
+
+1. **Group:** commons-lang **Name:** commons-lang **Version:** 2.6
+     * **Project URL:** [http://commons.apache.org/lang/](http://commons.apache.org/lang/)
+     * **POM License: The Apache Software License, Version 2.0** - [http://www.apache.org/licenses/LICENSE-2.0.txt](http://www.apache.org/licenses/LICENSE-2.0.txt)
+
+1. **Group:** io.grpc **Name:** grpc-api **Version:** 1.25.0
+     * **POM Project URL:** [https://github.com/grpc/grpc-java](https://github.com/grpc/grpc-java)
+     * **POM License: Apache 2.0** - [https://opensource.org/licenses/Apache-2.0](https://opensource.org/licenses/Apache-2.0)
+
+1. **Group:** io.grpc **Name:** grpc-context **Version:** 1.25.0
+     * **POM Project URL:** [https://github.com/grpc/grpc-java](https://github.com/grpc/grpc-java)
+     * **POM License: Apache 2.0** - [https://opensource.org/licenses/Apache-2.0](https://opensource.org/licenses/Apache-2.0)
+
+1. **Group:** io.grpc **Name:** grpc-core **Version:** 1.25.0
+     * **POM Project URL:** [https://github.com/grpc/grpc-java](https://github.com/grpc/grpc-java)
+     * **POM License: Apache 2.0** - [https://opensource.org/licenses/Apache-2.0](https://opensource.org/licenses/Apache-2.0)
+
+1. **Group:** io.grpc **Name:** grpc-protobuf **Version:** 1.25.0
+     * **POM Project URL:** [https://github.com/grpc/grpc-java](https://github.com/grpc/grpc-java)
+     * **POM License: Apache 2.0** - [https://opensource.org/licenses/Apache-2.0](https://opensource.org/licenses/Apache-2.0)
+
+1. **Group:** io.grpc **Name:** grpc-protobuf-lite **Version:** 1.25.0
+     * **POM Project URL:** [https://github.com/grpc/grpc-java](https://github.com/grpc/grpc-java)
+     * **POM License: Apache 2.0** - [https://opensource.org/licenses/Apache-2.0](https://opensource.org/licenses/Apache-2.0)
+
+1. **Group:** io.grpc **Name:** grpc-stub **Version:** 1.25.0
+     * **POM Project URL:** [https://github.com/grpc/grpc-java](https://github.com/grpc/grpc-java)
+     * **POM License: Apache 2.0** - [https://opensource.org/licenses/Apache-2.0](https://opensource.org/licenses/Apache-2.0)
+
+1. **Group:** io.opencensus **Name:** opencensus-api **Version:** 0.21.0
+     * **POM Project URL:** [https://github.com/census-instrumentation/opencensus-java](https://github.com/census-instrumentation/opencensus-java)
+     * **POM License: The Apache License, Version 2.0** - [http://www.apache.org/licenses/LICENSE-2.0.txt](http://www.apache.org/licenses/LICENSE-2.0.txt)
+
+1. **Group:** io.opencensus **Name:** opencensus-contrib-grpc-metrics **Version:** 0.21.0
+     * **POM Project URL:** [https://github.com/census-instrumentation/opencensus-java](https://github.com/census-instrumentation/opencensus-java)
+     * **POM License: The Apache License, Version 2.0** - [http://www.apache.org/licenses/LICENSE-2.0.txt](http://www.apache.org/licenses/LICENSE-2.0.txt)
+
+1. **Group:** io.perfmark **Name:** perfmark-api **Version:** 0.19.0
+     * **POM Project URL:** [https://github.com/perfmark/perfmark](https://github.com/perfmark/perfmark)
+     * **POM License: Apache 2.0** - [https://opensource.org/licenses/Apache-2.0](https://opensource.org/licenses/Apache-2.0)
+
+1. **Group:** javax.annotation **Name:** jsr250-api **Version:** 1.0
+     * **POM Project URL:** [http://jcp.org/aboutJava/communityprocess/final/jsr250/index.html](http://jcp.org/aboutJava/communityprocess/final/jsr250/index.html)
+     * **POM License: COMMON DEVELOPMENT AND DISTRIBUTION LICENSE (CDDL) Version 1.0** - [https://glassfish.dev.java.net/public/CDDLv1.0.html](https://glassfish.dev.java.net/public/CDDLv1.0.html)
+
+1. **Group:** javax.enterprise **Name:** cdi-api **Version:** 1.0
+     * **POM License: Apache License, Version 2.0** - [http://www.apache.org/licenses/LICENSE-2.0](http://www.apache.org/licenses/LICENSE-2.0)
+
+1. **Group:** javax.inject **Name:** javax.inject **Version:** 1
+     * **POM Project URL:** [http://code.google.com/p/atinject/](http://code.google.com/p/atinject/)
+     * **POM License: The Apache Software License, Version 2.0** - [http://www.apache.org/licenses/LICENSE-2.0.txt](http://www.apache.org/licenses/LICENSE-2.0.txt)
+
+1. **Group:** kr.motd.maven **Name:** os-maven-plugin **Version:** 1.4.0.Final
+     * **POM Project URL:** [https://github.com/trustin/os-maven-plugin/](https://github.com/trustin/os-maven-plugin/)
+     * **POM License: Apache License, Version 2.0** - [http://www.apache.org/licenses/LICENSE-2.0](http://www.apache.org/licenses/LICENSE-2.0)
+
+1. **Group:** org.apache.maven **Name:** maven-artifact **Version:** 3.2.1
+     * **POM License: The Apache Software License, Version 2.0** - [http://www.apache.org/licenses/LICENSE-2.0.txt](http://www.apache.org/licenses/LICENSE-2.0.txt)
+
+1. **Group:** org.apache.maven **Name:** maven-model **Version:** 3.2.1
+     * **POM License: The Apache Software License, Version 2.0** - [http://www.apache.org/licenses/LICENSE-2.0.txt](http://www.apache.org/licenses/LICENSE-2.0.txt)
+
+1. **Group:** org.apache.maven **Name:** maven-plugin-api **Version:** 3.2.1
+     * **POM License: The Apache Software License, Version 2.0** - [http://www.apache.org/licenses/LICENSE-2.0.txt](http://www.apache.org/licenses/LICENSE-2.0.txt)
+
+1. **Group:** org.checkerframework **Name:** checker-qual **Version:** 3.0.0
+     * **Manifest License:** MIT (Not packaged)
+     * **POM Project URL:** [https://checkerframework.org](https://checkerframework.org)
+     * **POM License: The MIT License** - [http://opensource.org/licenses/MIT](http://opensource.org/licenses/MIT)
+
+1. **Group:** org.codehaus.mojo **Name:** animal-sniffer-annotations **Version:** 1.18
+     * **POM License: MIT license** - [http://www.opensource.org/licenses/mit-license.php](http://www.opensource.org/licenses/mit-license.php)
+     * **POM License: The Apache Software License, Version 2.0** - [http://www.apache.org/licenses/LICENSE-2.0.txt](http://www.apache.org/licenses/LICENSE-2.0.txt)
+
+1. **Group:** org.codehaus.plexus **Name:** plexus-classworlds **Version:** 2.4
+     * **POM License: The Apache Software License, Version 2.0** - [http://www.apache.org/licenses/LICENSE-2.0.txt](http://www.apache.org/licenses/LICENSE-2.0.txt)
+
+1. **Group:** org.codehaus.plexus **Name:** plexus-component-annotations **Version:** 1.5.5
+     * **POM License: The Apache Software License, Version 2.0** - [http://www.apache.org/licenses/LICENSE-2.0.txt](http://www.apache.org/licenses/LICENSE-2.0.txt)
+
+1. **Group:** org.codehaus.plexus **Name:** plexus-utils **Version:** 3.0.17
+     * **POM Project URL:** [http://plexus.codehaus.org/plexus-utils](http://plexus.codehaus.org/plexus-utils)
+     * **POM License: Apache License, Version 2.0** - [http://www.apache.org/licenses/LICENSE-2.0](http://www.apache.org/licenses/LICENSE-2.0)
+     * **POM License: The Apache Software License, Version 2.0** - [http://www.apache.org/licenses/LICENSE-2.0.txt](http://www.apache.org/licenses/LICENSE-2.0.txt)
+
+1. **Group:** org.eclipse.sisu **Name:** org.eclipse.sisu.inject **Version:** 0.0.0.M5
+     * **Manifest Project URL:** [http://www.eclipse.org/sisu/](http://www.eclipse.org/sisu/)
+     * **POM License: Eclipse Public License, Version 1.0** - [http://www.eclipse.org/legal/epl-v10.html](http://www.eclipse.org/legal/epl-v10.html)
+
+1. **Group:** org.eclipse.sisu **Name:** org.eclipse.sisu.plexus **Version:** 0.0.0.M5
+     * **Manifest Project URL:** [http://www.eclipse.org/sisu/](http://www.eclipse.org/sisu/)
+     * **POM License: Eclipse Public License, Version 1.0** - [http://www.eclipse.org/legal/epl-v10.html](http://www.eclipse.org/legal/epl-v10.html)
+
+1. **Group:** org.jboss.forge.roaster **Name:** roaster-api **Version:** 2.21.1.Final
+     * **POM License: Eclipse Public License version 1.0** - [http://www.eclipse.org/legal/epl-v10.html](http://www.eclipse.org/legal/epl-v10.html)
+     * **POM License: Public Domain** - [http://repository.jboss.org/licenses/cc0-1.0.txt](http://repository.jboss.org/licenses/cc0-1.0.txt)
+
+1. **Group:** org.jboss.forge.roaster **Name:** roaster-jdt **Version:** 2.21.1.Final
+     * **POM License: Eclipse Public License version 1.0** - [http://www.eclipse.org/legal/epl-v10.html](http://www.eclipse.org/legal/epl-v10.html)
+     * **POM License: Public Domain** - [http://repository.jboss.org/licenses/cc0-1.0.txt](http://repository.jboss.org/licenses/cc0-1.0.txt)
+
+1. **Group:** org.sonatype.sisu **Name:** sisu-guice **Version:** 3.1.0
+     * **Manifest Project URL:** [http://code.google.com/p/google-guice/](http://code.google.com/p/google-guice/)
+     * **POM License: The Apache Software License, Version 2.0** - [http://www.apache.org/licenses/LICENSE-2.0.txt](http://www.apache.org/licenses/LICENSE-2.0.txt)
+
+## Compile, tests and tooling
+1. **Group:** aopalliance **Name:** aopalliance **Version:** 1.0
+     * **POM Project URL:** [http://aopalliance.sourceforge.net](http://aopalliance.sourceforge.net)
+     * **POM License: Public Domain**
+
+1. **Group:** com.beust **Name:** jcommander **Version:** 1.72
+     * **POM Project URL:** [http://jcommander.org](http://jcommander.org)
+     * **POM License: Apache 2.0** - [http://www.apache.org/licenses/LICENSE-2.0](http://www.apache.org/licenses/LICENSE-2.0)
+
+1. **Group:** com.github.kevinstern **Name:** software-and-algorithms **Version:** 1.0
+     * **POM Project URL:** [https://www.github.com/KevinStern/software-and-algorithms](https://www.github.com/KevinStern/software-and-algorithms)
+     * **POM License: MIT License** - [http://www.opensource.org/licenses/mit-license.php](http://www.opensource.org/licenses/mit-license.php)
+
+1. **Group:** com.github.stephenc.jcip **Name:** jcip-annotations **Version:** 1.0-1
+     * **POM Project URL:** [http://stephenc.github.com/jcip-annotations](http://stephenc.github.com/jcip-annotations)
+     * **POM License: Apache License, Version 2.0** - [http://www.apache.org/licenses/LICENSE-2.0.txt](http://www.apache.org/licenses/LICENSE-2.0.txt)
+
+1. **Group:** com.google.android **Name:** annotations **Version:** 4.1.1.4
+     * **POM Project URL:** [http://source.android.com/](http://source.android.com/)
+     * **POM License: Apache 2.0** - [http://www.apache.org/licenses/LICENSE-2.0](http://www.apache.org/licenses/LICENSE-2.0)
+
+1. **Group:** com.google.api.grpc **Name:** proto-google-common-protos **Version:** 1.12.0
+     * **POM Project URL:** [https://github.com/googleapis/api-client-staging](https://github.com/googleapis/api-client-staging)
+     * **POM License: Apache-2.0** - [https://www.apache.org/licenses/LICENSE-2.0.txt](https://www.apache.org/licenses/LICENSE-2.0.txt)
+
+1. **Group:** com.google.auto **Name:** auto-common **Version:** 0.10
+     * **POM License: Apache 2.0** - [http://www.apache.org/licenses/LICENSE-2.0.txt](http://www.apache.org/licenses/LICENSE-2.0.txt)
+
+1. **Group:** com.google.auto.value **Name:** auto-value-annotations **Version:** 1.6.3
+     * **POM License: Apache 2.0** - [http://www.apache.org/licenses/LICENSE-2.0.txt](http://www.apache.org/licenses/LICENSE-2.0.txt)
+
+1. **Group:** com.google.code.findbugs **Name:** jFormatString **Version:** 3.0.0
+     * **POM Project URL:** [http://findbugs.sourceforge.net/](http://findbugs.sourceforge.net/)
+     * **POM License: GNU Lesser Public License** - [http://www.gnu.org/licenses/lgpl.html](http://www.gnu.org/licenses/lgpl.html)
+
+1. **Group:** com.google.code.findbugs **Name:** jsr305 **Version:** 3.0.2
+     * **POM Project URL:** [http://findbugs.sourceforge.net/](http://findbugs.sourceforge.net/)
+     * **POM License: The Apache Software License, Version 2.0** - [http://www.apache.org/licenses/LICENSE-2.0.txt](http://www.apache.org/licenses/LICENSE-2.0.txt)
+
+1. **Group:** com.google.code.gson **Name:** gson **Version:** 2.8.5
+     * **POM License: Apache 2.0** - [http://www.apache.org/licenses/LICENSE-2.0.txt](http://www.apache.org/licenses/LICENSE-2.0.txt)
+
+1. **Group:** com.google.errorprone **Name:** error_prone_annotation **Version:** 2.3.3
+     * **POM License: Apache 2.0** - [http://www.apache.org/licenses/LICENSE-2.0.txt](http://www.apache.org/licenses/LICENSE-2.0.txt)
+
+1. **Group:** com.google.errorprone **Name:** error_prone_annotations **Version:** 2.3.3
+     * **POM License: Apache 2.0** - [http://www.apache.org/licenses/LICENSE-2.0.txt](http://www.apache.org/licenses/LICENSE-2.0.txt)
+
+1. **Group:** com.google.errorprone **Name:** error_prone_check_api **Version:** 2.3.3
+     * **POM License: Apache 2.0** - [http://www.apache.org/licenses/LICENSE-2.0.txt](http://www.apache.org/licenses/LICENSE-2.0.txt)
+
+1. **Group:** com.google.errorprone **Name:** error_prone_core **Version:** 2.3.3
+     * **POM License: Apache 2.0** - [http://www.apache.org/licenses/LICENSE-2.0.txt](http://www.apache.org/licenses/LICENSE-2.0.txt)
+
+1. **Group:** com.google.errorprone **Name:** error_prone_type_annotations **Version:** 2.3.3
+     * **POM License: Apache 2.0** - [http://www.apache.org/licenses/LICENSE-2.0.txt](http://www.apache.org/licenses/LICENSE-2.0.txt)
+
+1. **Group:** com.google.errorprone **Name:** javac **Version:** 9+181-r4173-1
+     * **POM Project URL:** [https://github.com/google/error-prone-javac](https://github.com/google/error-prone-javac)
+     * **POM License: GNU General Public License, version 2, with the Classpath Exception** - [http://openjdk.java.net/legal/gplv2+ce.html](http://openjdk.java.net/legal/gplv2+ce.html)
+
+1. **Group:** com.google.flogger **Name:** flogger **Version:** 0.4
+     * **POM Project URL:** [https://github.com/google/flogger](https://github.com/google/flogger)
+     * **POM License: Apache 2.0** - [http://www.apache.org/licenses/LICENSE-2.0.txt](http://www.apache.org/licenses/LICENSE-2.0.txt)
+
+1. **Group:** com.google.flogger **Name:** flogger-system-backend **Version:** 0.4
+     * **POM Project URL:** [https://github.com/google/flogger](https://github.com/google/flogger)
+     * **POM License: Apache 2.0** - [http://www.apache.org/licenses/LICENSE-2.0.txt](http://www.apache.org/licenses/LICENSE-2.0.txt)
+
+1. **Group:** com.google.gradle **Name:** osdetector-gradle-plugin **Version:** 1.4.0
+     * **POM Project URL:** [https://github.com/google/osdetector-gradle-plugin](https://github.com/google/osdetector-gradle-plugin)
+     * **POM License: Apache License 2.0** - [http://opensource.org/licenses/Apache-2.0](http://opensource.org/licenses/Apache-2.0)
+
+1. **Group:** com.google.guava **Name:** failureaccess **Version:** 1.0.1
+     * **Manifest Project URL:** [https://github.com/google/guava/](https://github.com/google/guava/)
+     * **POM License: The Apache Software License, Version 2.0** - [http://www.apache.org/licenses/LICENSE-2.0.txt](http://www.apache.org/licenses/LICENSE-2.0.txt)
+
+1. **Group:** com.google.guava **Name:** guava **Version:** 28.1-jre
+     * **Manifest Project URL:** [https://github.com/google/guava/](https://github.com/google/guava/)
+     * **POM License: Apache License, Version 2.0** - [http://www.apache.org/licenses/LICENSE-2.0.txt](http://www.apache.org/licenses/LICENSE-2.0.txt)
+
+1. **Group:** com.google.guava **Name:** guava-testlib **Version:** 28.1-jre
+     * **POM License: Apache License, Version 2.0** - [http://www.apache.org/licenses/LICENSE-2.0.txt](http://www.apache.org/licenses/LICENSE-2.0.txt)
+
+1. **Group:** com.google.guava **Name:** listenablefuture **Version:** 9999.0-empty-to-avoid-conflict-with-guava
+     * **POM License: The Apache Software License, Version 2.0** - [http://www.apache.org/licenses/LICENSE-2.0.txt](http://www.apache.org/licenses/LICENSE-2.0.txt)
+
+1. **Group:** com.google.j2objc **Name:** j2objc-annotations **Version:** 1.3
+     * **POM Project URL:** [https://github.com/google/j2objc/](https://github.com/google/j2objc/)
+     * **POM License: The Apache Software License, Version 2.0** - [http://www.apache.org/licenses/LICENSE-2.0.txt](http://www.apache.org/licenses/LICENSE-2.0.txt)
+
+1. **Group:** com.google.protobuf **Name:** protobuf-gradle-plugin **Version:** 0.8.10
+     * **POM Project URL:** [https://github.com/google/protobuf-gradle-plugin](https://github.com/google/protobuf-gradle-plugin)
+     * **POM License: BSD 3-Clause** - [http://opensource.org/licenses/BSD-3-Clause](http://opensource.org/licenses/BSD-3-Clause)
+
+1. **Group:** com.google.protobuf **Name:** protobuf-java **Version:** 3.10.0
+     * **Manifest Project URL:** [https://developers.google.com/protocol-buffers/](https://developers.google.com/protocol-buffers/)
+     * **POM License: 3-Clause BSD License** - [https://opensource.org/licenses/BSD-3-Clause](https://opensource.org/licenses/BSD-3-Clause)
+
+1. **Group:** com.google.protobuf **Name:** protobuf-java-util **Version:** 3.10.0
+     * **Manifest Project URL:** [https://developers.google.com/protocol-buffers/](https://developers.google.com/protocol-buffers/)
+     * **POM License: 3-Clause BSD License** - [https://opensource.org/licenses/BSD-3-Clause](https://opensource.org/licenses/BSD-3-Clause)
+
+1. **Group:** com.google.protobuf **Name:** protoc **Version:** 3.10.0
+     * **POM Project URL:** [https://developers.google.com/protocol-buffers/](https://developers.google.com/protocol-buffers/)
+     * **POM License: 3-Clause BSD License** - [https://opensource.org/licenses/BSD-3-Clause](https://opensource.org/licenses/BSD-3-Clause)
+     * **POM License: The Apache Software License, Version 2.0** - [http://www.apache.org/licenses/LICENSE-2.0.txt](http://www.apache.org/licenses/LICENSE-2.0.txt)
+
+1. **Group:** com.google.truth **Name:** truth **Version:** 1.0
+     * **POM License: The Apache Software License, Version 2.0** - [http://www.apache.org/licenses/LICENSE-2.0.txt](http://www.apache.org/licenses/LICENSE-2.0.txt)
+
+1. **Group:** com.google.truth.extensions **Name:** truth-java8-extension **Version:** 1.0
+     * **POM License: The Apache Software License, Version 2.0** - [http://www.apache.org/licenses/LICENSE-2.0.txt](http://www.apache.org/licenses/LICENSE-2.0.txt)
+
+1. **Group:** com.google.truth.extensions **Name:** truth-liteproto-extension **Version:** 1.0
+     * **POM License: The Apache Software License, Version 2.0** - [http://www.apache.org/licenses/LICENSE-2.0.txt](http://www.apache.org/licenses/LICENSE-2.0.txt)
+
+1. **Group:** com.google.truth.extensions **Name:** truth-proto-extension **Version:** 1.0
+     * **POM License: The Apache Software License, Version 2.0** - [http://www.apache.org/licenses/LICENSE-2.0.txt](http://www.apache.org/licenses/LICENSE-2.0.txt)
+
+1. **Group:** com.googlecode.java-diff-utils **Name:** diffutils **Version:** 1.3.0
+     * **POM Project URL:** [http://code.google.com/p/java-diff-utils/](http://code.google.com/p/java-diff-utils/)
+     * **POM License: The Apache Software License, Version 2.0** - [http://www.apache.org/licenses/LICENSE-2.0.txt](http://www.apache.org/licenses/LICENSE-2.0.txt)
+
+1. **Group:** com.squareup **Name:** javapoet **Version:** 1.11.0
+     * **POM Project URL:** [http://github.com/square/javapoet/](http://github.com/square/javapoet/)
+     * **POM License: Apache 2.0** - [http://www.apache.org/licenses/LICENSE-2.0.txt](http://www.apache.org/licenses/LICENSE-2.0.txt)
+
+1. **Group:** commons-io **Name:** commons-io **Version:** 2.6
+     * **Project URL:** [http://commons.apache.org/proper/commons-io/](http://commons.apache.org/proper/commons-io/)
+     * **POM License: Apache License, Version 2.0** - [https://www.apache.org/licenses/LICENSE-2.0.txt](https://www.apache.org/licenses/LICENSE-2.0.txt)
+
+1. **Group:** commons-lang **Name:** commons-lang **Version:** 2.6
+     * **Project URL:** [http://commons.apache.org/lang/](http://commons.apache.org/lang/)
+     * **POM License: The Apache Software License, Version 2.0** - [http://www.apache.org/licenses/LICENSE-2.0.txt](http://www.apache.org/licenses/LICENSE-2.0.txt)
+
+1. **Group:** io.grpc **Name:** grpc-api **Version:** 1.25.0
+     * **POM Project URL:** [https://github.com/grpc/grpc-java](https://github.com/grpc/grpc-java)
+     * **POM License: Apache 2.0** - [https://opensource.org/licenses/Apache-2.0](https://opensource.org/licenses/Apache-2.0)
+
+1. **Group:** io.grpc **Name:** grpc-context **Version:** 1.25.0
+     * **POM Project URL:** [https://github.com/grpc/grpc-java](https://github.com/grpc/grpc-java)
+     * **POM License: Apache 2.0** - [https://opensource.org/licenses/Apache-2.0](https://opensource.org/licenses/Apache-2.0)
+
+1. **Group:** io.grpc **Name:** grpc-core **Version:** 1.25.0
+     * **POM Project URL:** [https://github.com/grpc/grpc-java](https://github.com/grpc/grpc-java)
+     * **POM License: Apache 2.0** - [https://opensource.org/licenses/Apache-2.0](https://opensource.org/licenses/Apache-2.0)
+
+1. **Group:** io.grpc **Name:** grpc-protobuf **Version:** 1.25.0
+     * **POM Project URL:** [https://github.com/grpc/grpc-java](https://github.com/grpc/grpc-java)
+     * **POM License: Apache 2.0** - [https://opensource.org/licenses/Apache-2.0](https://opensource.org/licenses/Apache-2.0)
+
+1. **Group:** io.grpc **Name:** grpc-protobuf-lite **Version:** 1.25.0
+     * **POM Project URL:** [https://github.com/grpc/grpc-java](https://github.com/grpc/grpc-java)
+     * **POM License: Apache 2.0** - [https://opensource.org/licenses/Apache-2.0](https://opensource.org/licenses/Apache-2.0)
+
+1. **Group:** io.grpc **Name:** grpc-stub **Version:** 1.25.0
+     * **POM Project URL:** [https://github.com/grpc/grpc-java](https://github.com/grpc/grpc-java)
+     * **POM License: Apache 2.0** - [https://opensource.org/licenses/Apache-2.0](https://opensource.org/licenses/Apache-2.0)
+
+1. **Group:** io.grpc **Name:** protoc-gen-grpc-java **Version:** 1.25.0
+     * **POM Project URL:** [https://github.com/grpc/grpc-java](https://github.com/grpc/grpc-java)
+     * **POM License: Apache 2.0** - [https://opensource.org/licenses/Apache-2.0](https://opensource.org/licenses/Apache-2.0)
+
+1. **Group:** io.opencensus **Name:** opencensus-api **Version:** 0.21.0
+     * **POM Project URL:** [https://github.com/census-instrumentation/opencensus-java](https://github.com/census-instrumentation/opencensus-java)
+     * **POM License: The Apache License, Version 2.0** - [http://www.apache.org/licenses/LICENSE-2.0.txt](http://www.apache.org/licenses/LICENSE-2.0.txt)
+
+1. **Group:** io.opencensus **Name:** opencensus-contrib-grpc-metrics **Version:** 0.21.0
+     * **POM Project URL:** [https://github.com/census-instrumentation/opencensus-java](https://github.com/census-instrumentation/opencensus-java)
+     * **POM License: The Apache License, Version 2.0** - [http://www.apache.org/licenses/LICENSE-2.0.txt](http://www.apache.org/licenses/LICENSE-2.0.txt)
+
+1. **Group:** io.perfmark **Name:** perfmark-api **Version:** 0.19.0
+     * **POM Project URL:** [https://github.com/perfmark/perfmark](https://github.com/perfmark/perfmark)
+     * **POM License: Apache 2.0** - [https://opensource.org/licenses/Apache-2.0](https://opensource.org/licenses/Apache-2.0)
+
+1. **Group:** javax.annotation **Name:** jsr250-api **Version:** 1.0
+     * **POM Project URL:** [http://jcp.org/aboutJava/communityprocess/final/jsr250/index.html](http://jcp.org/aboutJava/communityprocess/final/jsr250/index.html)
+     * **POM License: COMMON DEVELOPMENT AND DISTRIBUTION LICENSE (CDDL) Version 1.0** - [https://glassfish.dev.java.net/public/CDDLv1.0.html](https://glassfish.dev.java.net/public/CDDLv1.0.html)
+
+1. **Group:** javax.enterprise **Name:** cdi-api **Version:** 1.0
+     * **POM License: Apache License, Version 2.0** - [http://www.apache.org/licenses/LICENSE-2.0](http://www.apache.org/licenses/LICENSE-2.0)
+
+1. **Group:** javax.inject **Name:** javax.inject **Version:** 1
+     * **POM Project URL:** [http://code.google.com/p/atinject/](http://code.google.com/p/atinject/)
+     * **POM License: The Apache Software License, Version 2.0** - [http://www.apache.org/licenses/LICENSE-2.0.txt](http://www.apache.org/licenses/LICENSE-2.0.txt)
+
+1. **Group:** junit **Name:** junit **Version:** 4.12
+     * **POM Project URL:** [http://junit.org](http://junit.org)
+     * **POM License: Eclipse Public License 1.0** - [http://www.eclipse.org/legal/epl-v10.html](http://www.eclipse.org/legal/epl-v10.html)
+
+1. **Group:** kr.motd.maven **Name:** os-maven-plugin **Version:** 1.4.0.Final
+     * **POM Project URL:** [https://github.com/trustin/os-maven-plugin/](https://github.com/trustin/os-maven-plugin/)
+     * **POM License: Apache License, Version 2.0** - [http://www.apache.org/licenses/LICENSE-2.0](http://www.apache.org/licenses/LICENSE-2.0)
+
+1. **Group:** net.java.dev.javacc **Name:** javacc **Version:** 5.0
+     * **POM Project URL:** [https://javacc.dev.java.net/](https://javacc.dev.java.net/)
+     * **POM License: Berkeley Software Distribution (BSD) License** - [http://www.opensource.org/licenses/bsd-license.html](http://www.opensource.org/licenses/bsd-license.html)
+
+1. **Group:** net.sourceforge.pmd **Name:** pmd-core **Version:** 6.19.0
+     * **POM License: BSD-style** - [http://pmd.sourceforge.net/license.html](http://pmd.sourceforge.net/license.html)
+
+1. **Group:** net.sourceforge.pmd **Name:** pmd-java **Version:** 6.19.0
+     * **POM License: BSD-style** - [http://pmd.sourceforge.net/license.html](http://pmd.sourceforge.net/license.html)
+
+1. **Group:** net.sourceforge.saxon **Name:** saxon **Version:** 9.1.0.8
+     * **POM Project URL:** [http://saxon.sourceforge.net/](http://saxon.sourceforge.net/)
+     * **POM License: Mozilla Public License Version 1.0** - [http://www.mozilla.org/MPL/MPL-1.0.txt](http://www.mozilla.org/MPL/MPL-1.0.txt)
+
+1. **Group:** org.antlr **Name:** antlr4-runtime **Version:** 4.7
+     * **Manifest Project URL:** [http://www.antlr.org](http://www.antlr.org)
+     * **POM License: The BSD License** - [http://www.antlr.org/license.html](http://www.antlr.org/license.html)
+
+1. **Group:** org.apache.commons **Name:** commons-lang3 **Version:** 3.8.1
+     * **Project URL:** [http://commons.apache.org/proper/commons-lang/](http://commons.apache.org/proper/commons-lang/)
+     * **POM License: Apache License, Version 2.0** - [https://www.apache.org/licenses/LICENSE-2.0.txt](https://www.apache.org/licenses/LICENSE-2.0.txt)
+
+1. **Group:** org.apache.maven **Name:** maven-artifact **Version:** 3.2.1
+     * **POM License: The Apache Software License, Version 2.0** - [http://www.apache.org/licenses/LICENSE-2.0.txt](http://www.apache.org/licenses/LICENSE-2.0.txt)
+
+1. **Group:** org.apache.maven **Name:** maven-model **Version:** 3.2.1
+     * **POM License: The Apache Software License, Version 2.0** - [http://www.apache.org/licenses/LICENSE-2.0.txt](http://www.apache.org/licenses/LICENSE-2.0.txt)
+
+1. **Group:** org.apache.maven **Name:** maven-plugin-api **Version:** 3.2.1
+     * **POM License: The Apache Software License, Version 2.0** - [http://www.apache.org/licenses/LICENSE-2.0.txt](http://www.apache.org/licenses/LICENSE-2.0.txt)
+
+1. **Group:** org.apiguardian **Name:** apiguardian-api **Version:** 1.0.0
+     * **POM Project URL:** [https://github.com/apiguardian-team/apiguardian](https://github.com/apiguardian-team/apiguardian)
+     * **POM License: The Apache License, Version 2.0** - [http://www.apache.org/licenses/LICENSE-2.0.txt](http://www.apache.org/licenses/LICENSE-2.0.txt)
+
+1. **Group:** org.checkerframework **Name:** checker-compat-qual **Version:** 2.5.3
+     * **POM Project URL:** [https://checkerframework.org](https://checkerframework.org)
+     * **POM License: GNU General Public License, version 2 (GPL2), with the classpath exception** - [http://www.gnu.org/software/classpath/license.html](http://www.gnu.org/software/classpath/license.html)
+     * **POM License: The MIT License** - [http://opensource.org/licenses/MIT](http://opensource.org/licenses/MIT)
+
+1. **Group:** org.checkerframework **Name:** checker-qual **Version:** 3.0.0
+     * **Manifest License:** MIT (Not packaged)
+     * **POM Project URL:** [https://checkerframework.org](https://checkerframework.org)
+     * **POM License: The MIT License** - [http://opensource.org/licenses/MIT](http://opensource.org/licenses/MIT)
+
+1. **Group:** org.checkerframework **Name:** dataflow **Version:** 2.5.3
+     * **POM Project URL:** [https://checkerframework.org](https://checkerframework.org)
+     * **POM License: GNU General Public License, version 2 (GPL2), with the classpath exception** - [http://www.gnu.org/software/classpath/license.html](http://www.gnu.org/software/classpath/license.html)
+     * **POM License: The MIT License** - [http://opensource.org/licenses/MIT](http://opensource.org/licenses/MIT)
+
+1. **Group:** org.checkerframework **Name:** javacutil **Version:** 2.5.3
+     * **POM Project URL:** [https://checkerframework.org](https://checkerframework.org)
+     * **POM License: GNU General Public License, version 2 (GPL2), with the classpath exception** - [http://www.gnu.org/software/classpath/license.html](http://www.gnu.org/software/classpath/license.html)
+     * **POM License: The MIT License** - [http://opensource.org/licenses/MIT](http://opensource.org/licenses/MIT)
+
+1. **Group:** org.codehaus.mojo **Name:** animal-sniffer-annotations **Version:** 1.18
+     * **POM License: MIT license** - [http://www.opensource.org/licenses/mit-license.php](http://www.opensource.org/licenses/mit-license.php)
+     * **POM License: The Apache Software License, Version 2.0** - [http://www.apache.org/licenses/LICENSE-2.0.txt](http://www.apache.org/licenses/LICENSE-2.0.txt)
+
+1. **Group:** org.codehaus.plexus **Name:** plexus-classworlds **Version:** 2.4
+     * **POM License: The Apache Software License, Version 2.0** - [http://www.apache.org/licenses/LICENSE-2.0.txt](http://www.apache.org/licenses/LICENSE-2.0.txt)
+
+1. **Group:** org.codehaus.plexus **Name:** plexus-component-annotations **Version:** 1.5.5
+     * **POM License: The Apache Software License, Version 2.0** - [http://www.apache.org/licenses/LICENSE-2.0.txt](http://www.apache.org/licenses/LICENSE-2.0.txt)
+
+1. **Group:** org.codehaus.plexus **Name:** plexus-utils **Version:** 3.0.17
+     * **POM Project URL:** [http://plexus.codehaus.org/plexus-utils](http://plexus.codehaus.org/plexus-utils)
+     * **POM License: Apache License, Version 2.0** - [http://www.apache.org/licenses/LICENSE-2.0](http://www.apache.org/licenses/LICENSE-2.0)
+     * **POM License: The Apache Software License, Version 2.0** - [http://www.apache.org/licenses/LICENSE-2.0.txt](http://www.apache.org/licenses/LICENSE-2.0.txt)
+
+1. **Group:** org.eclipse.sisu **Name:** org.eclipse.sisu.inject **Version:** 0.0.0.M5
+     * **Manifest Project URL:** [http://www.eclipse.org/sisu/](http://www.eclipse.org/sisu/)
+     * **POM License: Eclipse Public License, Version 1.0** - [http://www.eclipse.org/legal/epl-v10.html](http://www.eclipse.org/legal/epl-v10.html)
+
+1. **Group:** org.eclipse.sisu **Name:** org.eclipse.sisu.plexus **Version:** 0.0.0.M5
+     * **Manifest Project URL:** [http://www.eclipse.org/sisu/](http://www.eclipse.org/sisu/)
+     * **POM License: Eclipse Public License, Version 1.0** - [http://www.eclipse.org/legal/epl-v10.html](http://www.eclipse.org/legal/epl-v10.html)
+
+1. **Group:** org.hamcrest **Name:** hamcrest-all **Version:** 1.3
+     * **POM License: New BSD License** - [http://www.opensource.org/licenses/bsd-license.php](http://www.opensource.org/licenses/bsd-license.php)
+
+1. **Group:** org.hamcrest **Name:** hamcrest-core **Version:** 1.3
+     * **POM License: New BSD License** - [http://www.opensource.org/licenses/bsd-license.php](http://www.opensource.org/licenses/bsd-license.php)
+
+1. **Group:** org.jacoco **Name:** org.jacoco.agent **Version:** 0.8.5
+     * **POM License: Eclipse Public License 2.0** - [https://www.eclipse.org/legal/epl-2.0/](https://www.eclipse.org/legal/epl-2.0/)
+
+1. **Group:** org.jacoco **Name:** org.jacoco.ant **Version:** 0.8.5
+     * **POM License: Eclipse Public License 2.0** - [https://www.eclipse.org/legal/epl-2.0/](https://www.eclipse.org/legal/epl-2.0/)
+
+1. **Group:** org.jacoco **Name:** org.jacoco.core **Version:** 0.8.5
+     * **POM License: Eclipse Public License 2.0** - [https://www.eclipse.org/legal/epl-2.0/](https://www.eclipse.org/legal/epl-2.0/)
+
+1. **Group:** org.jacoco **Name:** org.jacoco.report **Version:** 0.8.5
+     * **POM License: Eclipse Public License 2.0** - [https://www.eclipse.org/legal/epl-2.0/](https://www.eclipse.org/legal/epl-2.0/)
+
+1. **Group:** org.jboss.forge.roaster **Name:** roaster-api **Version:** 2.21.1.Final
+     * **POM License: Eclipse Public License version 1.0** - [http://www.eclipse.org/legal/epl-v10.html](http://www.eclipse.org/legal/epl-v10.html)
+     * **POM License: Public Domain** - [http://repository.jboss.org/licenses/cc0-1.0.txt](http://repository.jboss.org/licenses/cc0-1.0.txt)
+
+1. **Group:** org.jboss.forge.roaster **Name:** roaster-jdt **Version:** 2.21.1.Final
+     * **POM License: Eclipse Public License version 1.0** - [http://www.eclipse.org/legal/epl-v10.html](http://www.eclipse.org/legal/epl-v10.html)
+     * **POM License: Public Domain** - [http://repository.jboss.org/licenses/cc0-1.0.txt](http://repository.jboss.org/licenses/cc0-1.0.txt)
+
+1. **Group:** org.junit-pioneer **Name:** junit-pioneer **Version:** 0.3.0
+     * **POM Project URL:** [https://github.com/junit-pioneer/junit-pioneer](https://github.com/junit-pioneer/junit-pioneer)
+     * **POM License: The MIT License** - [https://github.com/junit-pioneer/junit-pioneer/blob/master/LICENSE](https://github.com/junit-pioneer/junit-pioneer/blob/master/LICENSE)
+
+1. **Group:** org.junit.jupiter **Name:** junit-jupiter-api **Version:** 5.5.2
+     * **POM Project URL:** [https://junit.org/junit5/](https://junit.org/junit5/)
+     * **POM License: Eclipse Public License v2.0** - [https://www.eclipse.org/legal/epl-v20.html](https://www.eclipse.org/legal/epl-v20.html)
+
+1. **Group:** org.junit.jupiter **Name:** junit-jupiter-engine **Version:** 5.5.2
+     * **POM Project URL:** [https://junit.org/junit5/](https://junit.org/junit5/)
+     * **POM License: Eclipse Public License v2.0** - [https://www.eclipse.org/legal/epl-v20.html](https://www.eclipse.org/legal/epl-v20.html)
+
+1. **Group:** org.junit.jupiter **Name:** junit-jupiter-params **Version:** 5.5.2
+     * **POM Project URL:** [https://junit.org/junit5/](https://junit.org/junit5/)
+     * **POM License: Eclipse Public License v2.0** - [https://www.eclipse.org/legal/epl-v20.html](https://www.eclipse.org/legal/epl-v20.html)
+
+1. **Group:** org.junit.platform **Name:** junit-platform-commons **Version:** 1.5.2
+     * **POM Project URL:** [https://junit.org/junit5/](https://junit.org/junit5/)
+     * **POM License: Eclipse Public License v2.0** - [https://www.eclipse.org/legal/epl-v20.html](https://www.eclipse.org/legal/epl-v20.html)
+
+1. **Group:** org.junit.platform **Name:** junit-platform-engine **Version:** 1.5.2
+     * **POM Project URL:** [https://junit.org/junit5/](https://junit.org/junit5/)
+     * **POM License: Eclipse Public License v2.0** - [https://www.eclipse.org/legal/epl-v20.html](https://www.eclipse.org/legal/epl-v20.html)
+
+1. **Group:** org.opentest4j **Name:** opentest4j **Version:** 1.2.0
+     * **Manifest License:** The Apache License, Version 2.0 (Not packaged)
+     * **POM Project URL:** [https://github.com/ota4j-team/opentest4j](https://github.com/ota4j-team/opentest4j)
+     * **POM License: The Apache License, Version 2.0** - [http://www.apache.org/licenses/LICENSE-2.0.txt](http://www.apache.org/licenses/LICENSE-2.0.txt)
+
+1. **Group:** org.ow2.asm **Name:** asm **Version:** 7.1
+     * **Manifest Project URL:** [http://asm.ow2.org](http://asm.ow2.org)
+     * **POM Project URL:** [http://asm.ow2.org/](http://asm.ow2.org/)
+     * **POM License: BSD** - [http://asm.ow2.org/license.html](http://asm.ow2.org/license.html)
+     * **POM License: The Apache Software License, Version 2.0** - [http://www.apache.org/licenses/LICENSE-2.0.txt](http://www.apache.org/licenses/LICENSE-2.0.txt)
+
+1. **Group:** org.ow2.asm **Name:** asm **Version:** 7.2
+     * **Manifest Project URL:** [http://asm.ow2.org](http://asm.ow2.org)
+     * **Manifest License:** BSD-3-Clause;link=https://asm.ow2.io/LICENSE.txt (Not packaged)
+     * **POM Project URL:** [http://asm.ow2.io/](http://asm.ow2.io/)
+     * **POM License: BSD-3-Clause** - [https://asm.ow2.io/license.html](https://asm.ow2.io/license.html)
+     * **POM License: The Apache Software License, Version 2.0** - [http://www.apache.org/licenses/LICENSE-2.0.txt](http://www.apache.org/licenses/LICENSE-2.0.txt)
+
+1. **Group:** org.ow2.asm **Name:** asm-analysis **Version:** 7.2
+     * **Manifest Project URL:** [http://asm.ow2.org](http://asm.ow2.org)
+     * **Manifest License:** BSD-3-Clause;link=https://asm.ow2.io/LICENSE.txt (Not packaged)
+     * **POM Project URL:** [http://asm.ow2.io/](http://asm.ow2.io/)
+     * **POM License: BSD-3-Clause** - [https://asm.ow2.io/license.html](https://asm.ow2.io/license.html)
+     * **POM License: The Apache Software License, Version 2.0** - [http://www.apache.org/licenses/LICENSE-2.0.txt](http://www.apache.org/licenses/LICENSE-2.0.txt)
+
+1. **Group:** org.ow2.asm **Name:** asm-commons **Version:** 7.2
+     * **Manifest Project URL:** [http://asm.ow2.org](http://asm.ow2.org)
+     * **Manifest License:** BSD-3-Clause;link=https://asm.ow2.io/LICENSE.txt (Not packaged)
+     * **POM Project URL:** [http://asm.ow2.io/](http://asm.ow2.io/)
+     * **POM License: BSD-3-Clause** - [https://asm.ow2.io/license.html](https://asm.ow2.io/license.html)
+     * **POM License: The Apache Software License, Version 2.0** - [http://www.apache.org/licenses/LICENSE-2.0.txt](http://www.apache.org/licenses/LICENSE-2.0.txt)
+
+1. **Group:** org.ow2.asm **Name:** asm-tree **Version:** 7.2
+     * **Manifest Project URL:** [http://asm.ow2.org](http://asm.ow2.org)
+     * **Manifest License:** BSD-3-Clause;link=https://asm.ow2.io/LICENSE.txt (Not packaged)
+     * **POM Project URL:** [http://asm.ow2.io/](http://asm.ow2.io/)
+     * **POM License: BSD-3-Clause** - [https://asm.ow2.io/license.html](https://asm.ow2.io/license.html)
+     * **POM License: The Apache Software License, Version 2.0** - [http://www.apache.org/licenses/LICENSE-2.0.txt](http://www.apache.org/licenses/LICENSE-2.0.txt)
+
+1. **Group:** org.pcollections **Name:** pcollections **Version:** 2.1.2
+     * **POM Project URL:** [http://pcollections.org](http://pcollections.org)
+     * **POM License: The MIT License** - [http://www.opensource.org/licenses/mit-license.php](http://www.opensource.org/licenses/mit-license.php)
+
+1. **Group:** org.sonatype.sisu **Name:** sisu-guice **Version:** 3.1.0
+     * **Manifest Project URL:** [http://code.google.com/p/google-guice/](http://code.google.com/p/google-guice/)
+     * **POM License: The Apache Software License, Version 2.0** - [http://www.apache.org/licenses/LICENSE-2.0.txt](http://www.apache.org/licenses/LICENSE-2.0.txt)
+
+    
+        
+ The dependencies distributed under several licenses, are used according their commercial-use-friendly license.
+
+
+This report was generated on **Wed Dec 04 11:20:31 EET 2019** using [Gradle-License-Report plugin](https://github.com/jk1/Gradle-License-Report) by Evgeny Naumenko, licensed under [Apache 2.0 License](https://github.com/jk1/Gradle-License-Report/blob/master/LICENSE).
+
+
+
+    
+# Dependencies of `io.spine:spine-server:1.2.8`
+
+## Runtime
+1. **Group:** com.google.android **Name:** annotations **Version:** 4.1.1.4
+     * **POM Project URL:** [http://source.android.com/](http://source.android.com/)
+     * **POM License: Apache 2.0** - [http://www.apache.org/licenses/LICENSE-2.0](http://www.apache.org/licenses/LICENSE-2.0)
+
+1. **Group:** com.google.api.grpc **Name:** proto-google-common-protos **Version:** 1.12.0
+     * **POM Project URL:** [https://github.com/googleapis/api-client-staging](https://github.com/googleapis/api-client-staging)
+     * **POM License: Apache-2.0** - [https://www.apache.org/licenses/LICENSE-2.0.txt](https://www.apache.org/licenses/LICENSE-2.0.txt)
+
+1. **Group:** com.google.code.findbugs **Name:** jsr305 **Version:** 3.0.2
+     * **POM Project URL:** [http://findbugs.sourceforge.net/](http://findbugs.sourceforge.net/)
+     * **POM License: The Apache Software License, Version 2.0** - [http://www.apache.org/licenses/LICENSE-2.0.txt](http://www.apache.org/licenses/LICENSE-2.0.txt)
+
+1. **Group:** com.google.code.gson **Name:** gson **Version:** 2.8.5
+     * **POM License: Apache 2.0** - [http://www.apache.org/licenses/LICENSE-2.0.txt](http://www.apache.org/licenses/LICENSE-2.0.txt)
+
+1. **Group:** com.google.errorprone **Name:** error_prone_annotations **Version:** 2.3.3
+     * **POM License: Apache 2.0** - [http://www.apache.org/licenses/LICENSE-2.0.txt](http://www.apache.org/licenses/LICENSE-2.0.txt)
+
+1. **Group:** com.google.errorprone **Name:** error_prone_type_annotations **Version:** 2.3.3
+     * **POM License: Apache 2.0** - [http://www.apache.org/licenses/LICENSE-2.0.txt](http://www.apache.org/licenses/LICENSE-2.0.txt)
+
+1. **Group:** com.google.flogger **Name:** flogger **Version:** 0.4
+     * **POM Project URL:** [https://github.com/google/flogger](https://github.com/google/flogger)
+     * **POM License: Apache 2.0** - [http://www.apache.org/licenses/LICENSE-2.0.txt](http://www.apache.org/licenses/LICENSE-2.0.txt)
+
+1. **Group:** com.google.flogger **Name:** flogger-system-backend **Version:** 0.4
+     * **POM Project URL:** [https://github.com/google/flogger](https://github.com/google/flogger)
+     * **POM License: Apache 2.0** - [http://www.apache.org/licenses/LICENSE-2.0.txt](http://www.apache.org/licenses/LICENSE-2.0.txt)
+
+1. **Group:** com.google.guava **Name:** failureaccess **Version:** 1.0.1
+     * **Manifest Project URL:** [https://github.com/google/guava/](https://github.com/google/guava/)
+     * **POM License: The Apache Software License, Version 2.0** - [http://www.apache.org/licenses/LICENSE-2.0.txt](http://www.apache.org/licenses/LICENSE-2.0.txt)
+
+1. **Group:** com.google.guava **Name:** guava **Version:** 28.1-jre
+     * **Manifest Project URL:** [https://github.com/google/guava/](https://github.com/google/guava/)
+     * **POM License: Apache License, Version 2.0** - [http://www.apache.org/licenses/LICENSE-2.0.txt](http://www.apache.org/licenses/LICENSE-2.0.txt)
+
+1. **Group:** com.google.guava **Name:** listenablefuture **Version:** 9999.0-empty-to-avoid-conflict-with-guava
+     * **POM License: The Apache Software License, Version 2.0** - [http://www.apache.org/licenses/LICENSE-2.0.txt](http://www.apache.org/licenses/LICENSE-2.0.txt)
+
+1. **Group:** com.google.j2objc **Name:** j2objc-annotations **Version:** 1.3
+     * **POM Project URL:** [https://github.com/google/j2objc/](https://github.com/google/j2objc/)
+     * **POM License: The Apache Software License, Version 2.0** - [http://www.apache.org/licenses/LICENSE-2.0.txt](http://www.apache.org/licenses/LICENSE-2.0.txt)
+
+1. **Group:** com.google.protobuf **Name:** protobuf-java **Version:** 3.10.0
+     * **Manifest Project URL:** [https://developers.google.com/protocol-buffers/](https://developers.google.com/protocol-buffers/)
+     * **POM License: 3-Clause BSD License** - [https://opensource.org/licenses/BSD-3-Clause](https://opensource.org/licenses/BSD-3-Clause)
+
+1. **Group:** com.google.protobuf **Name:** protobuf-java-util **Version:** 3.10.0
+     * **Manifest Project URL:** [https://developers.google.com/protocol-buffers/](https://developers.google.com/protocol-buffers/)
+     * **POM License: 3-Clause BSD License** - [https://opensource.org/licenses/BSD-3-Clause](https://opensource.org/licenses/BSD-3-Clause)
+
+1. **Group:** io.grpc **Name:** grpc-api **Version:** 1.25.0
+     * **POM Project URL:** [https://github.com/grpc/grpc-java](https://github.com/grpc/grpc-java)
+     * **POM License: Apache 2.0** - [https://opensource.org/licenses/Apache-2.0](https://opensource.org/licenses/Apache-2.0)
+
+1. **Group:** io.grpc **Name:** grpc-context **Version:** 1.25.0
+     * **POM Project URL:** [https://github.com/grpc/grpc-java](https://github.com/grpc/grpc-java)
+     * **POM License: Apache 2.0** - [https://opensource.org/licenses/Apache-2.0](https://opensource.org/licenses/Apache-2.0)
+
+1. **Group:** io.grpc **Name:** grpc-core **Version:** 1.25.0
+     * **POM Project URL:** [https://github.com/grpc/grpc-java](https://github.com/grpc/grpc-java)
+     * **POM License: Apache 2.0** - [https://opensource.org/licenses/Apache-2.0](https://opensource.org/licenses/Apache-2.0)
+
+1. **Group:** io.grpc **Name:** grpc-protobuf **Version:** 1.25.0
+     * **POM Project URL:** [https://github.com/grpc/grpc-java](https://github.com/grpc/grpc-java)
+     * **POM License: Apache 2.0** - [https://opensource.org/licenses/Apache-2.0](https://opensource.org/licenses/Apache-2.0)
+
+1. **Group:** io.grpc **Name:** grpc-protobuf-lite **Version:** 1.25.0
+     * **POM Project URL:** [https://github.com/grpc/grpc-java](https://github.com/grpc/grpc-java)
+     * **POM License: Apache 2.0** - [https://opensource.org/licenses/Apache-2.0](https://opensource.org/licenses/Apache-2.0)
+
+1. **Group:** io.grpc **Name:** grpc-stub **Version:** 1.25.0
+     * **POM Project URL:** [https://github.com/grpc/grpc-java](https://github.com/grpc/grpc-java)
+     * **POM License: Apache 2.0** - [https://opensource.org/licenses/Apache-2.0](https://opensource.org/licenses/Apache-2.0)
+
+1. **Group:** io.opencensus **Name:** opencensus-api **Version:** 0.21.0
+     * **POM Project URL:** [https://github.com/census-instrumentation/opencensus-java](https://github.com/census-instrumentation/opencensus-java)
+     * **POM License: The Apache License, Version 2.0** - [http://www.apache.org/licenses/LICENSE-2.0.txt](http://www.apache.org/licenses/LICENSE-2.0.txt)
+
+1. **Group:** io.opencensus **Name:** opencensus-contrib-grpc-metrics **Version:** 0.21.0
+     * **POM Project URL:** [https://github.com/census-instrumentation/opencensus-java](https://github.com/census-instrumentation/opencensus-java)
+     * **POM License: The Apache License, Version 2.0** - [http://www.apache.org/licenses/LICENSE-2.0.txt](http://www.apache.org/licenses/LICENSE-2.0.txt)
+
+1. **Group:** io.perfmark **Name:** perfmark-api **Version:** 0.19.0
+     * **POM Project URL:** [https://github.com/perfmark/perfmark](https://github.com/perfmark/perfmark)
+     * **POM License: Apache 2.0** - [https://opensource.org/licenses/Apache-2.0](https://opensource.org/licenses/Apache-2.0)
+
+1. **Group:** org.checkerframework **Name:** checker-qual **Version:** 3.0.0
+     * **Manifest License:** MIT (Not packaged)
+     * **POM Project URL:** [https://checkerframework.org](https://checkerframework.org)
+     * **POM License: The MIT License** - [http://opensource.org/licenses/MIT](http://opensource.org/licenses/MIT)
+
+1. **Group:** org.codehaus.mojo **Name:** animal-sniffer-annotations **Version:** 1.18
+     * **POM License: MIT license** - [http://www.opensource.org/licenses/mit-license.php](http://www.opensource.org/licenses/mit-license.php)
+     * **POM License: The Apache Software License, Version 2.0** - [http://www.apache.org/licenses/LICENSE-2.0.txt](http://www.apache.org/licenses/LICENSE-2.0.txt)
+
+## Compile, tests and tooling
+1. **Group:** com.beust **Name:** jcommander **Version:** 1.72
+     * **POM Project URL:** [http://jcommander.org](http://jcommander.org)
+     * **POM License: Apache 2.0** - [http://www.apache.org/licenses/LICENSE-2.0](http://www.apache.org/licenses/LICENSE-2.0)
+
+1. **Group:** com.github.kevinstern **Name:** software-and-algorithms **Version:** 1.0
+     * **POM Project URL:** [https://www.github.com/KevinStern/software-and-algorithms](https://www.github.com/KevinStern/software-and-algorithms)
+     * **POM License: MIT License** - [http://www.opensource.org/licenses/mit-license.php](http://www.opensource.org/licenses/mit-license.php)
+
+1. **Group:** com.github.stephenc.jcip **Name:** jcip-annotations **Version:** 1.0-1
+     * **POM Project URL:** [http://stephenc.github.com/jcip-annotations](http://stephenc.github.com/jcip-annotations)
+     * **POM License: Apache License, Version 2.0** - [http://www.apache.org/licenses/LICENSE-2.0.txt](http://www.apache.org/licenses/LICENSE-2.0.txt)
+
+1. **Group:** com.google.android **Name:** annotations **Version:** 4.1.1.4
+     * **POM Project URL:** [http://source.android.com/](http://source.android.com/)
+     * **POM License: Apache 2.0** - [http://www.apache.org/licenses/LICENSE-2.0](http://www.apache.org/licenses/LICENSE-2.0)
+
+1. **Group:** com.google.api.grpc **Name:** proto-google-common-protos **Version:** 1.12.0
+     * **POM Project URL:** [https://github.com/googleapis/api-client-staging](https://github.com/googleapis/api-client-staging)
+     * **POM License: Apache-2.0** - [https://www.apache.org/licenses/LICENSE-2.0.txt](https://www.apache.org/licenses/LICENSE-2.0.txt)
+
+1. **Group:** com.google.auto **Name:** auto-common **Version:** 0.10
+     * **POM License: Apache 2.0** - [http://www.apache.org/licenses/LICENSE-2.0.txt](http://www.apache.org/licenses/LICENSE-2.0.txt)
+
+1. **Group:** com.google.auto.service **Name:** auto-service **Version:** 1.0-rc6
+     * **POM Project URL:** [https://github.com/google/auto/tree/master/service](https://github.com/google/auto/tree/master/service)
+     * **POM License: Apache 2.0** - [http://www.apache.org/licenses/LICENSE-2.0.txt](http://www.apache.org/licenses/LICENSE-2.0.txt)
+
+1. **Group:** com.google.auto.service **Name:** auto-service-annotations **Version:** 1.0-rc6
+     * **POM Project URL:** [https://github.com/google/auto/tree/master/service](https://github.com/google/auto/tree/master/service)
+     * **POM License: Apache 2.0** - [http://www.apache.org/licenses/LICENSE-2.0.txt](http://www.apache.org/licenses/LICENSE-2.0.txt)
+
+1. **Group:** com.google.auto.value **Name:** auto-value-annotations **Version:** 1.6.3
+     * **POM License: Apache 2.0** - [http://www.apache.org/licenses/LICENSE-2.0.txt](http://www.apache.org/licenses/LICENSE-2.0.txt)
+
+1. **Group:** com.google.code.findbugs **Name:** jFormatString **Version:** 3.0.0
+     * **POM Project URL:** [http://findbugs.sourceforge.net/](http://findbugs.sourceforge.net/)
+     * **POM License: GNU Lesser Public License** - [http://www.gnu.org/licenses/lgpl.html](http://www.gnu.org/licenses/lgpl.html)
+
+1. **Group:** com.google.code.findbugs **Name:** jsr305 **Version:** 3.0.2
+     * **POM Project URL:** [http://findbugs.sourceforge.net/](http://findbugs.sourceforge.net/)
+     * **POM License: The Apache Software License, Version 2.0** - [http://www.apache.org/licenses/LICENSE-2.0.txt](http://www.apache.org/licenses/LICENSE-2.0.txt)
+
+1. **Group:** com.google.code.gson **Name:** gson **Version:** 2.8.5
+     * **POM License: Apache 2.0** - [http://www.apache.org/licenses/LICENSE-2.0.txt](http://www.apache.org/licenses/LICENSE-2.0.txt)
+
+1. **Group:** com.google.errorprone **Name:** error_prone_annotation **Version:** 2.3.3
+     * **POM License: Apache 2.0** - [http://www.apache.org/licenses/LICENSE-2.0.txt](http://www.apache.org/licenses/LICENSE-2.0.txt)
+
+1. **Group:** com.google.errorprone **Name:** error_prone_annotations **Version:** 2.3.3
+     * **POM License: Apache 2.0** - [http://www.apache.org/licenses/LICENSE-2.0.txt](http://www.apache.org/licenses/LICENSE-2.0.txt)
+
+1. **Group:** com.google.errorprone **Name:** error_prone_check_api **Version:** 2.3.3
+     * **POM License: Apache 2.0** - [http://www.apache.org/licenses/LICENSE-2.0.txt](http://www.apache.org/licenses/LICENSE-2.0.txt)
+
+1. **Group:** com.google.errorprone **Name:** error_prone_core **Version:** 2.3.3
+     * **POM License: Apache 2.0** - [http://www.apache.org/licenses/LICENSE-2.0.txt](http://www.apache.org/licenses/LICENSE-2.0.txt)
+
+1. **Group:** com.google.errorprone **Name:** error_prone_type_annotations **Version:** 2.3.3
+     * **POM License: Apache 2.0** - [http://www.apache.org/licenses/LICENSE-2.0.txt](http://www.apache.org/licenses/LICENSE-2.0.txt)
+
+1. **Group:** com.google.errorprone **Name:** javac **Version:** 9+181-r4173-1
+     * **POM Project URL:** [https://github.com/google/error-prone-javac](https://github.com/google/error-prone-javac)
+     * **POM License: GNU General Public License, version 2, with the Classpath Exception** - [http://openjdk.java.net/legal/gplv2+ce.html](http://openjdk.java.net/legal/gplv2+ce.html)
+
+1. **Group:** com.google.flogger **Name:** flogger **Version:** 0.4
+     * **POM Project URL:** [https://github.com/google/flogger](https://github.com/google/flogger)
+     * **POM License: Apache 2.0** - [http://www.apache.org/licenses/LICENSE-2.0.txt](http://www.apache.org/licenses/LICENSE-2.0.txt)
+
+1. **Group:** com.google.flogger **Name:** flogger-system-backend **Version:** 0.4
+     * **POM Project URL:** [https://github.com/google/flogger](https://github.com/google/flogger)
+     * **POM License: Apache 2.0** - [http://www.apache.org/licenses/LICENSE-2.0.txt](http://www.apache.org/licenses/LICENSE-2.0.txt)
+
+1. **Group:** com.google.guava **Name:** failureaccess **Version:** 1.0.1
+     * **Manifest Project URL:** [https://github.com/google/guava/](https://github.com/google/guava/)
+     * **POM License: The Apache Software License, Version 2.0** - [http://www.apache.org/licenses/LICENSE-2.0.txt](http://www.apache.org/licenses/LICENSE-2.0.txt)
+
+1. **Group:** com.google.guava **Name:** guava **Version:** 28.1-jre
+     * **Manifest Project URL:** [https://github.com/google/guava/](https://github.com/google/guava/)
+     * **POM License: Apache License, Version 2.0** - [http://www.apache.org/licenses/LICENSE-2.0.txt](http://www.apache.org/licenses/LICENSE-2.0.txt)
+
+1. **Group:** com.google.guava **Name:** guava-testlib **Version:** 28.1-jre
+     * **POM License: Apache License, Version 2.0** - [http://www.apache.org/licenses/LICENSE-2.0.txt](http://www.apache.org/licenses/LICENSE-2.0.txt)
+
+1. **Group:** com.google.guava **Name:** listenablefuture **Version:** 9999.0-empty-to-avoid-conflict-with-guava
+     * **POM License: The Apache Software License, Version 2.0** - [http://www.apache.org/licenses/LICENSE-2.0.txt](http://www.apache.org/licenses/LICENSE-2.0.txt)
+
+1. **Group:** com.google.j2objc **Name:** j2objc-annotations **Version:** 1.3
+     * **POM Project URL:** [https://github.com/google/j2objc/](https://github.com/google/j2objc/)
+     * **POM License: The Apache Software License, Version 2.0** - [http://www.apache.org/licenses/LICENSE-2.0.txt](http://www.apache.org/licenses/LICENSE-2.0.txt)
+
+1. **Group:** com.google.protobuf **Name:** protobuf-java **Version:** 3.10.0
+     * **Manifest Project URL:** [https://developers.google.com/protocol-buffers/](https://developers.google.com/protocol-buffers/)
+     * **POM License: 3-Clause BSD License** - [https://opensource.org/licenses/BSD-3-Clause](https://opensource.org/licenses/BSD-3-Clause)
+
+1. **Group:** com.google.protobuf **Name:** protobuf-java-util **Version:** 3.10.0
+     * **Manifest Project URL:** [https://developers.google.com/protocol-buffers/](https://developers.google.com/protocol-buffers/)
+     * **POM License: 3-Clause BSD License** - [https://opensource.org/licenses/BSD-3-Clause](https://opensource.org/licenses/BSD-3-Clause)
+
+1. **Group:** com.google.protobuf **Name:** protoc **Version:** 3.10.0
+     * **POM Project URL:** [https://developers.google.com/protocol-buffers/](https://developers.google.com/protocol-buffers/)
+     * **POM License: 3-Clause BSD License** - [https://opensource.org/licenses/BSD-3-Clause](https://opensource.org/licenses/BSD-3-Clause)
+     * **POM License: The Apache Software License, Version 2.0** - [http://www.apache.org/licenses/LICENSE-2.0.txt](http://www.apache.org/licenses/LICENSE-2.0.txt)
+
+1. **Group:** com.google.truth **Name:** truth **Version:** 1.0
+     * **POM License: The Apache Software License, Version 2.0** - [http://www.apache.org/licenses/LICENSE-2.0.txt](http://www.apache.org/licenses/LICENSE-2.0.txt)
+
+1. **Group:** com.google.truth.extensions **Name:** truth-java8-extension **Version:** 1.0
+     * **POM License: The Apache Software License, Version 2.0** - [http://www.apache.org/licenses/LICENSE-2.0.txt](http://www.apache.org/licenses/LICENSE-2.0.txt)
+
+1. **Group:** com.google.truth.extensions **Name:** truth-liteproto-extension **Version:** 1.0
+     * **POM License: The Apache Software License, Version 2.0** - [http://www.apache.org/licenses/LICENSE-2.0.txt](http://www.apache.org/licenses/LICENSE-2.0.txt)
+
+1. **Group:** com.google.truth.extensions **Name:** truth-proto-extension **Version:** 1.0
+     * **POM License: The Apache Software License, Version 2.0** - [http://www.apache.org/licenses/LICENSE-2.0.txt](http://www.apache.org/licenses/LICENSE-2.0.txt)
+
+1. **Group:** com.googlecode.java-diff-utils **Name:** diffutils **Version:** 1.3.0
+     * **POM Project URL:** [http://code.google.com/p/java-diff-utils/](http://code.google.com/p/java-diff-utils/)
+     * **POM License: The Apache Software License, Version 2.0** - [http://www.apache.org/licenses/LICENSE-2.0.txt](http://www.apache.org/licenses/LICENSE-2.0.txt)
+
+1. **Group:** commons-io **Name:** commons-io **Version:** 2.6
+     * **Project URL:** [http://commons.apache.org/proper/commons-io/](http://commons.apache.org/proper/commons-io/)
+     * **POM License: Apache License, Version 2.0** - [https://www.apache.org/licenses/LICENSE-2.0.txt](https://www.apache.org/licenses/LICENSE-2.0.txt)
+
+1. **Group:** io.grpc **Name:** grpc-api **Version:** 1.25.0
+     * **POM Project URL:** [https://github.com/grpc/grpc-java](https://github.com/grpc/grpc-java)
+     * **POM License: Apache 2.0** - [https://opensource.org/licenses/Apache-2.0](https://opensource.org/licenses/Apache-2.0)
+
+1. **Group:** io.grpc **Name:** grpc-context **Version:** 1.25.0
+     * **POM Project URL:** [https://github.com/grpc/grpc-java](https://github.com/grpc/grpc-java)
+     * **POM License: Apache 2.0** - [https://opensource.org/licenses/Apache-2.0](https://opensource.org/licenses/Apache-2.0)
+
+1. **Group:** io.grpc **Name:** grpc-core **Version:** 1.25.0
+     * **POM Project URL:** [https://github.com/grpc/grpc-java](https://github.com/grpc/grpc-java)
+     * **POM License: Apache 2.0** - [https://opensource.org/licenses/Apache-2.0](https://opensource.org/licenses/Apache-2.0)
+
+1. **Group:** io.grpc **Name:** grpc-netty-shaded **Version:** 1.25.0
+     * **POM Project URL:** [https://github.com/grpc/grpc-java](https://github.com/grpc/grpc-java)
+     * **POM License: Apache 2.0** - [https://opensource.org/licenses/Apache-2.0](https://opensource.org/licenses/Apache-2.0)
+
+1. **Group:** io.grpc **Name:** grpc-protobuf **Version:** 1.25.0
+     * **POM Project URL:** [https://github.com/grpc/grpc-java](https://github.com/grpc/grpc-java)
+     * **POM License: Apache 2.0** - [https://opensource.org/licenses/Apache-2.0](https://opensource.org/licenses/Apache-2.0)
+
+1. **Group:** io.grpc **Name:** grpc-protobuf-lite **Version:** 1.25.0
+     * **POM Project URL:** [https://github.com/grpc/grpc-java](https://github.com/grpc/grpc-java)
+     * **POM License: Apache 2.0** - [https://opensource.org/licenses/Apache-2.0](https://opensource.org/licenses/Apache-2.0)
+
+1. **Group:** io.grpc **Name:** grpc-stub **Version:** 1.25.0
+     * **POM Project URL:** [https://github.com/grpc/grpc-java](https://github.com/grpc/grpc-java)
+     * **POM License: Apache 2.0** - [https://opensource.org/licenses/Apache-2.0](https://opensource.org/licenses/Apache-2.0)
+
+1. **Group:** io.grpc **Name:** protoc-gen-grpc-java **Version:** 1.25.0
+     * **POM Project URL:** [https://github.com/grpc/grpc-java](https://github.com/grpc/grpc-java)
+     * **POM License: Apache 2.0** - [https://opensource.org/licenses/Apache-2.0](https://opensource.org/licenses/Apache-2.0)
+
+1. **Group:** io.opencensus **Name:** opencensus-api **Version:** 0.21.0
+     * **POM Project URL:** [https://github.com/census-instrumentation/opencensus-java](https://github.com/census-instrumentation/opencensus-java)
+     * **POM License: The Apache License, Version 2.0** - [http://www.apache.org/licenses/LICENSE-2.0.txt](http://www.apache.org/licenses/LICENSE-2.0.txt)
+
+1. **Group:** io.opencensus **Name:** opencensus-contrib-grpc-metrics **Version:** 0.21.0
+     * **POM Project URL:** [https://github.com/census-instrumentation/opencensus-java](https://github.com/census-instrumentation/opencensus-java)
+     * **POM License: The Apache License, Version 2.0** - [http://www.apache.org/licenses/LICENSE-2.0.txt](http://www.apache.org/licenses/LICENSE-2.0.txt)
+
+1. **Group:** io.perfmark **Name:** perfmark-api **Version:** 0.19.0
+     * **POM Project URL:** [https://github.com/perfmark/perfmark](https://github.com/perfmark/perfmark)
+     * **POM License: Apache 2.0** - [https://opensource.org/licenses/Apache-2.0](https://opensource.org/licenses/Apache-2.0)
+
 1. **Group:** javax.annotation **Name:** javax.annotation-api **Version:** 1.3.1
      * **Manifest Project URL:** [https://javaee.github.io/glassfish](https://javaee.github.io/glassfish)
      * **POM Project URL:** [http://jcp.org/en/jsr/detail?id=250](http://jcp.org/en/jsr/detail?id=250)
@@ -405,23 +2117,21 @@
  The dependencies distributed under several licenses, are used according their commercial-use-friendly license.
 
 
-<<<<<<< HEAD
-This report was generated on **Tue Dec 03 10:53:29 EET 2019** using [Gradle-License-Report plugin](https://github.com/jk1/Gradle-License-Report) by Evgeny Naumenko, licensed under [Apache 2.0 License](https://github.com/jk1/Gradle-License-Report/blob/master/LICENSE).
+This report was generated on **Wed Dec 04 11:20:32 EET 2019** using [Gradle-License-Report plugin](https://github.com/jk1/Gradle-License-Report) by Evgeny Naumenko, licensed under [Apache 2.0 License](https://github.com/jk1/Gradle-License-Report/blob/master/LICENSE).
 
 
 
     
-# Dependencies of `io.spine:spine-core:1.2.7`
-=======
-This report was generated on **Wed Dec 04 11:20:30 EET 2019** using [Gradle-License-Report plugin](https://github.com/jk1/Gradle-License-Report) by Evgeny Naumenko, licensed under [Apache 2.0 License](https://github.com/jk1/Gradle-License-Report/blob/master/LICENSE).
-
-
-
-    
-# Dependencies of `io.spine:spine-core:1.2.8`
->>>>>>> 1b846bb0
+# Dependencies of `io.spine:spine-testutil-client:1.2.8`
 
 ## Runtime
+1. **Group:** com.google.api.grpc **Name:** proto-google-common-protos **Version:** 1.12.0
+     * **POM Project URL:** [https://github.com/googleapis/api-client-staging](https://github.com/googleapis/api-client-staging)
+     * **POM License: Apache-2.0** - [https://www.apache.org/licenses/LICENSE-2.0.txt](https://www.apache.org/licenses/LICENSE-2.0.txt)
+
+1. **Group:** com.google.auto.value **Name:** auto-value-annotations **Version:** 1.6.3
+     * **POM License: Apache 2.0** - [http://www.apache.org/licenses/LICENSE-2.0.txt](http://www.apache.org/licenses/LICENSE-2.0.txt)
+
 1. **Group:** com.google.code.findbugs **Name:** jsr305 **Version:** 3.0.2
      * **POM Project URL:** [http://findbugs.sourceforge.net/](http://findbugs.sourceforge.net/)
      * **POM License: The Apache Software License, Version 2.0** - [http://www.apache.org/licenses/LICENSE-2.0.txt](http://www.apache.org/licenses/LICENSE-2.0.txt)
@@ -451,6 +2161,9 @@
      * **Manifest Project URL:** [https://github.com/google/guava/](https://github.com/google/guava/)
      * **POM License: Apache License, Version 2.0** - [http://www.apache.org/licenses/LICENSE-2.0.txt](http://www.apache.org/licenses/LICENSE-2.0.txt)
 
+1. **Group:** com.google.guava **Name:** guava-testlib **Version:** 28.1-jre
+     * **POM License: Apache License, Version 2.0** - [http://www.apache.org/licenses/LICENSE-2.0.txt](http://www.apache.org/licenses/LICENSE-2.0.txt)
+
 1. **Group:** com.google.guava **Name:** listenablefuture **Version:** 9999.0-empty-to-avoid-conflict-with-guava
      * **POM License: The Apache Software License, Version 2.0** - [http://www.apache.org/licenses/LICENSE-2.0.txt](http://www.apache.org/licenses/LICENSE-2.0.txt)
 
@@ -466,6 +2179,55 @@
      * **Manifest Project URL:** [https://developers.google.com/protocol-buffers/](https://developers.google.com/protocol-buffers/)
      * **POM License: 3-Clause BSD License** - [https://opensource.org/licenses/BSD-3-Clause](https://opensource.org/licenses/BSD-3-Clause)
 
+1. **Group:** com.google.truth **Name:** truth **Version:** 1.0
+     * **POM License: The Apache Software License, Version 2.0** - [http://www.apache.org/licenses/LICENSE-2.0.txt](http://www.apache.org/licenses/LICENSE-2.0.txt)
+
+1. **Group:** com.google.truth.extensions **Name:** truth-java8-extension **Version:** 1.0
+     * **POM License: The Apache Software License, Version 2.0** - [http://www.apache.org/licenses/LICENSE-2.0.txt](http://www.apache.org/licenses/LICENSE-2.0.txt)
+
+1. **Group:** com.google.truth.extensions **Name:** truth-liteproto-extension **Version:** 1.0
+     * **POM License: The Apache Software License, Version 2.0** - [http://www.apache.org/licenses/LICENSE-2.0.txt](http://www.apache.org/licenses/LICENSE-2.0.txt)
+
+1. **Group:** com.google.truth.extensions **Name:** truth-proto-extension **Version:** 1.0
+     * **POM License: The Apache Software License, Version 2.0** - [http://www.apache.org/licenses/LICENSE-2.0.txt](http://www.apache.org/licenses/LICENSE-2.0.txt)
+
+1. **Group:** com.googlecode.java-diff-utils **Name:** diffutils **Version:** 1.3.0
+     * **POM Project URL:** [http://code.google.com/p/java-diff-utils/](http://code.google.com/p/java-diff-utils/)
+     * **POM License: The Apache Software License, Version 2.0** - [http://www.apache.org/licenses/LICENSE-2.0.txt](http://www.apache.org/licenses/LICENSE-2.0.txt)
+
+1. **Group:** io.grpc **Name:** grpc-api **Version:** 1.25.0
+     * **POM Project URL:** [https://github.com/grpc/grpc-java](https://github.com/grpc/grpc-java)
+     * **POM License: Apache 2.0** - [https://opensource.org/licenses/Apache-2.0](https://opensource.org/licenses/Apache-2.0)
+
+1. **Group:** io.grpc **Name:** grpc-context **Version:** 1.25.0
+     * **POM Project URL:** [https://github.com/grpc/grpc-java](https://github.com/grpc/grpc-java)
+     * **POM License: Apache 2.0** - [https://opensource.org/licenses/Apache-2.0](https://opensource.org/licenses/Apache-2.0)
+
+1. **Group:** io.grpc **Name:** grpc-protobuf **Version:** 1.25.0
+     * **POM Project URL:** [https://github.com/grpc/grpc-java](https://github.com/grpc/grpc-java)
+     * **POM License: Apache 2.0** - [https://opensource.org/licenses/Apache-2.0](https://opensource.org/licenses/Apache-2.0)
+
+1. **Group:** io.grpc **Name:** grpc-protobuf-lite **Version:** 1.25.0
+     * **POM Project URL:** [https://github.com/grpc/grpc-java](https://github.com/grpc/grpc-java)
+     * **POM License: Apache 2.0** - [https://opensource.org/licenses/Apache-2.0](https://opensource.org/licenses/Apache-2.0)
+
+1. **Group:** io.grpc **Name:** grpc-stub **Version:** 1.25.0
+     * **POM Project URL:** [https://github.com/grpc/grpc-java](https://github.com/grpc/grpc-java)
+     * **POM License: Apache 2.0** - [https://opensource.org/licenses/Apache-2.0](https://opensource.org/licenses/Apache-2.0)
+
+1. **Group:** junit **Name:** junit **Version:** 4.12
+     * **POM Project URL:** [http://junit.org](http://junit.org)
+     * **POM License: Eclipse Public License 1.0** - [http://www.eclipse.org/legal/epl-v10.html](http://www.eclipse.org/legal/epl-v10.html)
+
+1. **Group:** org.apiguardian **Name:** apiguardian-api **Version:** 1.0.0
+     * **POM Project URL:** [https://github.com/apiguardian-team/apiguardian](https://github.com/apiguardian-team/apiguardian)
+     * **POM License: The Apache License, Version 2.0** - [http://www.apache.org/licenses/LICENSE-2.0.txt](http://www.apache.org/licenses/LICENSE-2.0.txt)
+
+1. **Group:** org.checkerframework **Name:** checker-compat-qual **Version:** 2.5.3
+     * **POM Project URL:** [https://checkerframework.org](https://checkerframework.org)
+     * **POM License: GNU General Public License, version 2 (GPL2), with the classpath exception** - [http://www.gnu.org/software/classpath/license.html](http://www.gnu.org/software/classpath/license.html)
+     * **POM License: The MIT License** - [http://opensource.org/licenses/MIT](http://opensource.org/licenses/MIT)
+
 1. **Group:** org.checkerframework **Name:** checker-qual **Version:** 3.0.0
      * **Manifest License:** MIT (Not packaged)
      * **POM Project URL:** [https://checkerframework.org](https://checkerframework.org)
@@ -474,6 +2236,29 @@
 1. **Group:** org.codehaus.mojo **Name:** animal-sniffer-annotations **Version:** 1.18
      * **POM License: MIT license** - [http://www.opensource.org/licenses/mit-license.php](http://www.opensource.org/licenses/mit-license.php)
      * **POM License: The Apache Software License, Version 2.0** - [http://www.apache.org/licenses/LICENSE-2.0.txt](http://www.apache.org/licenses/LICENSE-2.0.txt)
+
+1. **Group:** org.hamcrest **Name:** hamcrest-all **Version:** 1.3
+     * **POM License: New BSD License** - [http://www.opensource.org/licenses/bsd-license.php](http://www.opensource.org/licenses/bsd-license.php)
+
+1. **Group:** org.hamcrest **Name:** hamcrest-core **Version:** 1.3
+     * **POM License: New BSD License** - [http://www.opensource.org/licenses/bsd-license.php](http://www.opensource.org/licenses/bsd-license.php)
+
+1. **Group:** org.junit.jupiter **Name:** junit-jupiter-api **Version:** 5.5.2
+     * **POM Project URL:** [https://junit.org/junit5/](https://junit.org/junit5/)
+     * **POM License: Eclipse Public License v2.0** - [https://www.eclipse.org/legal/epl-v20.html](https://www.eclipse.org/legal/epl-v20.html)
+
+1. **Group:** org.junit.jupiter **Name:** junit-jupiter-params **Version:** 5.5.2
+     * **POM Project URL:** [https://junit.org/junit5/](https://junit.org/junit5/)
+     * **POM License: Eclipse Public License v2.0** - [https://www.eclipse.org/legal/epl-v20.html](https://www.eclipse.org/legal/epl-v20.html)
+
+1. **Group:** org.junit.platform **Name:** junit-platform-commons **Version:** 1.5.2
+     * **POM Project URL:** [https://junit.org/junit5/](https://junit.org/junit5/)
+     * **POM License: Eclipse Public License v2.0** - [https://www.eclipse.org/legal/epl-v20.html](https://www.eclipse.org/legal/epl-v20.html)
+
+1. **Group:** org.opentest4j **Name:** opentest4j **Version:** 1.2.0
+     * **Manifest License:** The Apache License, Version 2.0 (Not packaged)
+     * **POM Project URL:** [https://github.com/ota4j-team/opentest4j](https://github.com/ota4j-team/opentest4j)
+     * **POM License: The Apache License, Version 2.0** - [http://www.apache.org/licenses/LICENSE-2.0.txt](http://www.apache.org/licenses/LICENSE-2.0.txt)
 
 ## Compile, tests and tooling
 1. **Group:** com.beust **Name:** jcommander **Version:** 1.72
@@ -488,10 +2273,6 @@
      * **POM Project URL:** [http://stephenc.github.com/jcip-annotations](http://stephenc.github.com/jcip-annotations)
      * **POM License: Apache License, Version 2.0** - [http://www.apache.org/licenses/LICENSE-2.0.txt](http://www.apache.org/licenses/LICENSE-2.0.txt)
 
-1. **Group:** com.google.android **Name:** annotations **Version:** 4.1.1.4
-     * **POM Project URL:** [http://source.android.com/](http://source.android.com/)
-     * **POM License: Apache 2.0** - [http://www.apache.org/licenses/LICENSE-2.0](http://www.apache.org/licenses/LICENSE-2.0)
-
 1. **Group:** com.google.api.grpc **Name:** proto-google-common-protos **Version:** 1.12.0
      * **POM Project URL:** [https://github.com/googleapis/api-client-staging](https://github.com/googleapis/api-client-staging)
      * **POM License: Apache-2.0** - [https://www.apache.org/licenses/LICENSE-2.0.txt](https://www.apache.org/licenses/LICENSE-2.0.txt)
@@ -599,10 +2380,6 @@
      * **POM Project URL:** [https://github.com/grpc/grpc-java](https://github.com/grpc/grpc-java)
      * **POM License: Apache 2.0** - [https://opensource.org/licenses/Apache-2.0](https://opensource.org/licenses/Apache-2.0)
 
-1. **Group:** io.grpc **Name:** grpc-core **Version:** 1.25.0
-     * **POM Project URL:** [https://github.com/grpc/grpc-java](https://github.com/grpc/grpc-java)
-     * **POM License: Apache 2.0** - [https://opensource.org/licenses/Apache-2.0](https://opensource.org/licenses/Apache-2.0)
-
 1. **Group:** io.grpc **Name:** grpc-protobuf **Version:** 1.25.0
      * **POM Project URL:** [https://github.com/grpc/grpc-java](https://github.com/grpc/grpc-java)
      * **POM License: Apache 2.0** - [https://opensource.org/licenses/Apache-2.0](https://opensource.org/licenses/Apache-2.0)
@@ -618,23 +2395,6 @@
 1. **Group:** io.grpc **Name:** protoc-gen-grpc-java **Version:** 1.25.0
      * **POM Project URL:** [https://github.com/grpc/grpc-java](https://github.com/grpc/grpc-java)
      * **POM License: Apache 2.0** - [https://opensource.org/licenses/Apache-2.0](https://opensource.org/licenses/Apache-2.0)
-
-1. **Group:** io.opencensus **Name:** opencensus-api **Version:** 0.21.0
-     * **POM Project URL:** [https://github.com/census-instrumentation/opencensus-java](https://github.com/census-instrumentation/opencensus-java)
-     * **POM License: The Apache License, Version 2.0** - [http://www.apache.org/licenses/LICENSE-2.0.txt](http://www.apache.org/licenses/LICENSE-2.0.txt)
-
-1. **Group:** io.opencensus **Name:** opencensus-contrib-grpc-metrics **Version:** 0.21.0
-     * **POM Project URL:** [https://github.com/census-instrumentation/opencensus-java](https://github.com/census-instrumentation/opencensus-java)
-     * **POM License: The Apache License, Version 2.0** - [http://www.apache.org/licenses/LICENSE-2.0.txt](http://www.apache.org/licenses/LICENSE-2.0.txt)
-
-1. **Group:** io.perfmark **Name:** perfmark-api **Version:** 0.19.0
-     * **POM Project URL:** [https://github.com/perfmark/perfmark](https://github.com/perfmark/perfmark)
-     * **POM License: Apache 2.0** - [https://opensource.org/licenses/Apache-2.0](https://opensource.org/licenses/Apache-2.0)
-
-1. **Group:** javax.annotation **Name:** javax.annotation-api **Version:** 1.3.1
-     * **Manifest Project URL:** [https://javaee.github.io/glassfish](https://javaee.github.io/glassfish)
-     * **POM Project URL:** [http://jcp.org/en/jsr/detail?id=250](http://jcp.org/en/jsr/detail?id=250)
-     * **POM License: CDDL + GPLv2 with classpath exception** - [https://github.com/javaee/javax.annotation/blob/master/LICENSE](https://github.com/javaee/javax.annotation/blob/master/LICENSE)
 
 1. **Group:** junit **Name:** junit **Version:** 4.12
      * **POM Project URL:** [http://junit.org](http://junit.org)
@@ -776,21 +2536,439 @@
  The dependencies distributed under several licenses, are used according their commercial-use-friendly license.
 
 
-<<<<<<< HEAD
-This report was generated on **Tue Dec 03 10:53:29 EET 2019** using [Gradle-License-Report plugin](https://github.com/jk1/Gradle-License-Report) by Evgeny Naumenko, licensed under [Apache 2.0 License](https://github.com/jk1/Gradle-License-Report/blob/master/LICENSE).
+This report was generated on **Wed Dec 04 11:20:32 EET 2019** using [Gradle-License-Report plugin](https://github.com/jk1/Gradle-License-Report) by Evgeny Naumenko, licensed under [Apache 2.0 License](https://github.com/jk1/Gradle-License-Report/blob/master/LICENSE).
 
 
 
     
-# Dependencies of `io.spine.tools:spine-model-assembler:1.2.7`
-=======
-This report was generated on **Wed Dec 04 11:20:30 EET 2019** using [Gradle-License-Report plugin](https://github.com/jk1/Gradle-License-Report) by Evgeny Naumenko, licensed under [Apache 2.0 License](https://github.com/jk1/Gradle-License-Report/blob/master/LICENSE).
-
-
+# Dependencies of `io.spine:spine-testutil-core:1.2.8`
+
+## Runtime
+1. **Group:** com.google.api.grpc **Name:** proto-google-common-protos **Version:** 1.12.0
+     * **POM Project URL:** [https://github.com/googleapis/api-client-staging](https://github.com/googleapis/api-client-staging)
+     * **POM License: Apache-2.0** - [https://www.apache.org/licenses/LICENSE-2.0.txt](https://www.apache.org/licenses/LICENSE-2.0.txt)
+
+1. **Group:** com.google.auto.value **Name:** auto-value-annotations **Version:** 1.6.3
+     * **POM License: Apache 2.0** - [http://www.apache.org/licenses/LICENSE-2.0.txt](http://www.apache.org/licenses/LICENSE-2.0.txt)
+
+1. **Group:** com.google.code.findbugs **Name:** jsr305 **Version:** 3.0.2
+     * **POM Project URL:** [http://findbugs.sourceforge.net/](http://findbugs.sourceforge.net/)
+     * **POM License: The Apache Software License, Version 2.0** - [http://www.apache.org/licenses/LICENSE-2.0.txt](http://www.apache.org/licenses/LICENSE-2.0.txt)
+
+1. **Group:** com.google.code.gson **Name:** gson **Version:** 2.8.5
+     * **POM License: Apache 2.0** - [http://www.apache.org/licenses/LICENSE-2.0.txt](http://www.apache.org/licenses/LICENSE-2.0.txt)
+
+1. **Group:** com.google.errorprone **Name:** error_prone_annotations **Version:** 2.3.3
+     * **POM License: Apache 2.0** - [http://www.apache.org/licenses/LICENSE-2.0.txt](http://www.apache.org/licenses/LICENSE-2.0.txt)
+
+1. **Group:** com.google.errorprone **Name:** error_prone_type_annotations **Version:** 2.3.3
+     * **POM License: Apache 2.0** - [http://www.apache.org/licenses/LICENSE-2.0.txt](http://www.apache.org/licenses/LICENSE-2.0.txt)
+
+1. **Group:** com.google.flogger **Name:** flogger **Version:** 0.4
+     * **POM Project URL:** [https://github.com/google/flogger](https://github.com/google/flogger)
+     * **POM License: Apache 2.0** - [http://www.apache.org/licenses/LICENSE-2.0.txt](http://www.apache.org/licenses/LICENSE-2.0.txt)
+
+1. **Group:** com.google.flogger **Name:** flogger-system-backend **Version:** 0.4
+     * **POM Project URL:** [https://github.com/google/flogger](https://github.com/google/flogger)
+     * **POM License: Apache 2.0** - [http://www.apache.org/licenses/LICENSE-2.0.txt](http://www.apache.org/licenses/LICENSE-2.0.txt)
+
+1. **Group:** com.google.guava **Name:** failureaccess **Version:** 1.0.1
+     * **Manifest Project URL:** [https://github.com/google/guava/](https://github.com/google/guava/)
+     * **POM License: The Apache Software License, Version 2.0** - [http://www.apache.org/licenses/LICENSE-2.0.txt](http://www.apache.org/licenses/LICENSE-2.0.txt)
+
+1. **Group:** com.google.guava **Name:** guava **Version:** 28.1-jre
+     * **Manifest Project URL:** [https://github.com/google/guava/](https://github.com/google/guava/)
+     * **POM License: Apache License, Version 2.0** - [http://www.apache.org/licenses/LICENSE-2.0.txt](http://www.apache.org/licenses/LICENSE-2.0.txt)
+
+1. **Group:** com.google.guava **Name:** guava-testlib **Version:** 28.1-jre
+     * **POM License: Apache License, Version 2.0** - [http://www.apache.org/licenses/LICENSE-2.0.txt](http://www.apache.org/licenses/LICENSE-2.0.txt)
+
+1. **Group:** com.google.guava **Name:** listenablefuture **Version:** 9999.0-empty-to-avoid-conflict-with-guava
+     * **POM License: The Apache Software License, Version 2.0** - [http://www.apache.org/licenses/LICENSE-2.0.txt](http://www.apache.org/licenses/LICENSE-2.0.txt)
+
+1. **Group:** com.google.j2objc **Name:** j2objc-annotations **Version:** 1.3
+     * **POM Project URL:** [https://github.com/google/j2objc/](https://github.com/google/j2objc/)
+     * **POM License: The Apache Software License, Version 2.0** - [http://www.apache.org/licenses/LICENSE-2.0.txt](http://www.apache.org/licenses/LICENSE-2.0.txt)
+
+1. **Group:** com.google.protobuf **Name:** protobuf-java **Version:** 3.10.0
+     * **Manifest Project URL:** [https://developers.google.com/protocol-buffers/](https://developers.google.com/protocol-buffers/)
+     * **POM License: 3-Clause BSD License** - [https://opensource.org/licenses/BSD-3-Clause](https://opensource.org/licenses/BSD-3-Clause)
+
+1. **Group:** com.google.protobuf **Name:** protobuf-java-util **Version:** 3.10.0
+     * **Manifest Project URL:** [https://developers.google.com/protocol-buffers/](https://developers.google.com/protocol-buffers/)
+     * **POM License: 3-Clause BSD License** - [https://opensource.org/licenses/BSD-3-Clause](https://opensource.org/licenses/BSD-3-Clause)
+
+1. **Group:** com.google.truth **Name:** truth **Version:** 1.0
+     * **POM License: The Apache Software License, Version 2.0** - [http://www.apache.org/licenses/LICENSE-2.0.txt](http://www.apache.org/licenses/LICENSE-2.0.txt)
+
+1. **Group:** com.google.truth.extensions **Name:** truth-java8-extension **Version:** 1.0
+     * **POM License: The Apache Software License, Version 2.0** - [http://www.apache.org/licenses/LICENSE-2.0.txt](http://www.apache.org/licenses/LICENSE-2.0.txt)
+
+1. **Group:** com.google.truth.extensions **Name:** truth-liteproto-extension **Version:** 1.0
+     * **POM License: The Apache Software License, Version 2.0** - [http://www.apache.org/licenses/LICENSE-2.0.txt](http://www.apache.org/licenses/LICENSE-2.0.txt)
+
+1. **Group:** com.google.truth.extensions **Name:** truth-proto-extension **Version:** 1.0
+     * **POM License: The Apache Software License, Version 2.0** - [http://www.apache.org/licenses/LICENSE-2.0.txt](http://www.apache.org/licenses/LICENSE-2.0.txt)
+
+1. **Group:** com.googlecode.java-diff-utils **Name:** diffutils **Version:** 1.3.0
+     * **POM Project URL:** [http://code.google.com/p/java-diff-utils/](http://code.google.com/p/java-diff-utils/)
+     * **POM License: The Apache Software License, Version 2.0** - [http://www.apache.org/licenses/LICENSE-2.0.txt](http://www.apache.org/licenses/LICENSE-2.0.txt)
+
+1. **Group:** io.grpc **Name:** grpc-api **Version:** 1.25.0
+     * **POM Project URL:** [https://github.com/grpc/grpc-java](https://github.com/grpc/grpc-java)
+     * **POM License: Apache 2.0** - [https://opensource.org/licenses/Apache-2.0](https://opensource.org/licenses/Apache-2.0)
+
+1. **Group:** io.grpc **Name:** grpc-context **Version:** 1.25.0
+     * **POM Project URL:** [https://github.com/grpc/grpc-java](https://github.com/grpc/grpc-java)
+     * **POM License: Apache 2.0** - [https://opensource.org/licenses/Apache-2.0](https://opensource.org/licenses/Apache-2.0)
+
+1. **Group:** io.grpc **Name:** grpc-protobuf **Version:** 1.25.0
+     * **POM Project URL:** [https://github.com/grpc/grpc-java](https://github.com/grpc/grpc-java)
+     * **POM License: Apache 2.0** - [https://opensource.org/licenses/Apache-2.0](https://opensource.org/licenses/Apache-2.0)
+
+1. **Group:** io.grpc **Name:** grpc-protobuf-lite **Version:** 1.25.0
+     * **POM Project URL:** [https://github.com/grpc/grpc-java](https://github.com/grpc/grpc-java)
+     * **POM License: Apache 2.0** - [https://opensource.org/licenses/Apache-2.0](https://opensource.org/licenses/Apache-2.0)
+
+1. **Group:** io.grpc **Name:** grpc-stub **Version:** 1.25.0
+     * **POM Project URL:** [https://github.com/grpc/grpc-java](https://github.com/grpc/grpc-java)
+     * **POM License: Apache 2.0** - [https://opensource.org/licenses/Apache-2.0](https://opensource.org/licenses/Apache-2.0)
+
+1. **Group:** junit **Name:** junit **Version:** 4.12
+     * **POM Project URL:** [http://junit.org](http://junit.org)
+     * **POM License: Eclipse Public License 1.0** - [http://www.eclipse.org/legal/epl-v10.html](http://www.eclipse.org/legal/epl-v10.html)
+
+1. **Group:** org.apiguardian **Name:** apiguardian-api **Version:** 1.0.0
+     * **POM Project URL:** [https://github.com/apiguardian-team/apiguardian](https://github.com/apiguardian-team/apiguardian)
+     * **POM License: The Apache License, Version 2.0** - [http://www.apache.org/licenses/LICENSE-2.0.txt](http://www.apache.org/licenses/LICENSE-2.0.txt)
+
+1. **Group:** org.checkerframework **Name:** checker-compat-qual **Version:** 2.5.3
+     * **POM Project URL:** [https://checkerframework.org](https://checkerframework.org)
+     * **POM License: GNU General Public License, version 2 (GPL2), with the classpath exception** - [http://www.gnu.org/software/classpath/license.html](http://www.gnu.org/software/classpath/license.html)
+     * **POM License: The MIT License** - [http://opensource.org/licenses/MIT](http://opensource.org/licenses/MIT)
+
+1. **Group:** org.checkerframework **Name:** checker-qual **Version:** 3.0.0
+     * **Manifest License:** MIT (Not packaged)
+     * **POM Project URL:** [https://checkerframework.org](https://checkerframework.org)
+     * **POM License: The MIT License** - [http://opensource.org/licenses/MIT](http://opensource.org/licenses/MIT)
+
+1. **Group:** org.codehaus.mojo **Name:** animal-sniffer-annotations **Version:** 1.18
+     * **POM License: MIT license** - [http://www.opensource.org/licenses/mit-license.php](http://www.opensource.org/licenses/mit-license.php)
+     * **POM License: The Apache Software License, Version 2.0** - [http://www.apache.org/licenses/LICENSE-2.0.txt](http://www.apache.org/licenses/LICENSE-2.0.txt)
+
+1. **Group:** org.hamcrest **Name:** hamcrest-all **Version:** 1.3
+     * **POM License: New BSD License** - [http://www.opensource.org/licenses/bsd-license.php](http://www.opensource.org/licenses/bsd-license.php)
+
+1. **Group:** org.hamcrest **Name:** hamcrest-core **Version:** 1.3
+     * **POM License: New BSD License** - [http://www.opensource.org/licenses/bsd-license.php](http://www.opensource.org/licenses/bsd-license.php)
+
+1. **Group:** org.junit.jupiter **Name:** junit-jupiter-api **Version:** 5.5.2
+     * **POM Project URL:** [https://junit.org/junit5/](https://junit.org/junit5/)
+     * **POM License: Eclipse Public License v2.0** - [https://www.eclipse.org/legal/epl-v20.html](https://www.eclipse.org/legal/epl-v20.html)
+
+1. **Group:** org.junit.jupiter **Name:** junit-jupiter-engine **Version:** 5.5.2
+     * **POM Project URL:** [https://junit.org/junit5/](https://junit.org/junit5/)
+     * **POM License: Eclipse Public License v2.0** - [https://www.eclipse.org/legal/epl-v20.html](https://www.eclipse.org/legal/epl-v20.html)
+
+1. **Group:** org.junit.jupiter **Name:** junit-jupiter-params **Version:** 5.5.2
+     * **POM Project URL:** [https://junit.org/junit5/](https://junit.org/junit5/)
+     * **POM License: Eclipse Public License v2.0** - [https://www.eclipse.org/legal/epl-v20.html](https://www.eclipse.org/legal/epl-v20.html)
+
+1. **Group:** org.junit.platform **Name:** junit-platform-commons **Version:** 1.5.2
+     * **POM Project URL:** [https://junit.org/junit5/](https://junit.org/junit5/)
+     * **POM License: Eclipse Public License v2.0** - [https://www.eclipse.org/legal/epl-v20.html](https://www.eclipse.org/legal/epl-v20.html)
+
+1. **Group:** org.junit.platform **Name:** junit-platform-engine **Version:** 1.5.2
+     * **POM Project URL:** [https://junit.org/junit5/](https://junit.org/junit5/)
+     * **POM License: Eclipse Public License v2.0** - [https://www.eclipse.org/legal/epl-v20.html](https://www.eclipse.org/legal/epl-v20.html)
+
+1. **Group:** org.opentest4j **Name:** opentest4j **Version:** 1.2.0
+     * **Manifest License:** The Apache License, Version 2.0 (Not packaged)
+     * **POM Project URL:** [https://github.com/ota4j-team/opentest4j](https://github.com/ota4j-team/opentest4j)
+     * **POM License: The Apache License, Version 2.0** - [http://www.apache.org/licenses/LICENSE-2.0.txt](http://www.apache.org/licenses/LICENSE-2.0.txt)
+
+## Compile, tests and tooling
+1. **Group:** com.beust **Name:** jcommander **Version:** 1.72
+     * **POM Project URL:** [http://jcommander.org](http://jcommander.org)
+     * **POM License: Apache 2.0** - [http://www.apache.org/licenses/LICENSE-2.0](http://www.apache.org/licenses/LICENSE-2.0)
+
+1. **Group:** com.github.kevinstern **Name:** software-and-algorithms **Version:** 1.0
+     * **POM Project URL:** [https://www.github.com/KevinStern/software-and-algorithms](https://www.github.com/KevinStern/software-and-algorithms)
+     * **POM License: MIT License** - [http://www.opensource.org/licenses/mit-license.php](http://www.opensource.org/licenses/mit-license.php)
+
+1. **Group:** com.github.stephenc.jcip **Name:** jcip-annotations **Version:** 1.0-1
+     * **POM Project URL:** [http://stephenc.github.com/jcip-annotations](http://stephenc.github.com/jcip-annotations)
+     * **POM License: Apache License, Version 2.0** - [http://www.apache.org/licenses/LICENSE-2.0.txt](http://www.apache.org/licenses/LICENSE-2.0.txt)
+
+1. **Group:** com.google.api.grpc **Name:** proto-google-common-protos **Version:** 1.12.0
+     * **POM Project URL:** [https://github.com/googleapis/api-client-staging](https://github.com/googleapis/api-client-staging)
+     * **POM License: Apache-2.0** - [https://www.apache.org/licenses/LICENSE-2.0.txt](https://www.apache.org/licenses/LICENSE-2.0.txt)
+
+1. **Group:** com.google.auto **Name:** auto-common **Version:** 0.10
+     * **POM License: Apache 2.0** - [http://www.apache.org/licenses/LICENSE-2.0.txt](http://www.apache.org/licenses/LICENSE-2.0.txt)
+
+1. **Group:** com.google.auto.value **Name:** auto-value-annotations **Version:** 1.6.3
+     * **POM License: Apache 2.0** - [http://www.apache.org/licenses/LICENSE-2.0.txt](http://www.apache.org/licenses/LICENSE-2.0.txt)
+
+1. **Group:** com.google.code.findbugs **Name:** jFormatString **Version:** 3.0.0
+     * **POM Project URL:** [http://findbugs.sourceforge.net/](http://findbugs.sourceforge.net/)
+     * **POM License: GNU Lesser Public License** - [http://www.gnu.org/licenses/lgpl.html](http://www.gnu.org/licenses/lgpl.html)
+
+1. **Group:** com.google.code.findbugs **Name:** jsr305 **Version:** 3.0.2
+     * **POM Project URL:** [http://findbugs.sourceforge.net/](http://findbugs.sourceforge.net/)
+     * **POM License: The Apache Software License, Version 2.0** - [http://www.apache.org/licenses/LICENSE-2.0.txt](http://www.apache.org/licenses/LICENSE-2.0.txt)
+
+1. **Group:** com.google.code.gson **Name:** gson **Version:** 2.8.5
+     * **POM License: Apache 2.0** - [http://www.apache.org/licenses/LICENSE-2.0.txt](http://www.apache.org/licenses/LICENSE-2.0.txt)
+
+1. **Group:** com.google.errorprone **Name:** error_prone_annotation **Version:** 2.3.3
+     * **POM License: Apache 2.0** - [http://www.apache.org/licenses/LICENSE-2.0.txt](http://www.apache.org/licenses/LICENSE-2.0.txt)
+
+1. **Group:** com.google.errorprone **Name:** error_prone_annotations **Version:** 2.3.3
+     * **POM License: Apache 2.0** - [http://www.apache.org/licenses/LICENSE-2.0.txt](http://www.apache.org/licenses/LICENSE-2.0.txt)
+
+1. **Group:** com.google.errorprone **Name:** error_prone_check_api **Version:** 2.3.3
+     * **POM License: Apache 2.0** - [http://www.apache.org/licenses/LICENSE-2.0.txt](http://www.apache.org/licenses/LICENSE-2.0.txt)
+
+1. **Group:** com.google.errorprone **Name:** error_prone_core **Version:** 2.3.3
+     * **POM License: Apache 2.0** - [http://www.apache.org/licenses/LICENSE-2.0.txt](http://www.apache.org/licenses/LICENSE-2.0.txt)
+
+1. **Group:** com.google.errorprone **Name:** error_prone_type_annotations **Version:** 2.3.3
+     * **POM License: Apache 2.0** - [http://www.apache.org/licenses/LICENSE-2.0.txt](http://www.apache.org/licenses/LICENSE-2.0.txt)
+
+1. **Group:** com.google.errorprone **Name:** javac **Version:** 9+181-r4173-1
+     * **POM Project URL:** [https://github.com/google/error-prone-javac](https://github.com/google/error-prone-javac)
+     * **POM License: GNU General Public License, version 2, with the Classpath Exception** - [http://openjdk.java.net/legal/gplv2+ce.html](http://openjdk.java.net/legal/gplv2+ce.html)
+
+1. **Group:** com.google.flogger **Name:** flogger **Version:** 0.4
+     * **POM Project URL:** [https://github.com/google/flogger](https://github.com/google/flogger)
+     * **POM License: Apache 2.0** - [http://www.apache.org/licenses/LICENSE-2.0.txt](http://www.apache.org/licenses/LICENSE-2.0.txt)
+
+1. **Group:** com.google.flogger **Name:** flogger-system-backend **Version:** 0.4
+     * **POM Project URL:** [https://github.com/google/flogger](https://github.com/google/flogger)
+     * **POM License: Apache 2.0** - [http://www.apache.org/licenses/LICENSE-2.0.txt](http://www.apache.org/licenses/LICENSE-2.0.txt)
+
+1. **Group:** com.google.guava **Name:** failureaccess **Version:** 1.0.1
+     * **Manifest Project URL:** [https://github.com/google/guava/](https://github.com/google/guava/)
+     * **POM License: The Apache Software License, Version 2.0** - [http://www.apache.org/licenses/LICENSE-2.0.txt](http://www.apache.org/licenses/LICENSE-2.0.txt)
+
+1. **Group:** com.google.guava **Name:** guava **Version:** 28.1-jre
+     * **Manifest Project URL:** [https://github.com/google/guava/](https://github.com/google/guava/)
+     * **POM License: Apache License, Version 2.0** - [http://www.apache.org/licenses/LICENSE-2.0.txt](http://www.apache.org/licenses/LICENSE-2.0.txt)
+
+1. **Group:** com.google.guava **Name:** guava-testlib **Version:** 28.1-jre
+     * **POM License: Apache License, Version 2.0** - [http://www.apache.org/licenses/LICENSE-2.0.txt](http://www.apache.org/licenses/LICENSE-2.0.txt)
+
+1. **Group:** com.google.guava **Name:** listenablefuture **Version:** 9999.0-empty-to-avoid-conflict-with-guava
+     * **POM License: The Apache Software License, Version 2.0** - [http://www.apache.org/licenses/LICENSE-2.0.txt](http://www.apache.org/licenses/LICENSE-2.0.txt)
+
+1. **Group:** com.google.j2objc **Name:** j2objc-annotations **Version:** 1.3
+     * **POM Project URL:** [https://github.com/google/j2objc/](https://github.com/google/j2objc/)
+     * **POM License: The Apache Software License, Version 2.0** - [http://www.apache.org/licenses/LICENSE-2.0.txt](http://www.apache.org/licenses/LICENSE-2.0.txt)
+
+1. **Group:** com.google.protobuf **Name:** protobuf-java **Version:** 3.10.0
+     * **Manifest Project URL:** [https://developers.google.com/protocol-buffers/](https://developers.google.com/protocol-buffers/)
+     * **POM License: 3-Clause BSD License** - [https://opensource.org/licenses/BSD-3-Clause](https://opensource.org/licenses/BSD-3-Clause)
+
+1. **Group:** com.google.protobuf **Name:** protobuf-java-util **Version:** 3.10.0
+     * **Manifest Project URL:** [https://developers.google.com/protocol-buffers/](https://developers.google.com/protocol-buffers/)
+     * **POM License: 3-Clause BSD License** - [https://opensource.org/licenses/BSD-3-Clause](https://opensource.org/licenses/BSD-3-Clause)
+
+1. **Group:** com.google.protobuf **Name:** protoc **Version:** 3.10.0
+     * **POM Project URL:** [https://developers.google.com/protocol-buffers/](https://developers.google.com/protocol-buffers/)
+     * **POM License: 3-Clause BSD License** - [https://opensource.org/licenses/BSD-3-Clause](https://opensource.org/licenses/BSD-3-Clause)
+     * **POM License: The Apache Software License, Version 2.0** - [http://www.apache.org/licenses/LICENSE-2.0.txt](http://www.apache.org/licenses/LICENSE-2.0.txt)
+
+1. **Group:** com.google.truth **Name:** truth **Version:** 1.0
+     * **POM License: The Apache Software License, Version 2.0** - [http://www.apache.org/licenses/LICENSE-2.0.txt](http://www.apache.org/licenses/LICENSE-2.0.txt)
+
+1. **Group:** com.google.truth.extensions **Name:** truth-java8-extension **Version:** 1.0
+     * **POM License: The Apache Software License, Version 2.0** - [http://www.apache.org/licenses/LICENSE-2.0.txt](http://www.apache.org/licenses/LICENSE-2.0.txt)
+
+1. **Group:** com.google.truth.extensions **Name:** truth-liteproto-extension **Version:** 1.0
+     * **POM License: The Apache Software License, Version 2.0** - [http://www.apache.org/licenses/LICENSE-2.0.txt](http://www.apache.org/licenses/LICENSE-2.0.txt)
+
+1. **Group:** com.google.truth.extensions **Name:** truth-proto-extension **Version:** 1.0
+     * **POM License: The Apache Software License, Version 2.0** - [http://www.apache.org/licenses/LICENSE-2.0.txt](http://www.apache.org/licenses/LICENSE-2.0.txt)
+
+1. **Group:** com.googlecode.java-diff-utils **Name:** diffutils **Version:** 1.3.0
+     * **POM Project URL:** [http://code.google.com/p/java-diff-utils/](http://code.google.com/p/java-diff-utils/)
+     * **POM License: The Apache Software License, Version 2.0** - [http://www.apache.org/licenses/LICENSE-2.0.txt](http://www.apache.org/licenses/LICENSE-2.0.txt)
+
+1. **Group:** commons-io **Name:** commons-io **Version:** 2.6
+     * **Project URL:** [http://commons.apache.org/proper/commons-io/](http://commons.apache.org/proper/commons-io/)
+     * **POM License: Apache License, Version 2.0** - [https://www.apache.org/licenses/LICENSE-2.0.txt](https://www.apache.org/licenses/LICENSE-2.0.txt)
+
+1. **Group:** io.grpc **Name:** grpc-api **Version:** 1.25.0
+     * **POM Project URL:** [https://github.com/grpc/grpc-java](https://github.com/grpc/grpc-java)
+     * **POM License: Apache 2.0** - [https://opensource.org/licenses/Apache-2.0](https://opensource.org/licenses/Apache-2.0)
+
+1. **Group:** io.grpc **Name:** grpc-context **Version:** 1.25.0
+     * **POM Project URL:** [https://github.com/grpc/grpc-java](https://github.com/grpc/grpc-java)
+     * **POM License: Apache 2.0** - [https://opensource.org/licenses/Apache-2.0](https://opensource.org/licenses/Apache-2.0)
+
+1. **Group:** io.grpc **Name:** grpc-protobuf **Version:** 1.25.0
+     * **POM Project URL:** [https://github.com/grpc/grpc-java](https://github.com/grpc/grpc-java)
+     * **POM License: Apache 2.0** - [https://opensource.org/licenses/Apache-2.0](https://opensource.org/licenses/Apache-2.0)
+
+1. **Group:** io.grpc **Name:** grpc-protobuf-lite **Version:** 1.25.0
+     * **POM Project URL:** [https://github.com/grpc/grpc-java](https://github.com/grpc/grpc-java)
+     * **POM License: Apache 2.0** - [https://opensource.org/licenses/Apache-2.0](https://opensource.org/licenses/Apache-2.0)
+
+1. **Group:** io.grpc **Name:** grpc-stub **Version:** 1.25.0
+     * **POM Project URL:** [https://github.com/grpc/grpc-java](https://github.com/grpc/grpc-java)
+     * **POM License: Apache 2.0** - [https://opensource.org/licenses/Apache-2.0](https://opensource.org/licenses/Apache-2.0)
+
+1. **Group:** io.grpc **Name:** protoc-gen-grpc-java **Version:** 1.25.0
+     * **POM Project URL:** [https://github.com/grpc/grpc-java](https://github.com/grpc/grpc-java)
+     * **POM License: Apache 2.0** - [https://opensource.org/licenses/Apache-2.0](https://opensource.org/licenses/Apache-2.0)
+
+1. **Group:** junit **Name:** junit **Version:** 4.12
+     * **POM Project URL:** [http://junit.org](http://junit.org)
+     * **POM License: Eclipse Public License 1.0** - [http://www.eclipse.org/legal/epl-v10.html](http://www.eclipse.org/legal/epl-v10.html)
+
+1. **Group:** net.java.dev.javacc **Name:** javacc **Version:** 5.0
+     * **POM Project URL:** [https://javacc.dev.java.net/](https://javacc.dev.java.net/)
+     * **POM License: Berkeley Software Distribution (BSD) License** - [http://www.opensource.org/licenses/bsd-license.html](http://www.opensource.org/licenses/bsd-license.html)
+
+1. **Group:** net.sourceforge.pmd **Name:** pmd-core **Version:** 6.19.0
+     * **POM License: BSD-style** - [http://pmd.sourceforge.net/license.html](http://pmd.sourceforge.net/license.html)
+
+1. **Group:** net.sourceforge.pmd **Name:** pmd-java **Version:** 6.19.0
+     * **POM License: BSD-style** - [http://pmd.sourceforge.net/license.html](http://pmd.sourceforge.net/license.html)
+
+1. **Group:** net.sourceforge.saxon **Name:** saxon **Version:** 9.1.0.8
+     * **POM Project URL:** [http://saxon.sourceforge.net/](http://saxon.sourceforge.net/)
+     * **POM License: Mozilla Public License Version 1.0** - [http://www.mozilla.org/MPL/MPL-1.0.txt](http://www.mozilla.org/MPL/MPL-1.0.txt)
+
+1. **Group:** org.antlr **Name:** antlr4-runtime **Version:** 4.7
+     * **Manifest Project URL:** [http://www.antlr.org](http://www.antlr.org)
+     * **POM License: The BSD License** - [http://www.antlr.org/license.html](http://www.antlr.org/license.html)
+
+1. **Group:** org.apache.commons **Name:** commons-lang3 **Version:** 3.8.1
+     * **Project URL:** [http://commons.apache.org/proper/commons-lang/](http://commons.apache.org/proper/commons-lang/)
+     * **POM License: Apache License, Version 2.0** - [https://www.apache.org/licenses/LICENSE-2.0.txt](https://www.apache.org/licenses/LICENSE-2.0.txt)
+
+1. **Group:** org.apiguardian **Name:** apiguardian-api **Version:** 1.0.0
+     * **POM Project URL:** [https://github.com/apiguardian-team/apiguardian](https://github.com/apiguardian-team/apiguardian)
+     * **POM License: The Apache License, Version 2.0** - [http://www.apache.org/licenses/LICENSE-2.0.txt](http://www.apache.org/licenses/LICENSE-2.0.txt)
+
+1. **Group:** org.checkerframework **Name:** checker-compat-qual **Version:** 2.5.3
+     * **POM Project URL:** [https://checkerframework.org](https://checkerframework.org)
+     * **POM License: GNU General Public License, version 2 (GPL2), with the classpath exception** - [http://www.gnu.org/software/classpath/license.html](http://www.gnu.org/software/classpath/license.html)
+     * **POM License: The MIT License** - [http://opensource.org/licenses/MIT](http://opensource.org/licenses/MIT)
+
+1. **Group:** org.checkerframework **Name:** checker-qual **Version:** 3.0.0
+     * **Manifest License:** MIT (Not packaged)
+     * **POM Project URL:** [https://checkerframework.org](https://checkerframework.org)
+     * **POM License: The MIT License** - [http://opensource.org/licenses/MIT](http://opensource.org/licenses/MIT)
+
+1. **Group:** org.checkerframework **Name:** dataflow **Version:** 2.5.3
+     * **POM Project URL:** [https://checkerframework.org](https://checkerframework.org)
+     * **POM License: GNU General Public License, version 2 (GPL2), with the classpath exception** - [http://www.gnu.org/software/classpath/license.html](http://www.gnu.org/software/classpath/license.html)
+     * **POM License: The MIT License** - [http://opensource.org/licenses/MIT](http://opensource.org/licenses/MIT)
+
+1. **Group:** org.checkerframework **Name:** javacutil **Version:** 2.5.3
+     * **POM Project URL:** [https://checkerframework.org](https://checkerframework.org)
+     * **POM License: GNU General Public License, version 2 (GPL2), with the classpath exception** - [http://www.gnu.org/software/classpath/license.html](http://www.gnu.org/software/classpath/license.html)
+     * **POM License: The MIT License** - [http://opensource.org/licenses/MIT](http://opensource.org/licenses/MIT)
+
+1. **Group:** org.codehaus.mojo **Name:** animal-sniffer-annotations **Version:** 1.18
+     * **POM License: MIT license** - [http://www.opensource.org/licenses/mit-license.php](http://www.opensource.org/licenses/mit-license.php)
+     * **POM License: The Apache Software License, Version 2.0** - [http://www.apache.org/licenses/LICENSE-2.0.txt](http://www.apache.org/licenses/LICENSE-2.0.txt)
+
+1. **Group:** org.hamcrest **Name:** hamcrest-all **Version:** 1.3
+     * **POM License: New BSD License** - [http://www.opensource.org/licenses/bsd-license.php](http://www.opensource.org/licenses/bsd-license.php)
+
+1. **Group:** org.hamcrest **Name:** hamcrest-core **Version:** 1.3
+     * **POM License: New BSD License** - [http://www.opensource.org/licenses/bsd-license.php](http://www.opensource.org/licenses/bsd-license.php)
+
+1. **Group:** org.jacoco **Name:** org.jacoco.agent **Version:** 0.8.5
+     * **POM License: Eclipse Public License 2.0** - [https://www.eclipse.org/legal/epl-2.0/](https://www.eclipse.org/legal/epl-2.0/)
+
+1. **Group:** org.jacoco **Name:** org.jacoco.ant **Version:** 0.8.5
+     * **POM License: Eclipse Public License 2.0** - [https://www.eclipse.org/legal/epl-2.0/](https://www.eclipse.org/legal/epl-2.0/)
+
+1. **Group:** org.jacoco **Name:** org.jacoco.core **Version:** 0.8.5
+     * **POM License: Eclipse Public License 2.0** - [https://www.eclipse.org/legal/epl-2.0/](https://www.eclipse.org/legal/epl-2.0/)
+
+1. **Group:** org.jacoco **Name:** org.jacoco.report **Version:** 0.8.5
+     * **POM License: Eclipse Public License 2.0** - [https://www.eclipse.org/legal/epl-2.0/](https://www.eclipse.org/legal/epl-2.0/)
+
+1. **Group:** org.junit.jupiter **Name:** junit-jupiter-api **Version:** 5.5.2
+     * **POM Project URL:** [https://junit.org/junit5/](https://junit.org/junit5/)
+     * **POM License: Eclipse Public License v2.0** - [https://www.eclipse.org/legal/epl-v20.html](https://www.eclipse.org/legal/epl-v20.html)
+
+1. **Group:** org.junit.jupiter **Name:** junit-jupiter-engine **Version:** 5.5.2
+     * **POM Project URL:** [https://junit.org/junit5/](https://junit.org/junit5/)
+     * **POM License: Eclipse Public License v2.0** - [https://www.eclipse.org/legal/epl-v20.html](https://www.eclipse.org/legal/epl-v20.html)
+
+1. **Group:** org.junit.jupiter **Name:** junit-jupiter-params **Version:** 5.5.2
+     * **POM Project URL:** [https://junit.org/junit5/](https://junit.org/junit5/)
+     * **POM License: Eclipse Public License v2.0** - [https://www.eclipse.org/legal/epl-v20.html](https://www.eclipse.org/legal/epl-v20.html)
+
+1. **Group:** org.junit.platform **Name:** junit-platform-commons **Version:** 1.5.2
+     * **POM Project URL:** [https://junit.org/junit5/](https://junit.org/junit5/)
+     * **POM License: Eclipse Public License v2.0** - [https://www.eclipse.org/legal/epl-v20.html](https://www.eclipse.org/legal/epl-v20.html)
+
+1. **Group:** org.junit.platform **Name:** junit-platform-engine **Version:** 1.5.2
+     * **POM Project URL:** [https://junit.org/junit5/](https://junit.org/junit5/)
+     * **POM License: Eclipse Public License v2.0** - [https://www.eclipse.org/legal/epl-v20.html](https://www.eclipse.org/legal/epl-v20.html)
+
+1. **Group:** org.opentest4j **Name:** opentest4j **Version:** 1.2.0
+     * **Manifest License:** The Apache License, Version 2.0 (Not packaged)
+     * **POM Project URL:** [https://github.com/ota4j-team/opentest4j](https://github.com/ota4j-team/opentest4j)
+     * **POM License: The Apache License, Version 2.0** - [http://www.apache.org/licenses/LICENSE-2.0.txt](http://www.apache.org/licenses/LICENSE-2.0.txt)
+
+1. **Group:** org.ow2.asm **Name:** asm **Version:** 7.1
+     * **Manifest Project URL:** [http://asm.ow2.org](http://asm.ow2.org)
+     * **POM Project URL:** [http://asm.ow2.org/](http://asm.ow2.org/)
+     * **POM License: BSD** - [http://asm.ow2.org/license.html](http://asm.ow2.org/license.html)
+     * **POM License: The Apache Software License, Version 2.0** - [http://www.apache.org/licenses/LICENSE-2.0.txt](http://www.apache.org/licenses/LICENSE-2.0.txt)
+
+1. **Group:** org.ow2.asm **Name:** asm **Version:** 7.2
+     * **Manifest Project URL:** [http://asm.ow2.org](http://asm.ow2.org)
+     * **Manifest License:** BSD-3-Clause;link=https://asm.ow2.io/LICENSE.txt (Not packaged)
+     * **POM Project URL:** [http://asm.ow2.io/](http://asm.ow2.io/)
+     * **POM License: BSD-3-Clause** - [https://asm.ow2.io/license.html](https://asm.ow2.io/license.html)
+     * **POM License: The Apache Software License, Version 2.0** - [http://www.apache.org/licenses/LICENSE-2.0.txt](http://www.apache.org/licenses/LICENSE-2.0.txt)
+
+1. **Group:** org.ow2.asm **Name:** asm-analysis **Version:** 7.2
+     * **Manifest Project URL:** [http://asm.ow2.org](http://asm.ow2.org)
+     * **Manifest License:** BSD-3-Clause;link=https://asm.ow2.io/LICENSE.txt (Not packaged)
+     * **POM Project URL:** [http://asm.ow2.io/](http://asm.ow2.io/)
+     * **POM License: BSD-3-Clause** - [https://asm.ow2.io/license.html](https://asm.ow2.io/license.html)
+     * **POM License: The Apache Software License, Version 2.0** - [http://www.apache.org/licenses/LICENSE-2.0.txt](http://www.apache.org/licenses/LICENSE-2.0.txt)
+
+1. **Group:** org.ow2.asm **Name:** asm-commons **Version:** 7.2
+     * **Manifest Project URL:** [http://asm.ow2.org](http://asm.ow2.org)
+     * **Manifest License:** BSD-3-Clause;link=https://asm.ow2.io/LICENSE.txt (Not packaged)
+     * **POM Project URL:** [http://asm.ow2.io/](http://asm.ow2.io/)
+     * **POM License: BSD-3-Clause** - [https://asm.ow2.io/license.html](https://asm.ow2.io/license.html)
+     * **POM License: The Apache Software License, Version 2.0** - [http://www.apache.org/licenses/LICENSE-2.0.txt](http://www.apache.org/licenses/LICENSE-2.0.txt)
+
+1. **Group:** org.ow2.asm **Name:** asm-tree **Version:** 7.2
+     * **Manifest Project URL:** [http://asm.ow2.org](http://asm.ow2.org)
+     * **Manifest License:** BSD-3-Clause;link=https://asm.ow2.io/LICENSE.txt (Not packaged)
+     * **POM Project URL:** [http://asm.ow2.io/](http://asm.ow2.io/)
+     * **POM License: BSD-3-Clause** - [https://asm.ow2.io/license.html](https://asm.ow2.io/license.html)
+     * **POM License: The Apache Software License, Version 2.0** - [http://www.apache.org/licenses/LICENSE-2.0.txt](http://www.apache.org/licenses/LICENSE-2.0.txt)
+
+1. **Group:** org.pcollections **Name:** pcollections **Version:** 2.1.2
+     * **POM Project URL:** [http://pcollections.org](http://pcollections.org)
+     * **POM License: The MIT License** - [http://www.opensource.org/licenses/mit-license.php](http://www.opensource.org/licenses/mit-license.php)
 
     
-# Dependencies of `io.spine.tools:spine-model-assembler:1.2.8`
->>>>>>> 1b846bb0
+        
+ The dependencies distributed under several licenses, are used according their commercial-use-friendly license.
+
+
+This report was generated on **Wed Dec 04 11:20:32 EET 2019** using [Gradle-License-Report plugin](https://github.com/jk1/Gradle-License-Report) by Evgeny Naumenko, licensed under [Apache 2.0 License](https://github.com/jk1/Gradle-License-Report/blob/master/LICENSE).
+
+
+
+    
+# Dependencies of `io.spine:spine-testutil-server:1.2.8`
 
 ## Runtime
 1. **Group:** com.google.android **Name:** annotations **Version:** 4.1.1.4
@@ -801,6 +2979,9 @@
      * **POM Project URL:** [https://github.com/googleapis/api-client-staging](https://github.com/googleapis/api-client-staging)
      * **POM License: Apache-2.0** - [https://www.apache.org/licenses/LICENSE-2.0.txt](https://www.apache.org/licenses/LICENSE-2.0.txt)
 
+1. **Group:** com.google.auto.value **Name:** auto-value-annotations **Version:** 1.6.3
+     * **POM License: Apache 2.0** - [http://www.apache.org/licenses/LICENSE-2.0.txt](http://www.apache.org/licenses/LICENSE-2.0.txt)
+
 1. **Group:** com.google.code.findbugs **Name:** jsr305 **Version:** 3.0.2
      * **POM Project URL:** [http://findbugs.sourceforge.net/](http://findbugs.sourceforge.net/)
      * **POM License: The Apache Software License, Version 2.0** - [http://www.apache.org/licenses/LICENSE-2.0.txt](http://www.apache.org/licenses/LICENSE-2.0.txt)
@@ -830,6 +3011,9 @@
      * **Manifest Project URL:** [https://github.com/google/guava/](https://github.com/google/guava/)
      * **POM License: Apache License, Version 2.0** - [http://www.apache.org/licenses/LICENSE-2.0.txt](http://www.apache.org/licenses/LICENSE-2.0.txt)
 
+1. **Group:** com.google.guava **Name:** guava-testlib **Version:** 28.1-jre
+     * **POM License: Apache License, Version 2.0** - [http://www.apache.org/licenses/LICENSE-2.0.txt](http://www.apache.org/licenses/LICENSE-2.0.txt)
+
 1. **Group:** com.google.guava **Name:** listenablefuture **Version:** 9999.0-empty-to-avoid-conflict-with-guava
      * **POM License: The Apache Software License, Version 2.0** - [http://www.apache.org/licenses/LICENSE-2.0.txt](http://www.apache.org/licenses/LICENSE-2.0.txt)
 
@@ -845,6 +3029,22 @@
      * **Manifest Project URL:** [https://developers.google.com/protocol-buffers/](https://developers.google.com/protocol-buffers/)
      * **POM License: 3-Clause BSD License** - [https://opensource.org/licenses/BSD-3-Clause](https://opensource.org/licenses/BSD-3-Clause)
 
+1. **Group:** com.google.truth **Name:** truth **Version:** 1.0
+     * **POM License: The Apache Software License, Version 2.0** - [http://www.apache.org/licenses/LICENSE-2.0.txt](http://www.apache.org/licenses/LICENSE-2.0.txt)
+
+1. **Group:** com.google.truth.extensions **Name:** truth-java8-extension **Version:** 1.0
+     * **POM License: The Apache Software License, Version 2.0** - [http://www.apache.org/licenses/LICENSE-2.0.txt](http://www.apache.org/licenses/LICENSE-2.0.txt)
+
+1. **Group:** com.google.truth.extensions **Name:** truth-liteproto-extension **Version:** 1.0
+     * **POM License: The Apache Software License, Version 2.0** - [http://www.apache.org/licenses/LICENSE-2.0.txt](http://www.apache.org/licenses/LICENSE-2.0.txt)
+
+1. **Group:** com.google.truth.extensions **Name:** truth-proto-extension **Version:** 1.0
+     * **POM License: The Apache Software License, Version 2.0** - [http://www.apache.org/licenses/LICENSE-2.0.txt](http://www.apache.org/licenses/LICENSE-2.0.txt)
+
+1. **Group:** com.googlecode.java-diff-utils **Name:** diffutils **Version:** 1.3.0
+     * **POM Project URL:** [http://code.google.com/p/java-diff-utils/](http://code.google.com/p/java-diff-utils/)
+     * **POM License: The Apache Software License, Version 2.0** - [http://www.apache.org/licenses/LICENSE-2.0.txt](http://www.apache.org/licenses/LICENSE-2.0.txt)
+
 1. **Group:** io.grpc **Name:** grpc-api **Version:** 1.25.0
      * **POM Project URL:** [https://github.com/grpc/grpc-java](https://github.com/grpc/grpc-java)
      * **POM License: Apache 2.0** - [https://opensource.org/licenses/Apache-2.0](https://opensource.org/licenses/Apache-2.0)
@@ -881,6 +3081,19 @@
      * **POM Project URL:** [https://github.com/perfmark/perfmark](https://github.com/perfmark/perfmark)
      * **POM License: Apache 2.0** - [https://opensource.org/licenses/Apache-2.0](https://opensource.org/licenses/Apache-2.0)
 
+1. **Group:** junit **Name:** junit **Version:** 4.12
+     * **POM Project URL:** [http://junit.org](http://junit.org)
+     * **POM License: Eclipse Public License 1.0** - [http://www.eclipse.org/legal/epl-v10.html](http://www.eclipse.org/legal/epl-v10.html)
+
+1. **Group:** org.apiguardian **Name:** apiguardian-api **Version:** 1.0.0
+     * **POM Project URL:** [https://github.com/apiguardian-team/apiguardian](https://github.com/apiguardian-team/apiguardian)
+     * **POM License: The Apache License, Version 2.0** - [http://www.apache.org/licenses/LICENSE-2.0.txt](http://www.apache.org/licenses/LICENSE-2.0.txt)
+
+1. **Group:** org.checkerframework **Name:** checker-compat-qual **Version:** 2.5.3
+     * **POM Project URL:** [https://checkerframework.org](https://checkerframework.org)
+     * **POM License: GNU General Public License, version 2 (GPL2), with the classpath exception** - [http://www.gnu.org/software/classpath/license.html](http://www.gnu.org/software/classpath/license.html)
+     * **POM License: The MIT License** - [http://opensource.org/licenses/MIT](http://opensource.org/licenses/MIT)
+
 1. **Group:** org.checkerframework **Name:** checker-qual **Version:** 3.0.0
      * **Manifest License:** MIT (Not packaged)
      * **POM Project URL:** [https://checkerframework.org](https://checkerframework.org)
@@ -889,6 +3102,29 @@
 1. **Group:** org.codehaus.mojo **Name:** animal-sniffer-annotations **Version:** 1.18
      * **POM License: MIT license** - [http://www.opensource.org/licenses/mit-license.php](http://www.opensource.org/licenses/mit-license.php)
      * **POM License: The Apache Software License, Version 2.0** - [http://www.apache.org/licenses/LICENSE-2.0.txt](http://www.apache.org/licenses/LICENSE-2.0.txt)
+
+1. **Group:** org.hamcrest **Name:** hamcrest-all **Version:** 1.3
+     * **POM License: New BSD License** - [http://www.opensource.org/licenses/bsd-license.php](http://www.opensource.org/licenses/bsd-license.php)
+
+1. **Group:** org.hamcrest **Name:** hamcrest-core **Version:** 1.3
+     * **POM License: New BSD License** - [http://www.opensource.org/licenses/bsd-license.php](http://www.opensource.org/licenses/bsd-license.php)
+
+1. **Group:** org.junit.jupiter **Name:** junit-jupiter-api **Version:** 5.5.2
+     * **POM Project URL:** [https://junit.org/junit5/](https://junit.org/junit5/)
+     * **POM License: Eclipse Public License v2.0** - [https://www.eclipse.org/legal/epl-v20.html](https://www.eclipse.org/legal/epl-v20.html)
+
+1. **Group:** org.junit.jupiter **Name:** junit-jupiter-params **Version:** 5.5.2
+     * **POM Project URL:** [https://junit.org/junit5/](https://junit.org/junit5/)
+     * **POM License: Eclipse Public License v2.0** - [https://www.eclipse.org/legal/epl-v20.html](https://www.eclipse.org/legal/epl-v20.html)
+
+1. **Group:** org.junit.platform **Name:** junit-platform-commons **Version:** 1.5.2
+     * **POM Project URL:** [https://junit.org/junit5/](https://junit.org/junit5/)
+     * **POM License: Eclipse Public License v2.0** - [https://www.eclipse.org/legal/epl-v20.html](https://www.eclipse.org/legal/epl-v20.html)
+
+1. **Group:** org.opentest4j **Name:** opentest4j **Version:** 1.2.0
+     * **Manifest License:** The Apache License, Version 2.0 (Not packaged)
+     * **POM Project URL:** [https://github.com/ota4j-team/opentest4j](https://github.com/ota4j-team/opentest4j)
+     * **POM License: The Apache License, Version 2.0** - [http://www.apache.org/licenses/LICENSE-2.0.txt](http://www.apache.org/licenses/LICENSE-2.0.txt)
 
 ## Compile, tests and tooling
 1. **Group:** com.beust **Name:** jcommander **Version:** 1.72
@@ -1018,6 +3254,10 @@
      * **POM Project URL:** [https://github.com/grpc/grpc-java](https://github.com/grpc/grpc-java)
      * **POM License: Apache 2.0** - [https://opensource.org/licenses/Apache-2.0](https://opensource.org/licenses/Apache-2.0)
 
+1. **Group:** io.grpc **Name:** grpc-netty **Version:** 1.25.0
+     * **POM Project URL:** [https://github.com/grpc/grpc-java](https://github.com/grpc/grpc-java)
+     * **POM License: Apache 2.0** - [https://opensource.org/licenses/Apache-2.0](https://opensource.org/licenses/Apache-2.0)
+
 1. **Group:** io.grpc **Name:** grpc-protobuf **Version:** 1.25.0
      * **POM Project URL:** [https://github.com/grpc/grpc-java](https://github.com/grpc/grpc-java)
      * **POM License: Apache 2.0** - [https://opensource.org/licenses/Apache-2.0](https://opensource.org/licenses/Apache-2.0)
@@ -1033,6 +3273,46 @@
 1. **Group:** io.grpc **Name:** protoc-gen-grpc-java **Version:** 1.25.0
      * **POM Project URL:** [https://github.com/grpc/grpc-java](https://github.com/grpc/grpc-java)
      * **POM License: Apache 2.0** - [https://opensource.org/licenses/Apache-2.0](https://opensource.org/licenses/Apache-2.0)
+
+1. **Group:** io.netty **Name:** netty-buffer **Version:** 4.1.42.Final
+     * **Manifest Project URL:** [https://netty.io/](https://netty.io/)
+     * **POM License: Apache License, Version 2.0** - [http://www.apache.org/licenses/LICENSE-2.0](http://www.apache.org/licenses/LICENSE-2.0)
+
+1. **Group:** io.netty **Name:** netty-codec **Version:** 4.1.42.Final
+     * **Manifest Project URL:** [https://netty.io/](https://netty.io/)
+     * **POM License: Apache License, Version 2.0** - [http://www.apache.org/licenses/LICENSE-2.0](http://www.apache.org/licenses/LICENSE-2.0)
+
+1. **Group:** io.netty **Name:** netty-codec-http **Version:** 4.1.42.Final
+     * **Manifest Project URL:** [https://netty.io/](https://netty.io/)
+     * **POM License: Apache License, Version 2.0** - [http://www.apache.org/licenses/LICENSE-2.0](http://www.apache.org/licenses/LICENSE-2.0)
+
+1. **Group:** io.netty **Name:** netty-codec-http2 **Version:** 4.1.42.Final
+     * **Manifest Project URL:** [https://netty.io/](https://netty.io/)
+     * **POM License: Apache License, Version 2.0** - [http://www.apache.org/licenses/LICENSE-2.0](http://www.apache.org/licenses/LICENSE-2.0)
+
+1. **Group:** io.netty **Name:** netty-codec-socks **Version:** 4.1.42.Final
+     * **Manifest Project URL:** [https://netty.io/](https://netty.io/)
+     * **POM License: Apache License, Version 2.0** - [http://www.apache.org/licenses/LICENSE-2.0](http://www.apache.org/licenses/LICENSE-2.0)
+
+1. **Group:** io.netty **Name:** netty-common **Version:** 4.1.42.Final
+     * **Manifest Project URL:** [https://netty.io/](https://netty.io/)
+     * **POM License: Apache License, Version 2.0** - [http://www.apache.org/licenses/LICENSE-2.0](http://www.apache.org/licenses/LICENSE-2.0)
+
+1. **Group:** io.netty **Name:** netty-handler **Version:** 4.1.42.Final
+     * **Manifest Project URL:** [https://netty.io/](https://netty.io/)
+     * **POM License: Apache License, Version 2.0** - [http://www.apache.org/licenses/LICENSE-2.0](http://www.apache.org/licenses/LICENSE-2.0)
+
+1. **Group:** io.netty **Name:** netty-handler-proxy **Version:** 4.1.42.Final
+     * **Manifest Project URL:** [https://netty.io/](https://netty.io/)
+     * **POM License: Apache License, Version 2.0** - [http://www.apache.org/licenses/LICENSE-2.0](http://www.apache.org/licenses/LICENSE-2.0)
+
+1. **Group:** io.netty **Name:** netty-resolver **Version:** 4.1.42.Final
+     * **Manifest Project URL:** [https://netty.io/](https://netty.io/)
+     * **POM License: Apache License, Version 2.0** - [http://www.apache.org/licenses/LICENSE-2.0](http://www.apache.org/licenses/LICENSE-2.0)
+
+1. **Group:** io.netty **Name:** netty-transport **Version:** 4.1.42.Final
+     * **Manifest Project URL:** [https://netty.io/](https://netty.io/)
+     * **POM License: Apache License, Version 2.0** - [http://www.apache.org/licenses/LICENSE-2.0](http://www.apache.org/licenses/LICENSE-2.0)
 
 1. **Group:** io.opencensus **Name:** opencensus-api **Version:** 0.21.0
      * **POM Project URL:** [https://github.com/census-instrumentation/opencensus-java](https://github.com/census-instrumentation/opencensus-java)
@@ -1186,2455 +3466,4 @@
  The dependencies distributed under several licenses, are used according their commercial-use-friendly license.
 
 
-<<<<<<< HEAD
-This report was generated on **Tue Dec 03 10:53:30 EET 2019** using [Gradle-License-Report plugin](https://github.com/jk1/Gradle-License-Report) by Evgeny Naumenko, licensed under [Apache 2.0 License](https://github.com/jk1/Gradle-License-Report/blob/master/LICENSE).
-
-
-
-    
-# Dependencies of `io.spine.tools:spine-model-verifier:1.2.7`
-=======
-This report was generated on **Wed Dec 04 11:20:31 EET 2019** using [Gradle-License-Report plugin](https://github.com/jk1/Gradle-License-Report) by Evgeny Naumenko, licensed under [Apache 2.0 License](https://github.com/jk1/Gradle-License-Report/blob/master/LICENSE).
-
-
-
-    
-# Dependencies of `io.spine.tools:spine-model-verifier:1.2.8`
->>>>>>> 1b846bb0
-
-## Runtime
-1. **Group:** aopalliance **Name:** aopalliance **Version:** 1.0
-     * **POM Project URL:** [http://aopalliance.sourceforge.net](http://aopalliance.sourceforge.net)
-     * **POM License: Public Domain**
-
-1. **Group:** com.google.android **Name:** annotations **Version:** 4.1.1.4
-     * **POM Project URL:** [http://source.android.com/](http://source.android.com/)
-     * **POM License: Apache 2.0** - [http://www.apache.org/licenses/LICENSE-2.0](http://www.apache.org/licenses/LICENSE-2.0)
-
-1. **Group:** com.google.api.grpc **Name:** proto-google-common-protos **Version:** 1.12.0
-     * **POM Project URL:** [https://github.com/googleapis/api-client-staging](https://github.com/googleapis/api-client-staging)
-     * **POM License: Apache-2.0** - [https://www.apache.org/licenses/LICENSE-2.0.txt](https://www.apache.org/licenses/LICENSE-2.0.txt)
-
-1. **Group:** com.google.code.findbugs **Name:** jsr305 **Version:** 3.0.2
-     * **POM Project URL:** [http://findbugs.sourceforge.net/](http://findbugs.sourceforge.net/)
-     * **POM License: The Apache Software License, Version 2.0** - [http://www.apache.org/licenses/LICENSE-2.0.txt](http://www.apache.org/licenses/LICENSE-2.0.txt)
-
-1. **Group:** com.google.code.gson **Name:** gson **Version:** 2.8.5
-     * **POM License: Apache 2.0** - [http://www.apache.org/licenses/LICENSE-2.0.txt](http://www.apache.org/licenses/LICENSE-2.0.txt)
-
-1. **Group:** com.google.errorprone **Name:** error_prone_annotations **Version:** 2.3.3
-     * **POM License: Apache 2.0** - [http://www.apache.org/licenses/LICENSE-2.0.txt](http://www.apache.org/licenses/LICENSE-2.0.txt)
-
-1. **Group:** com.google.errorprone **Name:** error_prone_type_annotations **Version:** 2.3.3
-     * **POM License: Apache 2.0** - [http://www.apache.org/licenses/LICENSE-2.0.txt](http://www.apache.org/licenses/LICENSE-2.0.txt)
-
-1. **Group:** com.google.flogger **Name:** flogger **Version:** 0.4
-     * **POM Project URL:** [https://github.com/google/flogger](https://github.com/google/flogger)
-     * **POM License: Apache 2.0** - [http://www.apache.org/licenses/LICENSE-2.0.txt](http://www.apache.org/licenses/LICENSE-2.0.txt)
-
-1. **Group:** com.google.flogger **Name:** flogger-system-backend **Version:** 0.4
-     * **POM Project URL:** [https://github.com/google/flogger](https://github.com/google/flogger)
-     * **POM License: Apache 2.0** - [http://www.apache.org/licenses/LICENSE-2.0.txt](http://www.apache.org/licenses/LICENSE-2.0.txt)
-
-1. **Group:** com.google.gradle **Name:** osdetector-gradle-plugin **Version:** 1.4.0
-     * **POM Project URL:** [https://github.com/google/osdetector-gradle-plugin](https://github.com/google/osdetector-gradle-plugin)
-     * **POM License: Apache License 2.0** - [http://opensource.org/licenses/Apache-2.0](http://opensource.org/licenses/Apache-2.0)
-
-1. **Group:** com.google.guava **Name:** failureaccess **Version:** 1.0.1
-     * **Manifest Project URL:** [https://github.com/google/guava/](https://github.com/google/guava/)
-     * **POM License: The Apache Software License, Version 2.0** - [http://www.apache.org/licenses/LICENSE-2.0.txt](http://www.apache.org/licenses/LICENSE-2.0.txt)
-
-1. **Group:** com.google.guava **Name:** guava **Version:** 28.1-jre
-     * **Manifest Project URL:** [https://github.com/google/guava/](https://github.com/google/guava/)
-     * **POM License: Apache License, Version 2.0** - [http://www.apache.org/licenses/LICENSE-2.0.txt](http://www.apache.org/licenses/LICENSE-2.0.txt)
-
-1. **Group:** com.google.guava **Name:** listenablefuture **Version:** 9999.0-empty-to-avoid-conflict-with-guava
-     * **POM License: The Apache Software License, Version 2.0** - [http://www.apache.org/licenses/LICENSE-2.0.txt](http://www.apache.org/licenses/LICENSE-2.0.txt)
-
-1. **Group:** com.google.j2objc **Name:** j2objc-annotations **Version:** 1.3
-     * **POM Project URL:** [https://github.com/google/j2objc/](https://github.com/google/j2objc/)
-     * **POM License: The Apache Software License, Version 2.0** - [http://www.apache.org/licenses/LICENSE-2.0.txt](http://www.apache.org/licenses/LICENSE-2.0.txt)
-
-1. **Group:** com.google.protobuf **Name:** protobuf-gradle-plugin **Version:** 0.8.10
-     * **POM Project URL:** [https://github.com/google/protobuf-gradle-plugin](https://github.com/google/protobuf-gradle-plugin)
-     * **POM License: BSD 3-Clause** - [http://opensource.org/licenses/BSD-3-Clause](http://opensource.org/licenses/BSD-3-Clause)
-
-1. **Group:** com.google.protobuf **Name:** protobuf-java **Version:** 3.10.0
-     * **Manifest Project URL:** [https://developers.google.com/protocol-buffers/](https://developers.google.com/protocol-buffers/)
-     * **POM License: 3-Clause BSD License** - [https://opensource.org/licenses/BSD-3-Clause](https://opensource.org/licenses/BSD-3-Clause)
-
-1. **Group:** com.google.protobuf **Name:** protobuf-java-util **Version:** 3.10.0
-     * **Manifest Project URL:** [https://developers.google.com/protocol-buffers/](https://developers.google.com/protocol-buffers/)
-     * **POM License: 3-Clause BSD License** - [https://opensource.org/licenses/BSD-3-Clause](https://opensource.org/licenses/BSD-3-Clause)
-
-1. **Group:** com.squareup **Name:** javapoet **Version:** 1.11.0
-     * **POM Project URL:** [http://github.com/square/javapoet/](http://github.com/square/javapoet/)
-     * **POM License: Apache 2.0** - [http://www.apache.org/licenses/LICENSE-2.0.txt](http://www.apache.org/licenses/LICENSE-2.0.txt)
-
-1. **Group:** commons-lang **Name:** commons-lang **Version:** 2.6
-     * **Project URL:** [http://commons.apache.org/lang/](http://commons.apache.org/lang/)
-     * **POM License: The Apache Software License, Version 2.0** - [http://www.apache.org/licenses/LICENSE-2.0.txt](http://www.apache.org/licenses/LICENSE-2.0.txt)
-
-1. **Group:** io.grpc **Name:** grpc-api **Version:** 1.25.0
-     * **POM Project URL:** [https://github.com/grpc/grpc-java](https://github.com/grpc/grpc-java)
-     * **POM License: Apache 2.0** - [https://opensource.org/licenses/Apache-2.0](https://opensource.org/licenses/Apache-2.0)
-
-1. **Group:** io.grpc **Name:** grpc-context **Version:** 1.25.0
-     * **POM Project URL:** [https://github.com/grpc/grpc-java](https://github.com/grpc/grpc-java)
-     * **POM License: Apache 2.0** - [https://opensource.org/licenses/Apache-2.0](https://opensource.org/licenses/Apache-2.0)
-
-1. **Group:** io.grpc **Name:** grpc-core **Version:** 1.25.0
-     * **POM Project URL:** [https://github.com/grpc/grpc-java](https://github.com/grpc/grpc-java)
-     * **POM License: Apache 2.0** - [https://opensource.org/licenses/Apache-2.0](https://opensource.org/licenses/Apache-2.0)
-
-1. **Group:** io.grpc **Name:** grpc-protobuf **Version:** 1.25.0
-     * **POM Project URL:** [https://github.com/grpc/grpc-java](https://github.com/grpc/grpc-java)
-     * **POM License: Apache 2.0** - [https://opensource.org/licenses/Apache-2.0](https://opensource.org/licenses/Apache-2.0)
-
-1. **Group:** io.grpc **Name:** grpc-protobuf-lite **Version:** 1.25.0
-     * **POM Project URL:** [https://github.com/grpc/grpc-java](https://github.com/grpc/grpc-java)
-     * **POM License: Apache 2.0** - [https://opensource.org/licenses/Apache-2.0](https://opensource.org/licenses/Apache-2.0)
-
-1. **Group:** io.grpc **Name:** grpc-stub **Version:** 1.25.0
-     * **POM Project URL:** [https://github.com/grpc/grpc-java](https://github.com/grpc/grpc-java)
-     * **POM License: Apache 2.0** - [https://opensource.org/licenses/Apache-2.0](https://opensource.org/licenses/Apache-2.0)
-
-1. **Group:** io.opencensus **Name:** opencensus-api **Version:** 0.21.0
-     * **POM Project URL:** [https://github.com/census-instrumentation/opencensus-java](https://github.com/census-instrumentation/opencensus-java)
-     * **POM License: The Apache License, Version 2.0** - [http://www.apache.org/licenses/LICENSE-2.0.txt](http://www.apache.org/licenses/LICENSE-2.0.txt)
-
-1. **Group:** io.opencensus **Name:** opencensus-contrib-grpc-metrics **Version:** 0.21.0
-     * **POM Project URL:** [https://github.com/census-instrumentation/opencensus-java](https://github.com/census-instrumentation/opencensus-java)
-     * **POM License: The Apache License, Version 2.0** - [http://www.apache.org/licenses/LICENSE-2.0.txt](http://www.apache.org/licenses/LICENSE-2.0.txt)
-
-1. **Group:** io.perfmark **Name:** perfmark-api **Version:** 0.19.0
-     * **POM Project URL:** [https://github.com/perfmark/perfmark](https://github.com/perfmark/perfmark)
-     * **POM License: Apache 2.0** - [https://opensource.org/licenses/Apache-2.0](https://opensource.org/licenses/Apache-2.0)
-
-1. **Group:** javax.annotation **Name:** jsr250-api **Version:** 1.0
-     * **POM Project URL:** [http://jcp.org/aboutJava/communityprocess/final/jsr250/index.html](http://jcp.org/aboutJava/communityprocess/final/jsr250/index.html)
-     * **POM License: COMMON DEVELOPMENT AND DISTRIBUTION LICENSE (CDDL) Version 1.0** - [https://glassfish.dev.java.net/public/CDDLv1.0.html](https://glassfish.dev.java.net/public/CDDLv1.0.html)
-
-1. **Group:** javax.enterprise **Name:** cdi-api **Version:** 1.0
-     * **POM License: Apache License, Version 2.0** - [http://www.apache.org/licenses/LICENSE-2.0](http://www.apache.org/licenses/LICENSE-2.0)
-
-1. **Group:** javax.inject **Name:** javax.inject **Version:** 1
-     * **POM Project URL:** [http://code.google.com/p/atinject/](http://code.google.com/p/atinject/)
-     * **POM License: The Apache Software License, Version 2.0** - [http://www.apache.org/licenses/LICENSE-2.0.txt](http://www.apache.org/licenses/LICENSE-2.0.txt)
-
-1. **Group:** kr.motd.maven **Name:** os-maven-plugin **Version:** 1.4.0.Final
-     * **POM Project URL:** [https://github.com/trustin/os-maven-plugin/](https://github.com/trustin/os-maven-plugin/)
-     * **POM License: Apache License, Version 2.0** - [http://www.apache.org/licenses/LICENSE-2.0](http://www.apache.org/licenses/LICENSE-2.0)
-
-1. **Group:** org.apache.maven **Name:** maven-artifact **Version:** 3.2.1
-     * **POM License: The Apache Software License, Version 2.0** - [http://www.apache.org/licenses/LICENSE-2.0.txt](http://www.apache.org/licenses/LICENSE-2.0.txt)
-
-1. **Group:** org.apache.maven **Name:** maven-model **Version:** 3.2.1
-     * **POM License: The Apache Software License, Version 2.0** - [http://www.apache.org/licenses/LICENSE-2.0.txt](http://www.apache.org/licenses/LICENSE-2.0.txt)
-
-1. **Group:** org.apache.maven **Name:** maven-plugin-api **Version:** 3.2.1
-     * **POM License: The Apache Software License, Version 2.0** - [http://www.apache.org/licenses/LICENSE-2.0.txt](http://www.apache.org/licenses/LICENSE-2.0.txt)
-
-1. **Group:** org.checkerframework **Name:** checker-qual **Version:** 3.0.0
-     * **Manifest License:** MIT (Not packaged)
-     * **POM Project URL:** [https://checkerframework.org](https://checkerframework.org)
-     * **POM License: The MIT License** - [http://opensource.org/licenses/MIT](http://opensource.org/licenses/MIT)
-
-1. **Group:** org.codehaus.mojo **Name:** animal-sniffer-annotations **Version:** 1.18
-     * **POM License: MIT license** - [http://www.opensource.org/licenses/mit-license.php](http://www.opensource.org/licenses/mit-license.php)
-     * **POM License: The Apache Software License, Version 2.0** - [http://www.apache.org/licenses/LICENSE-2.0.txt](http://www.apache.org/licenses/LICENSE-2.0.txt)
-
-1. **Group:** org.codehaus.plexus **Name:** plexus-classworlds **Version:** 2.4
-     * **POM License: The Apache Software License, Version 2.0** - [http://www.apache.org/licenses/LICENSE-2.0.txt](http://www.apache.org/licenses/LICENSE-2.0.txt)
-
-1. **Group:** org.codehaus.plexus **Name:** plexus-component-annotations **Version:** 1.5.5
-     * **POM License: The Apache Software License, Version 2.0** - [http://www.apache.org/licenses/LICENSE-2.0.txt](http://www.apache.org/licenses/LICENSE-2.0.txt)
-
-1. **Group:** org.codehaus.plexus **Name:** plexus-utils **Version:** 3.0.17
-     * **POM Project URL:** [http://plexus.codehaus.org/plexus-utils](http://plexus.codehaus.org/plexus-utils)
-     * **POM License: Apache License, Version 2.0** - [http://www.apache.org/licenses/LICENSE-2.0](http://www.apache.org/licenses/LICENSE-2.0)
-     * **POM License: The Apache Software License, Version 2.0** - [http://www.apache.org/licenses/LICENSE-2.0.txt](http://www.apache.org/licenses/LICENSE-2.0.txt)
-
-1. **Group:** org.eclipse.sisu **Name:** org.eclipse.sisu.inject **Version:** 0.0.0.M5
-     * **Manifest Project URL:** [http://www.eclipse.org/sisu/](http://www.eclipse.org/sisu/)
-     * **POM License: Eclipse Public License, Version 1.0** - [http://www.eclipse.org/legal/epl-v10.html](http://www.eclipse.org/legal/epl-v10.html)
-
-1. **Group:** org.eclipse.sisu **Name:** org.eclipse.sisu.plexus **Version:** 0.0.0.M5
-     * **Manifest Project URL:** [http://www.eclipse.org/sisu/](http://www.eclipse.org/sisu/)
-     * **POM License: Eclipse Public License, Version 1.0** - [http://www.eclipse.org/legal/epl-v10.html](http://www.eclipse.org/legal/epl-v10.html)
-
-1. **Group:** org.jboss.forge.roaster **Name:** roaster-api **Version:** 2.21.1.Final
-     * **POM License: Eclipse Public License version 1.0** - [http://www.eclipse.org/legal/epl-v10.html](http://www.eclipse.org/legal/epl-v10.html)
-     * **POM License: Public Domain** - [http://repository.jboss.org/licenses/cc0-1.0.txt](http://repository.jboss.org/licenses/cc0-1.0.txt)
-
-1. **Group:** org.jboss.forge.roaster **Name:** roaster-jdt **Version:** 2.21.1.Final
-     * **POM License: Eclipse Public License version 1.0** - [http://www.eclipse.org/legal/epl-v10.html](http://www.eclipse.org/legal/epl-v10.html)
-     * **POM License: Public Domain** - [http://repository.jboss.org/licenses/cc0-1.0.txt](http://repository.jboss.org/licenses/cc0-1.0.txt)
-
-1. **Group:** org.sonatype.sisu **Name:** sisu-guice **Version:** 3.1.0
-     * **Manifest Project URL:** [http://code.google.com/p/google-guice/](http://code.google.com/p/google-guice/)
-     * **POM License: The Apache Software License, Version 2.0** - [http://www.apache.org/licenses/LICENSE-2.0.txt](http://www.apache.org/licenses/LICENSE-2.0.txt)
-
-## Compile, tests and tooling
-1. **Group:** aopalliance **Name:** aopalliance **Version:** 1.0
-     * **POM Project URL:** [http://aopalliance.sourceforge.net](http://aopalliance.sourceforge.net)
-     * **POM License: Public Domain**
-
-1. **Group:** com.beust **Name:** jcommander **Version:** 1.72
-     * **POM Project URL:** [http://jcommander.org](http://jcommander.org)
-     * **POM License: Apache 2.0** - [http://www.apache.org/licenses/LICENSE-2.0](http://www.apache.org/licenses/LICENSE-2.0)
-
-1. **Group:** com.github.kevinstern **Name:** software-and-algorithms **Version:** 1.0
-     * **POM Project URL:** [https://www.github.com/KevinStern/software-and-algorithms](https://www.github.com/KevinStern/software-and-algorithms)
-     * **POM License: MIT License** - [http://www.opensource.org/licenses/mit-license.php](http://www.opensource.org/licenses/mit-license.php)
-
-1. **Group:** com.github.stephenc.jcip **Name:** jcip-annotations **Version:** 1.0-1
-     * **POM Project URL:** [http://stephenc.github.com/jcip-annotations](http://stephenc.github.com/jcip-annotations)
-     * **POM License: Apache License, Version 2.0** - [http://www.apache.org/licenses/LICENSE-2.0.txt](http://www.apache.org/licenses/LICENSE-2.0.txt)
-
-1. **Group:** com.google.android **Name:** annotations **Version:** 4.1.1.4
-     * **POM Project URL:** [http://source.android.com/](http://source.android.com/)
-     * **POM License: Apache 2.0** - [http://www.apache.org/licenses/LICENSE-2.0](http://www.apache.org/licenses/LICENSE-2.0)
-
-1. **Group:** com.google.api.grpc **Name:** proto-google-common-protos **Version:** 1.12.0
-     * **POM Project URL:** [https://github.com/googleapis/api-client-staging](https://github.com/googleapis/api-client-staging)
-     * **POM License: Apache-2.0** - [https://www.apache.org/licenses/LICENSE-2.0.txt](https://www.apache.org/licenses/LICENSE-2.0.txt)
-
-1. **Group:** com.google.auto **Name:** auto-common **Version:** 0.10
-     * **POM License: Apache 2.0** - [http://www.apache.org/licenses/LICENSE-2.0.txt](http://www.apache.org/licenses/LICENSE-2.0.txt)
-
-1. **Group:** com.google.auto.value **Name:** auto-value-annotations **Version:** 1.6.3
-     * **POM License: Apache 2.0** - [http://www.apache.org/licenses/LICENSE-2.0.txt](http://www.apache.org/licenses/LICENSE-2.0.txt)
-
-1. **Group:** com.google.code.findbugs **Name:** jFormatString **Version:** 3.0.0
-     * **POM Project URL:** [http://findbugs.sourceforge.net/](http://findbugs.sourceforge.net/)
-     * **POM License: GNU Lesser Public License** - [http://www.gnu.org/licenses/lgpl.html](http://www.gnu.org/licenses/lgpl.html)
-
-1. **Group:** com.google.code.findbugs **Name:** jsr305 **Version:** 3.0.2
-     * **POM Project URL:** [http://findbugs.sourceforge.net/](http://findbugs.sourceforge.net/)
-     * **POM License: The Apache Software License, Version 2.0** - [http://www.apache.org/licenses/LICENSE-2.0.txt](http://www.apache.org/licenses/LICENSE-2.0.txt)
-
-1. **Group:** com.google.code.gson **Name:** gson **Version:** 2.8.5
-     * **POM License: Apache 2.0** - [http://www.apache.org/licenses/LICENSE-2.0.txt](http://www.apache.org/licenses/LICENSE-2.0.txt)
-
-1. **Group:** com.google.errorprone **Name:** error_prone_annotation **Version:** 2.3.3
-     * **POM License: Apache 2.0** - [http://www.apache.org/licenses/LICENSE-2.0.txt](http://www.apache.org/licenses/LICENSE-2.0.txt)
-
-1. **Group:** com.google.errorprone **Name:** error_prone_annotations **Version:** 2.3.3
-     * **POM License: Apache 2.0** - [http://www.apache.org/licenses/LICENSE-2.0.txt](http://www.apache.org/licenses/LICENSE-2.0.txt)
-
-1. **Group:** com.google.errorprone **Name:** error_prone_check_api **Version:** 2.3.3
-     * **POM License: Apache 2.0** - [http://www.apache.org/licenses/LICENSE-2.0.txt](http://www.apache.org/licenses/LICENSE-2.0.txt)
-
-1. **Group:** com.google.errorprone **Name:** error_prone_core **Version:** 2.3.3
-     * **POM License: Apache 2.0** - [http://www.apache.org/licenses/LICENSE-2.0.txt](http://www.apache.org/licenses/LICENSE-2.0.txt)
-
-1. **Group:** com.google.errorprone **Name:** error_prone_type_annotations **Version:** 2.3.3
-     * **POM License: Apache 2.0** - [http://www.apache.org/licenses/LICENSE-2.0.txt](http://www.apache.org/licenses/LICENSE-2.0.txt)
-
-1. **Group:** com.google.errorprone **Name:** javac **Version:** 9+181-r4173-1
-     * **POM Project URL:** [https://github.com/google/error-prone-javac](https://github.com/google/error-prone-javac)
-     * **POM License: GNU General Public License, version 2, with the Classpath Exception** - [http://openjdk.java.net/legal/gplv2+ce.html](http://openjdk.java.net/legal/gplv2+ce.html)
-
-1. **Group:** com.google.flogger **Name:** flogger **Version:** 0.4
-     * **POM Project URL:** [https://github.com/google/flogger](https://github.com/google/flogger)
-     * **POM License: Apache 2.0** - [http://www.apache.org/licenses/LICENSE-2.0.txt](http://www.apache.org/licenses/LICENSE-2.0.txt)
-
-1. **Group:** com.google.flogger **Name:** flogger-system-backend **Version:** 0.4
-     * **POM Project URL:** [https://github.com/google/flogger](https://github.com/google/flogger)
-     * **POM License: Apache 2.0** - [http://www.apache.org/licenses/LICENSE-2.0.txt](http://www.apache.org/licenses/LICENSE-2.0.txt)
-
-1. **Group:** com.google.gradle **Name:** osdetector-gradle-plugin **Version:** 1.4.0
-     * **POM Project URL:** [https://github.com/google/osdetector-gradle-plugin](https://github.com/google/osdetector-gradle-plugin)
-     * **POM License: Apache License 2.0** - [http://opensource.org/licenses/Apache-2.0](http://opensource.org/licenses/Apache-2.0)
-
-1. **Group:** com.google.guava **Name:** failureaccess **Version:** 1.0.1
-     * **Manifest Project URL:** [https://github.com/google/guava/](https://github.com/google/guava/)
-     * **POM License: The Apache Software License, Version 2.0** - [http://www.apache.org/licenses/LICENSE-2.0.txt](http://www.apache.org/licenses/LICENSE-2.0.txt)
-
-1. **Group:** com.google.guava **Name:** guava **Version:** 28.1-jre
-     * **Manifest Project URL:** [https://github.com/google/guava/](https://github.com/google/guava/)
-     * **POM License: Apache License, Version 2.0** - [http://www.apache.org/licenses/LICENSE-2.0.txt](http://www.apache.org/licenses/LICENSE-2.0.txt)
-
-1. **Group:** com.google.guava **Name:** guava-testlib **Version:** 28.1-jre
-     * **POM License: Apache License, Version 2.0** - [http://www.apache.org/licenses/LICENSE-2.0.txt](http://www.apache.org/licenses/LICENSE-2.0.txt)
-
-1. **Group:** com.google.guava **Name:** listenablefuture **Version:** 9999.0-empty-to-avoid-conflict-with-guava
-     * **POM License: The Apache Software License, Version 2.0** - [http://www.apache.org/licenses/LICENSE-2.0.txt](http://www.apache.org/licenses/LICENSE-2.0.txt)
-
-1. **Group:** com.google.j2objc **Name:** j2objc-annotations **Version:** 1.3
-     * **POM Project URL:** [https://github.com/google/j2objc/](https://github.com/google/j2objc/)
-     * **POM License: The Apache Software License, Version 2.0** - [http://www.apache.org/licenses/LICENSE-2.0.txt](http://www.apache.org/licenses/LICENSE-2.0.txt)
-
-1. **Group:** com.google.protobuf **Name:** protobuf-gradle-plugin **Version:** 0.8.10
-     * **POM Project URL:** [https://github.com/google/protobuf-gradle-plugin](https://github.com/google/protobuf-gradle-plugin)
-     * **POM License: BSD 3-Clause** - [http://opensource.org/licenses/BSD-3-Clause](http://opensource.org/licenses/BSD-3-Clause)
-
-1. **Group:** com.google.protobuf **Name:** protobuf-java **Version:** 3.10.0
-     * **Manifest Project URL:** [https://developers.google.com/protocol-buffers/](https://developers.google.com/protocol-buffers/)
-     * **POM License: 3-Clause BSD License** - [https://opensource.org/licenses/BSD-3-Clause](https://opensource.org/licenses/BSD-3-Clause)
-
-1. **Group:** com.google.protobuf **Name:** protobuf-java-util **Version:** 3.10.0
-     * **Manifest Project URL:** [https://developers.google.com/protocol-buffers/](https://developers.google.com/protocol-buffers/)
-     * **POM License: 3-Clause BSD License** - [https://opensource.org/licenses/BSD-3-Clause](https://opensource.org/licenses/BSD-3-Clause)
-
-1. **Group:** com.google.protobuf **Name:** protoc **Version:** 3.10.0
-     * **POM Project URL:** [https://developers.google.com/protocol-buffers/](https://developers.google.com/protocol-buffers/)
-     * **POM License: 3-Clause BSD License** - [https://opensource.org/licenses/BSD-3-Clause](https://opensource.org/licenses/BSD-3-Clause)
-     * **POM License: The Apache Software License, Version 2.0** - [http://www.apache.org/licenses/LICENSE-2.0.txt](http://www.apache.org/licenses/LICENSE-2.0.txt)
-
-1. **Group:** com.google.truth **Name:** truth **Version:** 1.0
-     * **POM License: The Apache Software License, Version 2.0** - [http://www.apache.org/licenses/LICENSE-2.0.txt](http://www.apache.org/licenses/LICENSE-2.0.txt)
-
-1. **Group:** com.google.truth.extensions **Name:** truth-java8-extension **Version:** 1.0
-     * **POM License: The Apache Software License, Version 2.0** - [http://www.apache.org/licenses/LICENSE-2.0.txt](http://www.apache.org/licenses/LICENSE-2.0.txt)
-
-1. **Group:** com.google.truth.extensions **Name:** truth-liteproto-extension **Version:** 1.0
-     * **POM License: The Apache Software License, Version 2.0** - [http://www.apache.org/licenses/LICENSE-2.0.txt](http://www.apache.org/licenses/LICENSE-2.0.txt)
-
-1. **Group:** com.google.truth.extensions **Name:** truth-proto-extension **Version:** 1.0
-     * **POM License: The Apache Software License, Version 2.0** - [http://www.apache.org/licenses/LICENSE-2.0.txt](http://www.apache.org/licenses/LICENSE-2.0.txt)
-
-1. **Group:** com.googlecode.java-diff-utils **Name:** diffutils **Version:** 1.3.0
-     * **POM Project URL:** [http://code.google.com/p/java-diff-utils/](http://code.google.com/p/java-diff-utils/)
-     * **POM License: The Apache Software License, Version 2.0** - [http://www.apache.org/licenses/LICENSE-2.0.txt](http://www.apache.org/licenses/LICENSE-2.0.txt)
-
-1. **Group:** com.squareup **Name:** javapoet **Version:** 1.11.0
-     * **POM Project URL:** [http://github.com/square/javapoet/](http://github.com/square/javapoet/)
-     * **POM License: Apache 2.0** - [http://www.apache.org/licenses/LICENSE-2.0.txt](http://www.apache.org/licenses/LICENSE-2.0.txt)
-
-1. **Group:** commons-io **Name:** commons-io **Version:** 2.6
-     * **Project URL:** [http://commons.apache.org/proper/commons-io/](http://commons.apache.org/proper/commons-io/)
-     * **POM License: Apache License, Version 2.0** - [https://www.apache.org/licenses/LICENSE-2.0.txt](https://www.apache.org/licenses/LICENSE-2.0.txt)
-
-1. **Group:** commons-lang **Name:** commons-lang **Version:** 2.6
-     * **Project URL:** [http://commons.apache.org/lang/](http://commons.apache.org/lang/)
-     * **POM License: The Apache Software License, Version 2.0** - [http://www.apache.org/licenses/LICENSE-2.0.txt](http://www.apache.org/licenses/LICENSE-2.0.txt)
-
-1. **Group:** io.grpc **Name:** grpc-api **Version:** 1.25.0
-     * **POM Project URL:** [https://github.com/grpc/grpc-java](https://github.com/grpc/grpc-java)
-     * **POM License: Apache 2.0** - [https://opensource.org/licenses/Apache-2.0](https://opensource.org/licenses/Apache-2.0)
-
-1. **Group:** io.grpc **Name:** grpc-context **Version:** 1.25.0
-     * **POM Project URL:** [https://github.com/grpc/grpc-java](https://github.com/grpc/grpc-java)
-     * **POM License: Apache 2.0** - [https://opensource.org/licenses/Apache-2.0](https://opensource.org/licenses/Apache-2.0)
-
-1. **Group:** io.grpc **Name:** grpc-core **Version:** 1.25.0
-     * **POM Project URL:** [https://github.com/grpc/grpc-java](https://github.com/grpc/grpc-java)
-     * **POM License: Apache 2.0** - [https://opensource.org/licenses/Apache-2.0](https://opensource.org/licenses/Apache-2.0)
-
-1. **Group:** io.grpc **Name:** grpc-protobuf **Version:** 1.25.0
-     * **POM Project URL:** [https://github.com/grpc/grpc-java](https://github.com/grpc/grpc-java)
-     * **POM License: Apache 2.0** - [https://opensource.org/licenses/Apache-2.0](https://opensource.org/licenses/Apache-2.0)
-
-1. **Group:** io.grpc **Name:** grpc-protobuf-lite **Version:** 1.25.0
-     * **POM Project URL:** [https://github.com/grpc/grpc-java](https://github.com/grpc/grpc-java)
-     * **POM License: Apache 2.0** - [https://opensource.org/licenses/Apache-2.0](https://opensource.org/licenses/Apache-2.0)
-
-1. **Group:** io.grpc **Name:** grpc-stub **Version:** 1.25.0
-     * **POM Project URL:** [https://github.com/grpc/grpc-java](https://github.com/grpc/grpc-java)
-     * **POM License: Apache 2.0** - [https://opensource.org/licenses/Apache-2.0](https://opensource.org/licenses/Apache-2.0)
-
-1. **Group:** io.grpc **Name:** protoc-gen-grpc-java **Version:** 1.25.0
-     * **POM Project URL:** [https://github.com/grpc/grpc-java](https://github.com/grpc/grpc-java)
-     * **POM License: Apache 2.0** - [https://opensource.org/licenses/Apache-2.0](https://opensource.org/licenses/Apache-2.0)
-
-1. **Group:** io.opencensus **Name:** opencensus-api **Version:** 0.21.0
-     * **POM Project URL:** [https://github.com/census-instrumentation/opencensus-java](https://github.com/census-instrumentation/opencensus-java)
-     * **POM License: The Apache License, Version 2.0** - [http://www.apache.org/licenses/LICENSE-2.0.txt](http://www.apache.org/licenses/LICENSE-2.0.txt)
-
-1. **Group:** io.opencensus **Name:** opencensus-contrib-grpc-metrics **Version:** 0.21.0
-     * **POM Project URL:** [https://github.com/census-instrumentation/opencensus-java](https://github.com/census-instrumentation/opencensus-java)
-     * **POM License: The Apache License, Version 2.0** - [http://www.apache.org/licenses/LICENSE-2.0.txt](http://www.apache.org/licenses/LICENSE-2.0.txt)
-
-1. **Group:** io.perfmark **Name:** perfmark-api **Version:** 0.19.0
-     * **POM Project URL:** [https://github.com/perfmark/perfmark](https://github.com/perfmark/perfmark)
-     * **POM License: Apache 2.0** - [https://opensource.org/licenses/Apache-2.0](https://opensource.org/licenses/Apache-2.0)
-
-1. **Group:** javax.annotation **Name:** jsr250-api **Version:** 1.0
-     * **POM Project URL:** [http://jcp.org/aboutJava/communityprocess/final/jsr250/index.html](http://jcp.org/aboutJava/communityprocess/final/jsr250/index.html)
-     * **POM License: COMMON DEVELOPMENT AND DISTRIBUTION LICENSE (CDDL) Version 1.0** - [https://glassfish.dev.java.net/public/CDDLv1.0.html](https://glassfish.dev.java.net/public/CDDLv1.0.html)
-
-1. **Group:** javax.enterprise **Name:** cdi-api **Version:** 1.0
-     * **POM License: Apache License, Version 2.0** - [http://www.apache.org/licenses/LICENSE-2.0](http://www.apache.org/licenses/LICENSE-2.0)
-
-1. **Group:** javax.inject **Name:** javax.inject **Version:** 1
-     * **POM Project URL:** [http://code.google.com/p/atinject/](http://code.google.com/p/atinject/)
-     * **POM License: The Apache Software License, Version 2.0** - [http://www.apache.org/licenses/LICENSE-2.0.txt](http://www.apache.org/licenses/LICENSE-2.0.txt)
-
-1. **Group:** junit **Name:** junit **Version:** 4.12
-     * **POM Project URL:** [http://junit.org](http://junit.org)
-     * **POM License: Eclipse Public License 1.0** - [http://www.eclipse.org/legal/epl-v10.html](http://www.eclipse.org/legal/epl-v10.html)
-
-1. **Group:** kr.motd.maven **Name:** os-maven-plugin **Version:** 1.4.0.Final
-     * **POM Project URL:** [https://github.com/trustin/os-maven-plugin/](https://github.com/trustin/os-maven-plugin/)
-     * **POM License: Apache License, Version 2.0** - [http://www.apache.org/licenses/LICENSE-2.0](http://www.apache.org/licenses/LICENSE-2.0)
-
-1. **Group:** net.java.dev.javacc **Name:** javacc **Version:** 5.0
-     * **POM Project URL:** [https://javacc.dev.java.net/](https://javacc.dev.java.net/)
-     * **POM License: Berkeley Software Distribution (BSD) License** - [http://www.opensource.org/licenses/bsd-license.html](http://www.opensource.org/licenses/bsd-license.html)
-
-1. **Group:** net.sourceforge.pmd **Name:** pmd-core **Version:** 6.19.0
-     * **POM License: BSD-style** - [http://pmd.sourceforge.net/license.html](http://pmd.sourceforge.net/license.html)
-
-1. **Group:** net.sourceforge.pmd **Name:** pmd-java **Version:** 6.19.0
-     * **POM License: BSD-style** - [http://pmd.sourceforge.net/license.html](http://pmd.sourceforge.net/license.html)
-
-1. **Group:** net.sourceforge.saxon **Name:** saxon **Version:** 9.1.0.8
-     * **POM Project URL:** [http://saxon.sourceforge.net/](http://saxon.sourceforge.net/)
-     * **POM License: Mozilla Public License Version 1.0** - [http://www.mozilla.org/MPL/MPL-1.0.txt](http://www.mozilla.org/MPL/MPL-1.0.txt)
-
-1. **Group:** org.antlr **Name:** antlr4-runtime **Version:** 4.7
-     * **Manifest Project URL:** [http://www.antlr.org](http://www.antlr.org)
-     * **POM License: The BSD License** - [http://www.antlr.org/license.html](http://www.antlr.org/license.html)
-
-1. **Group:** org.apache.commons **Name:** commons-lang3 **Version:** 3.8.1
-     * **Project URL:** [http://commons.apache.org/proper/commons-lang/](http://commons.apache.org/proper/commons-lang/)
-     * **POM License: Apache License, Version 2.0** - [https://www.apache.org/licenses/LICENSE-2.0.txt](https://www.apache.org/licenses/LICENSE-2.0.txt)
-
-1. **Group:** org.apache.maven **Name:** maven-artifact **Version:** 3.2.1
-     * **POM License: The Apache Software License, Version 2.0** - [http://www.apache.org/licenses/LICENSE-2.0.txt](http://www.apache.org/licenses/LICENSE-2.0.txt)
-
-1. **Group:** org.apache.maven **Name:** maven-model **Version:** 3.2.1
-     * **POM License: The Apache Software License, Version 2.0** - [http://www.apache.org/licenses/LICENSE-2.0.txt](http://www.apache.org/licenses/LICENSE-2.0.txt)
-
-1. **Group:** org.apache.maven **Name:** maven-plugin-api **Version:** 3.2.1
-     * **POM License: The Apache Software License, Version 2.0** - [http://www.apache.org/licenses/LICENSE-2.0.txt](http://www.apache.org/licenses/LICENSE-2.0.txt)
-
-1. **Group:** org.apiguardian **Name:** apiguardian-api **Version:** 1.0.0
-     * **POM Project URL:** [https://github.com/apiguardian-team/apiguardian](https://github.com/apiguardian-team/apiguardian)
-     * **POM License: The Apache License, Version 2.0** - [http://www.apache.org/licenses/LICENSE-2.0.txt](http://www.apache.org/licenses/LICENSE-2.0.txt)
-
-1. **Group:** org.checkerframework **Name:** checker-compat-qual **Version:** 2.5.3
-     * **POM Project URL:** [https://checkerframework.org](https://checkerframework.org)
-     * **POM License: GNU General Public License, version 2 (GPL2), with the classpath exception** - [http://www.gnu.org/software/classpath/license.html](http://www.gnu.org/software/classpath/license.html)
-     * **POM License: The MIT License** - [http://opensource.org/licenses/MIT](http://opensource.org/licenses/MIT)
-
-1. **Group:** org.checkerframework **Name:** checker-qual **Version:** 3.0.0
-     * **Manifest License:** MIT (Not packaged)
-     * **POM Project URL:** [https://checkerframework.org](https://checkerframework.org)
-     * **POM License: The MIT License** - [http://opensource.org/licenses/MIT](http://opensource.org/licenses/MIT)
-
-1. **Group:** org.checkerframework **Name:** dataflow **Version:** 2.5.3
-     * **POM Project URL:** [https://checkerframework.org](https://checkerframework.org)
-     * **POM License: GNU General Public License, version 2 (GPL2), with the classpath exception** - [http://www.gnu.org/software/classpath/license.html](http://www.gnu.org/software/classpath/license.html)
-     * **POM License: The MIT License** - [http://opensource.org/licenses/MIT](http://opensource.org/licenses/MIT)
-
-1. **Group:** org.checkerframework **Name:** javacutil **Version:** 2.5.3
-     * **POM Project URL:** [https://checkerframework.org](https://checkerframework.org)
-     * **POM License: GNU General Public License, version 2 (GPL2), with the classpath exception** - [http://www.gnu.org/software/classpath/license.html](http://www.gnu.org/software/classpath/license.html)
-     * **POM License: The MIT License** - [http://opensource.org/licenses/MIT](http://opensource.org/licenses/MIT)
-
-1. **Group:** org.codehaus.mojo **Name:** animal-sniffer-annotations **Version:** 1.18
-     * **POM License: MIT license** - [http://www.opensource.org/licenses/mit-license.php](http://www.opensource.org/licenses/mit-license.php)
-     * **POM License: The Apache Software License, Version 2.0** - [http://www.apache.org/licenses/LICENSE-2.0.txt](http://www.apache.org/licenses/LICENSE-2.0.txt)
-
-1. **Group:** org.codehaus.plexus **Name:** plexus-classworlds **Version:** 2.4
-     * **POM License: The Apache Software License, Version 2.0** - [http://www.apache.org/licenses/LICENSE-2.0.txt](http://www.apache.org/licenses/LICENSE-2.0.txt)
-
-1. **Group:** org.codehaus.plexus **Name:** plexus-component-annotations **Version:** 1.5.5
-     * **POM License: The Apache Software License, Version 2.0** - [http://www.apache.org/licenses/LICENSE-2.0.txt](http://www.apache.org/licenses/LICENSE-2.0.txt)
-
-1. **Group:** org.codehaus.plexus **Name:** plexus-utils **Version:** 3.0.17
-     * **POM Project URL:** [http://plexus.codehaus.org/plexus-utils](http://plexus.codehaus.org/plexus-utils)
-     * **POM License: Apache License, Version 2.0** - [http://www.apache.org/licenses/LICENSE-2.0](http://www.apache.org/licenses/LICENSE-2.0)
-     * **POM License: The Apache Software License, Version 2.0** - [http://www.apache.org/licenses/LICENSE-2.0.txt](http://www.apache.org/licenses/LICENSE-2.0.txt)
-
-1. **Group:** org.eclipse.sisu **Name:** org.eclipse.sisu.inject **Version:** 0.0.0.M5
-     * **Manifest Project URL:** [http://www.eclipse.org/sisu/](http://www.eclipse.org/sisu/)
-     * **POM License: Eclipse Public License, Version 1.0** - [http://www.eclipse.org/legal/epl-v10.html](http://www.eclipse.org/legal/epl-v10.html)
-
-1. **Group:** org.eclipse.sisu **Name:** org.eclipse.sisu.plexus **Version:** 0.0.0.M5
-     * **Manifest Project URL:** [http://www.eclipse.org/sisu/](http://www.eclipse.org/sisu/)
-     * **POM License: Eclipse Public License, Version 1.0** - [http://www.eclipse.org/legal/epl-v10.html](http://www.eclipse.org/legal/epl-v10.html)
-
-1. **Group:** org.hamcrest **Name:** hamcrest-all **Version:** 1.3
-     * **POM License: New BSD License** - [http://www.opensource.org/licenses/bsd-license.php](http://www.opensource.org/licenses/bsd-license.php)
-
-1. **Group:** org.hamcrest **Name:** hamcrest-core **Version:** 1.3
-     * **POM License: New BSD License** - [http://www.opensource.org/licenses/bsd-license.php](http://www.opensource.org/licenses/bsd-license.php)
-
-1. **Group:** org.jacoco **Name:** org.jacoco.agent **Version:** 0.8.5
-     * **POM License: Eclipse Public License 2.0** - [https://www.eclipse.org/legal/epl-2.0/](https://www.eclipse.org/legal/epl-2.0/)
-
-1. **Group:** org.jacoco **Name:** org.jacoco.ant **Version:** 0.8.5
-     * **POM License: Eclipse Public License 2.0** - [https://www.eclipse.org/legal/epl-2.0/](https://www.eclipse.org/legal/epl-2.0/)
-
-1. **Group:** org.jacoco **Name:** org.jacoco.core **Version:** 0.8.5
-     * **POM License: Eclipse Public License 2.0** - [https://www.eclipse.org/legal/epl-2.0/](https://www.eclipse.org/legal/epl-2.0/)
-
-1. **Group:** org.jacoco **Name:** org.jacoco.report **Version:** 0.8.5
-     * **POM License: Eclipse Public License 2.0** - [https://www.eclipse.org/legal/epl-2.0/](https://www.eclipse.org/legal/epl-2.0/)
-
-1. **Group:** org.jboss.forge.roaster **Name:** roaster-api **Version:** 2.21.1.Final
-     * **POM License: Eclipse Public License version 1.0** - [http://www.eclipse.org/legal/epl-v10.html](http://www.eclipse.org/legal/epl-v10.html)
-     * **POM License: Public Domain** - [http://repository.jboss.org/licenses/cc0-1.0.txt](http://repository.jboss.org/licenses/cc0-1.0.txt)
-
-1. **Group:** org.jboss.forge.roaster **Name:** roaster-jdt **Version:** 2.21.1.Final
-     * **POM License: Eclipse Public License version 1.0** - [http://www.eclipse.org/legal/epl-v10.html](http://www.eclipse.org/legal/epl-v10.html)
-     * **POM License: Public Domain** - [http://repository.jboss.org/licenses/cc0-1.0.txt](http://repository.jboss.org/licenses/cc0-1.0.txt)
-
-1. **Group:** org.junit-pioneer **Name:** junit-pioneer **Version:** 0.3.0
-     * **POM Project URL:** [https://github.com/junit-pioneer/junit-pioneer](https://github.com/junit-pioneer/junit-pioneer)
-     * **POM License: The MIT License** - [https://github.com/junit-pioneer/junit-pioneer/blob/master/LICENSE](https://github.com/junit-pioneer/junit-pioneer/blob/master/LICENSE)
-
-1. **Group:** org.junit.jupiter **Name:** junit-jupiter-api **Version:** 5.5.2
-     * **POM Project URL:** [https://junit.org/junit5/](https://junit.org/junit5/)
-     * **POM License: Eclipse Public License v2.0** - [https://www.eclipse.org/legal/epl-v20.html](https://www.eclipse.org/legal/epl-v20.html)
-
-1. **Group:** org.junit.jupiter **Name:** junit-jupiter-engine **Version:** 5.5.2
-     * **POM Project URL:** [https://junit.org/junit5/](https://junit.org/junit5/)
-     * **POM License: Eclipse Public License v2.0** - [https://www.eclipse.org/legal/epl-v20.html](https://www.eclipse.org/legal/epl-v20.html)
-
-1. **Group:** org.junit.jupiter **Name:** junit-jupiter-params **Version:** 5.5.2
-     * **POM Project URL:** [https://junit.org/junit5/](https://junit.org/junit5/)
-     * **POM License: Eclipse Public License v2.0** - [https://www.eclipse.org/legal/epl-v20.html](https://www.eclipse.org/legal/epl-v20.html)
-
-1. **Group:** org.junit.platform **Name:** junit-platform-commons **Version:** 1.5.2
-     * **POM Project URL:** [https://junit.org/junit5/](https://junit.org/junit5/)
-     * **POM License: Eclipse Public License v2.0** - [https://www.eclipse.org/legal/epl-v20.html](https://www.eclipse.org/legal/epl-v20.html)
-
-1. **Group:** org.junit.platform **Name:** junit-platform-engine **Version:** 1.5.2
-     * **POM Project URL:** [https://junit.org/junit5/](https://junit.org/junit5/)
-     * **POM License: Eclipse Public License v2.0** - [https://www.eclipse.org/legal/epl-v20.html](https://www.eclipse.org/legal/epl-v20.html)
-
-1. **Group:** org.opentest4j **Name:** opentest4j **Version:** 1.2.0
-     * **Manifest License:** The Apache License, Version 2.0 (Not packaged)
-     * **POM Project URL:** [https://github.com/ota4j-team/opentest4j](https://github.com/ota4j-team/opentest4j)
-     * **POM License: The Apache License, Version 2.0** - [http://www.apache.org/licenses/LICENSE-2.0.txt](http://www.apache.org/licenses/LICENSE-2.0.txt)
-
-1. **Group:** org.ow2.asm **Name:** asm **Version:** 7.1
-     * **Manifest Project URL:** [http://asm.ow2.org](http://asm.ow2.org)
-     * **POM Project URL:** [http://asm.ow2.org/](http://asm.ow2.org/)
-     * **POM License: BSD** - [http://asm.ow2.org/license.html](http://asm.ow2.org/license.html)
-     * **POM License: The Apache Software License, Version 2.0** - [http://www.apache.org/licenses/LICENSE-2.0.txt](http://www.apache.org/licenses/LICENSE-2.0.txt)
-
-1. **Group:** org.ow2.asm **Name:** asm **Version:** 7.2
-     * **Manifest Project URL:** [http://asm.ow2.org](http://asm.ow2.org)
-     * **Manifest License:** BSD-3-Clause;link=https://asm.ow2.io/LICENSE.txt (Not packaged)
-     * **POM Project URL:** [http://asm.ow2.io/](http://asm.ow2.io/)
-     * **POM License: BSD-3-Clause** - [https://asm.ow2.io/license.html](https://asm.ow2.io/license.html)
-     * **POM License: The Apache Software License, Version 2.0** - [http://www.apache.org/licenses/LICENSE-2.0.txt](http://www.apache.org/licenses/LICENSE-2.0.txt)
-
-1. **Group:** org.ow2.asm **Name:** asm-analysis **Version:** 7.2
-     * **Manifest Project URL:** [http://asm.ow2.org](http://asm.ow2.org)
-     * **Manifest License:** BSD-3-Clause;link=https://asm.ow2.io/LICENSE.txt (Not packaged)
-     * **POM Project URL:** [http://asm.ow2.io/](http://asm.ow2.io/)
-     * **POM License: BSD-3-Clause** - [https://asm.ow2.io/license.html](https://asm.ow2.io/license.html)
-     * **POM License: The Apache Software License, Version 2.0** - [http://www.apache.org/licenses/LICENSE-2.0.txt](http://www.apache.org/licenses/LICENSE-2.0.txt)
-
-1. **Group:** org.ow2.asm **Name:** asm-commons **Version:** 7.2
-     * **Manifest Project URL:** [http://asm.ow2.org](http://asm.ow2.org)
-     * **Manifest License:** BSD-3-Clause;link=https://asm.ow2.io/LICENSE.txt (Not packaged)
-     * **POM Project URL:** [http://asm.ow2.io/](http://asm.ow2.io/)
-     * **POM License: BSD-3-Clause** - [https://asm.ow2.io/license.html](https://asm.ow2.io/license.html)
-     * **POM License: The Apache Software License, Version 2.0** - [http://www.apache.org/licenses/LICENSE-2.0.txt](http://www.apache.org/licenses/LICENSE-2.0.txt)
-
-1. **Group:** org.ow2.asm **Name:** asm-tree **Version:** 7.2
-     * **Manifest Project URL:** [http://asm.ow2.org](http://asm.ow2.org)
-     * **Manifest License:** BSD-3-Clause;link=https://asm.ow2.io/LICENSE.txt (Not packaged)
-     * **POM Project URL:** [http://asm.ow2.io/](http://asm.ow2.io/)
-     * **POM License: BSD-3-Clause** - [https://asm.ow2.io/license.html](https://asm.ow2.io/license.html)
-     * **POM License: The Apache Software License, Version 2.0** - [http://www.apache.org/licenses/LICENSE-2.0.txt](http://www.apache.org/licenses/LICENSE-2.0.txt)
-
-1. **Group:** org.pcollections **Name:** pcollections **Version:** 2.1.2
-     * **POM Project URL:** [http://pcollections.org](http://pcollections.org)
-     * **POM License: The MIT License** - [http://www.opensource.org/licenses/mit-license.php](http://www.opensource.org/licenses/mit-license.php)
-
-1. **Group:** org.sonatype.sisu **Name:** sisu-guice **Version:** 3.1.0
-     * **Manifest Project URL:** [http://code.google.com/p/google-guice/](http://code.google.com/p/google-guice/)
-     * **POM License: The Apache Software License, Version 2.0** - [http://www.apache.org/licenses/LICENSE-2.0.txt](http://www.apache.org/licenses/LICENSE-2.0.txt)
-
-    
-        
- The dependencies distributed under several licenses, are used according their commercial-use-friendly license.
-
-
-<<<<<<< HEAD
-This report was generated on **Tue Dec 03 10:53:30 EET 2019** using [Gradle-License-Report plugin](https://github.com/jk1/Gradle-License-Report) by Evgeny Naumenko, licensed under [Apache 2.0 License](https://github.com/jk1/Gradle-License-Report/blob/master/LICENSE).
-
-
-
-    
-# Dependencies of `io.spine:spine-server:1.2.7`
-=======
-This report was generated on **Wed Dec 04 11:20:31 EET 2019** using [Gradle-License-Report plugin](https://github.com/jk1/Gradle-License-Report) by Evgeny Naumenko, licensed under [Apache 2.0 License](https://github.com/jk1/Gradle-License-Report/blob/master/LICENSE).
-
-
-
-    
-# Dependencies of `io.spine:spine-server:1.2.8`
->>>>>>> 1b846bb0
-
-## Runtime
-1. **Group:** com.google.android **Name:** annotations **Version:** 4.1.1.4
-     * **POM Project URL:** [http://source.android.com/](http://source.android.com/)
-     * **POM License: Apache 2.0** - [http://www.apache.org/licenses/LICENSE-2.0](http://www.apache.org/licenses/LICENSE-2.0)
-
-1. **Group:** com.google.api.grpc **Name:** proto-google-common-protos **Version:** 1.12.0
-     * **POM Project URL:** [https://github.com/googleapis/api-client-staging](https://github.com/googleapis/api-client-staging)
-     * **POM License: Apache-2.0** - [https://www.apache.org/licenses/LICENSE-2.0.txt](https://www.apache.org/licenses/LICENSE-2.0.txt)
-
-1. **Group:** com.google.code.findbugs **Name:** jsr305 **Version:** 3.0.2
-     * **POM Project URL:** [http://findbugs.sourceforge.net/](http://findbugs.sourceforge.net/)
-     * **POM License: The Apache Software License, Version 2.0** - [http://www.apache.org/licenses/LICENSE-2.0.txt](http://www.apache.org/licenses/LICENSE-2.0.txt)
-
-1. **Group:** com.google.code.gson **Name:** gson **Version:** 2.8.5
-     * **POM License: Apache 2.0** - [http://www.apache.org/licenses/LICENSE-2.0.txt](http://www.apache.org/licenses/LICENSE-2.0.txt)
-
-1. **Group:** com.google.errorprone **Name:** error_prone_annotations **Version:** 2.3.3
-     * **POM License: Apache 2.0** - [http://www.apache.org/licenses/LICENSE-2.0.txt](http://www.apache.org/licenses/LICENSE-2.0.txt)
-
-1. **Group:** com.google.errorprone **Name:** error_prone_type_annotations **Version:** 2.3.3
-     * **POM License: Apache 2.0** - [http://www.apache.org/licenses/LICENSE-2.0.txt](http://www.apache.org/licenses/LICENSE-2.0.txt)
-
-1. **Group:** com.google.flogger **Name:** flogger **Version:** 0.4
-     * **POM Project URL:** [https://github.com/google/flogger](https://github.com/google/flogger)
-     * **POM License: Apache 2.0** - [http://www.apache.org/licenses/LICENSE-2.0.txt](http://www.apache.org/licenses/LICENSE-2.0.txt)
-
-1. **Group:** com.google.flogger **Name:** flogger-system-backend **Version:** 0.4
-     * **POM Project URL:** [https://github.com/google/flogger](https://github.com/google/flogger)
-     * **POM License: Apache 2.0** - [http://www.apache.org/licenses/LICENSE-2.0.txt](http://www.apache.org/licenses/LICENSE-2.0.txt)
-
-1. **Group:** com.google.guava **Name:** failureaccess **Version:** 1.0.1
-     * **Manifest Project URL:** [https://github.com/google/guava/](https://github.com/google/guava/)
-     * **POM License: The Apache Software License, Version 2.0** - [http://www.apache.org/licenses/LICENSE-2.0.txt](http://www.apache.org/licenses/LICENSE-2.0.txt)
-
-1. **Group:** com.google.guava **Name:** guava **Version:** 28.1-jre
-     * **Manifest Project URL:** [https://github.com/google/guava/](https://github.com/google/guava/)
-     * **POM License: Apache License, Version 2.0** - [http://www.apache.org/licenses/LICENSE-2.0.txt](http://www.apache.org/licenses/LICENSE-2.0.txt)
-
-1. **Group:** com.google.guava **Name:** listenablefuture **Version:** 9999.0-empty-to-avoid-conflict-with-guava
-     * **POM License: The Apache Software License, Version 2.0** - [http://www.apache.org/licenses/LICENSE-2.0.txt](http://www.apache.org/licenses/LICENSE-2.0.txt)
-
-1. **Group:** com.google.j2objc **Name:** j2objc-annotations **Version:** 1.3
-     * **POM Project URL:** [https://github.com/google/j2objc/](https://github.com/google/j2objc/)
-     * **POM License: The Apache Software License, Version 2.0** - [http://www.apache.org/licenses/LICENSE-2.0.txt](http://www.apache.org/licenses/LICENSE-2.0.txt)
-
-1. **Group:** com.google.protobuf **Name:** protobuf-java **Version:** 3.10.0
-     * **Manifest Project URL:** [https://developers.google.com/protocol-buffers/](https://developers.google.com/protocol-buffers/)
-     * **POM License: 3-Clause BSD License** - [https://opensource.org/licenses/BSD-3-Clause](https://opensource.org/licenses/BSD-3-Clause)
-
-1. **Group:** com.google.protobuf **Name:** protobuf-java-util **Version:** 3.10.0
-     * **Manifest Project URL:** [https://developers.google.com/protocol-buffers/](https://developers.google.com/protocol-buffers/)
-     * **POM License: 3-Clause BSD License** - [https://opensource.org/licenses/BSD-3-Clause](https://opensource.org/licenses/BSD-3-Clause)
-
-1. **Group:** io.grpc **Name:** grpc-api **Version:** 1.25.0
-     * **POM Project URL:** [https://github.com/grpc/grpc-java](https://github.com/grpc/grpc-java)
-     * **POM License: Apache 2.0** - [https://opensource.org/licenses/Apache-2.0](https://opensource.org/licenses/Apache-2.0)
-
-1. **Group:** io.grpc **Name:** grpc-context **Version:** 1.25.0
-     * **POM Project URL:** [https://github.com/grpc/grpc-java](https://github.com/grpc/grpc-java)
-     * **POM License: Apache 2.0** - [https://opensource.org/licenses/Apache-2.0](https://opensource.org/licenses/Apache-2.0)
-
-1. **Group:** io.grpc **Name:** grpc-core **Version:** 1.25.0
-     * **POM Project URL:** [https://github.com/grpc/grpc-java](https://github.com/grpc/grpc-java)
-     * **POM License: Apache 2.0** - [https://opensource.org/licenses/Apache-2.0](https://opensource.org/licenses/Apache-2.0)
-
-1. **Group:** io.grpc **Name:** grpc-protobuf **Version:** 1.25.0
-     * **POM Project URL:** [https://github.com/grpc/grpc-java](https://github.com/grpc/grpc-java)
-     * **POM License: Apache 2.0** - [https://opensource.org/licenses/Apache-2.0](https://opensource.org/licenses/Apache-2.0)
-
-1. **Group:** io.grpc **Name:** grpc-protobuf-lite **Version:** 1.25.0
-     * **POM Project URL:** [https://github.com/grpc/grpc-java](https://github.com/grpc/grpc-java)
-     * **POM License: Apache 2.0** - [https://opensource.org/licenses/Apache-2.0](https://opensource.org/licenses/Apache-2.0)
-
-1. **Group:** io.grpc **Name:** grpc-stub **Version:** 1.25.0
-     * **POM Project URL:** [https://github.com/grpc/grpc-java](https://github.com/grpc/grpc-java)
-     * **POM License: Apache 2.0** - [https://opensource.org/licenses/Apache-2.0](https://opensource.org/licenses/Apache-2.0)
-
-1. **Group:** io.opencensus **Name:** opencensus-api **Version:** 0.21.0
-     * **POM Project URL:** [https://github.com/census-instrumentation/opencensus-java](https://github.com/census-instrumentation/opencensus-java)
-     * **POM License: The Apache License, Version 2.0** - [http://www.apache.org/licenses/LICENSE-2.0.txt](http://www.apache.org/licenses/LICENSE-2.0.txt)
-
-1. **Group:** io.opencensus **Name:** opencensus-contrib-grpc-metrics **Version:** 0.21.0
-     * **POM Project URL:** [https://github.com/census-instrumentation/opencensus-java](https://github.com/census-instrumentation/opencensus-java)
-     * **POM License: The Apache License, Version 2.0** - [http://www.apache.org/licenses/LICENSE-2.0.txt](http://www.apache.org/licenses/LICENSE-2.0.txt)
-
-1. **Group:** io.perfmark **Name:** perfmark-api **Version:** 0.19.0
-     * **POM Project URL:** [https://github.com/perfmark/perfmark](https://github.com/perfmark/perfmark)
-     * **POM License: Apache 2.0** - [https://opensource.org/licenses/Apache-2.0](https://opensource.org/licenses/Apache-2.0)
-
-1. **Group:** org.checkerframework **Name:** checker-qual **Version:** 3.0.0
-     * **Manifest License:** MIT (Not packaged)
-     * **POM Project URL:** [https://checkerframework.org](https://checkerframework.org)
-     * **POM License: The MIT License** - [http://opensource.org/licenses/MIT](http://opensource.org/licenses/MIT)
-
-1. **Group:** org.codehaus.mojo **Name:** animal-sniffer-annotations **Version:** 1.18
-     * **POM License: MIT license** - [http://www.opensource.org/licenses/mit-license.php](http://www.opensource.org/licenses/mit-license.php)
-     * **POM License: The Apache Software License, Version 2.0** - [http://www.apache.org/licenses/LICENSE-2.0.txt](http://www.apache.org/licenses/LICENSE-2.0.txt)
-
-## Compile, tests and tooling
-1. **Group:** com.beust **Name:** jcommander **Version:** 1.72
-     * **POM Project URL:** [http://jcommander.org](http://jcommander.org)
-     * **POM License: Apache 2.0** - [http://www.apache.org/licenses/LICENSE-2.0](http://www.apache.org/licenses/LICENSE-2.0)
-
-1. **Group:** com.github.kevinstern **Name:** software-and-algorithms **Version:** 1.0
-     * **POM Project URL:** [https://www.github.com/KevinStern/software-and-algorithms](https://www.github.com/KevinStern/software-and-algorithms)
-     * **POM License: MIT License** - [http://www.opensource.org/licenses/mit-license.php](http://www.opensource.org/licenses/mit-license.php)
-
-1. **Group:** com.github.stephenc.jcip **Name:** jcip-annotations **Version:** 1.0-1
-     * **POM Project URL:** [http://stephenc.github.com/jcip-annotations](http://stephenc.github.com/jcip-annotations)
-     * **POM License: Apache License, Version 2.0** - [http://www.apache.org/licenses/LICENSE-2.0.txt](http://www.apache.org/licenses/LICENSE-2.0.txt)
-
-1. **Group:** com.google.android **Name:** annotations **Version:** 4.1.1.4
-     * **POM Project URL:** [http://source.android.com/](http://source.android.com/)
-     * **POM License: Apache 2.0** - [http://www.apache.org/licenses/LICENSE-2.0](http://www.apache.org/licenses/LICENSE-2.0)
-
-1. **Group:** com.google.api.grpc **Name:** proto-google-common-protos **Version:** 1.12.0
-     * **POM Project URL:** [https://github.com/googleapis/api-client-staging](https://github.com/googleapis/api-client-staging)
-     * **POM License: Apache-2.0** - [https://www.apache.org/licenses/LICENSE-2.0.txt](https://www.apache.org/licenses/LICENSE-2.0.txt)
-
-1. **Group:** com.google.auto **Name:** auto-common **Version:** 0.10
-     * **POM License: Apache 2.0** - [http://www.apache.org/licenses/LICENSE-2.0.txt](http://www.apache.org/licenses/LICENSE-2.0.txt)
-
-1. **Group:** com.google.auto.service **Name:** auto-service **Version:** 1.0-rc6
-     * **POM Project URL:** [https://github.com/google/auto/tree/master/service](https://github.com/google/auto/tree/master/service)
-     * **POM License: Apache 2.0** - [http://www.apache.org/licenses/LICENSE-2.0.txt](http://www.apache.org/licenses/LICENSE-2.0.txt)
-
-1. **Group:** com.google.auto.service **Name:** auto-service-annotations **Version:** 1.0-rc6
-     * **POM Project URL:** [https://github.com/google/auto/tree/master/service](https://github.com/google/auto/tree/master/service)
-     * **POM License: Apache 2.0** - [http://www.apache.org/licenses/LICENSE-2.0.txt](http://www.apache.org/licenses/LICENSE-2.0.txt)
-
-1. **Group:** com.google.auto.value **Name:** auto-value-annotations **Version:** 1.6.3
-     * **POM License: Apache 2.0** - [http://www.apache.org/licenses/LICENSE-2.0.txt](http://www.apache.org/licenses/LICENSE-2.0.txt)
-
-1. **Group:** com.google.code.findbugs **Name:** jFormatString **Version:** 3.0.0
-     * **POM Project URL:** [http://findbugs.sourceforge.net/](http://findbugs.sourceforge.net/)
-     * **POM License: GNU Lesser Public License** - [http://www.gnu.org/licenses/lgpl.html](http://www.gnu.org/licenses/lgpl.html)
-
-1. **Group:** com.google.code.findbugs **Name:** jsr305 **Version:** 3.0.2
-     * **POM Project URL:** [http://findbugs.sourceforge.net/](http://findbugs.sourceforge.net/)
-     * **POM License: The Apache Software License, Version 2.0** - [http://www.apache.org/licenses/LICENSE-2.0.txt](http://www.apache.org/licenses/LICENSE-2.0.txt)
-
-1. **Group:** com.google.code.gson **Name:** gson **Version:** 2.8.5
-     * **POM License: Apache 2.0** - [http://www.apache.org/licenses/LICENSE-2.0.txt](http://www.apache.org/licenses/LICENSE-2.0.txt)
-
-1. **Group:** com.google.errorprone **Name:** error_prone_annotation **Version:** 2.3.3
-     * **POM License: Apache 2.0** - [http://www.apache.org/licenses/LICENSE-2.0.txt](http://www.apache.org/licenses/LICENSE-2.0.txt)
-
-1. **Group:** com.google.errorprone **Name:** error_prone_annotations **Version:** 2.3.3
-     * **POM License: Apache 2.0** - [http://www.apache.org/licenses/LICENSE-2.0.txt](http://www.apache.org/licenses/LICENSE-2.0.txt)
-
-1. **Group:** com.google.errorprone **Name:** error_prone_check_api **Version:** 2.3.3
-     * **POM License: Apache 2.0** - [http://www.apache.org/licenses/LICENSE-2.0.txt](http://www.apache.org/licenses/LICENSE-2.0.txt)
-
-1. **Group:** com.google.errorprone **Name:** error_prone_core **Version:** 2.3.3
-     * **POM License: Apache 2.0** - [http://www.apache.org/licenses/LICENSE-2.0.txt](http://www.apache.org/licenses/LICENSE-2.0.txt)
-
-1. **Group:** com.google.errorprone **Name:** error_prone_type_annotations **Version:** 2.3.3
-     * **POM License: Apache 2.0** - [http://www.apache.org/licenses/LICENSE-2.0.txt](http://www.apache.org/licenses/LICENSE-2.0.txt)
-
-1. **Group:** com.google.errorprone **Name:** javac **Version:** 9+181-r4173-1
-     * **POM Project URL:** [https://github.com/google/error-prone-javac](https://github.com/google/error-prone-javac)
-     * **POM License: GNU General Public License, version 2, with the Classpath Exception** - [http://openjdk.java.net/legal/gplv2+ce.html](http://openjdk.java.net/legal/gplv2+ce.html)
-
-1. **Group:** com.google.flogger **Name:** flogger **Version:** 0.4
-     * **POM Project URL:** [https://github.com/google/flogger](https://github.com/google/flogger)
-     * **POM License: Apache 2.0** - [http://www.apache.org/licenses/LICENSE-2.0.txt](http://www.apache.org/licenses/LICENSE-2.0.txt)
-
-1. **Group:** com.google.flogger **Name:** flogger-system-backend **Version:** 0.4
-     * **POM Project URL:** [https://github.com/google/flogger](https://github.com/google/flogger)
-     * **POM License: Apache 2.0** - [http://www.apache.org/licenses/LICENSE-2.0.txt](http://www.apache.org/licenses/LICENSE-2.0.txt)
-
-1. **Group:** com.google.guava **Name:** failureaccess **Version:** 1.0.1
-     * **Manifest Project URL:** [https://github.com/google/guava/](https://github.com/google/guava/)
-     * **POM License: The Apache Software License, Version 2.0** - [http://www.apache.org/licenses/LICENSE-2.0.txt](http://www.apache.org/licenses/LICENSE-2.0.txt)
-
-1. **Group:** com.google.guava **Name:** guava **Version:** 28.1-jre
-     * **Manifest Project URL:** [https://github.com/google/guava/](https://github.com/google/guava/)
-     * **POM License: Apache License, Version 2.0** - [http://www.apache.org/licenses/LICENSE-2.0.txt](http://www.apache.org/licenses/LICENSE-2.0.txt)
-
-1. **Group:** com.google.guava **Name:** guava-testlib **Version:** 28.1-jre
-     * **POM License: Apache License, Version 2.0** - [http://www.apache.org/licenses/LICENSE-2.0.txt](http://www.apache.org/licenses/LICENSE-2.0.txt)
-
-1. **Group:** com.google.guava **Name:** listenablefuture **Version:** 9999.0-empty-to-avoid-conflict-with-guava
-     * **POM License: The Apache Software License, Version 2.0** - [http://www.apache.org/licenses/LICENSE-2.0.txt](http://www.apache.org/licenses/LICENSE-2.0.txt)
-
-1. **Group:** com.google.j2objc **Name:** j2objc-annotations **Version:** 1.3
-     * **POM Project URL:** [https://github.com/google/j2objc/](https://github.com/google/j2objc/)
-     * **POM License: The Apache Software License, Version 2.0** - [http://www.apache.org/licenses/LICENSE-2.0.txt](http://www.apache.org/licenses/LICENSE-2.0.txt)
-
-1. **Group:** com.google.protobuf **Name:** protobuf-java **Version:** 3.10.0
-     * **Manifest Project URL:** [https://developers.google.com/protocol-buffers/](https://developers.google.com/protocol-buffers/)
-     * **POM License: 3-Clause BSD License** - [https://opensource.org/licenses/BSD-3-Clause](https://opensource.org/licenses/BSD-3-Clause)
-
-1. **Group:** com.google.protobuf **Name:** protobuf-java-util **Version:** 3.10.0
-     * **Manifest Project URL:** [https://developers.google.com/protocol-buffers/](https://developers.google.com/protocol-buffers/)
-     * **POM License: 3-Clause BSD License** - [https://opensource.org/licenses/BSD-3-Clause](https://opensource.org/licenses/BSD-3-Clause)
-
-1. **Group:** com.google.protobuf **Name:** protoc **Version:** 3.10.0
-     * **POM Project URL:** [https://developers.google.com/protocol-buffers/](https://developers.google.com/protocol-buffers/)
-     * **POM License: 3-Clause BSD License** - [https://opensource.org/licenses/BSD-3-Clause](https://opensource.org/licenses/BSD-3-Clause)
-     * **POM License: The Apache Software License, Version 2.0** - [http://www.apache.org/licenses/LICENSE-2.0.txt](http://www.apache.org/licenses/LICENSE-2.0.txt)
-
-1. **Group:** com.google.truth **Name:** truth **Version:** 1.0
-     * **POM License: The Apache Software License, Version 2.0** - [http://www.apache.org/licenses/LICENSE-2.0.txt](http://www.apache.org/licenses/LICENSE-2.0.txt)
-
-1. **Group:** com.google.truth.extensions **Name:** truth-java8-extension **Version:** 1.0
-     * **POM License: The Apache Software License, Version 2.0** - [http://www.apache.org/licenses/LICENSE-2.0.txt](http://www.apache.org/licenses/LICENSE-2.0.txt)
-
-1. **Group:** com.google.truth.extensions **Name:** truth-liteproto-extension **Version:** 1.0
-     * **POM License: The Apache Software License, Version 2.0** - [http://www.apache.org/licenses/LICENSE-2.0.txt](http://www.apache.org/licenses/LICENSE-2.0.txt)
-
-1. **Group:** com.google.truth.extensions **Name:** truth-proto-extension **Version:** 1.0
-     * **POM License: The Apache Software License, Version 2.0** - [http://www.apache.org/licenses/LICENSE-2.0.txt](http://www.apache.org/licenses/LICENSE-2.0.txt)
-
-1. **Group:** com.googlecode.java-diff-utils **Name:** diffutils **Version:** 1.3.0
-     * **POM Project URL:** [http://code.google.com/p/java-diff-utils/](http://code.google.com/p/java-diff-utils/)
-     * **POM License: The Apache Software License, Version 2.0** - [http://www.apache.org/licenses/LICENSE-2.0.txt](http://www.apache.org/licenses/LICENSE-2.0.txt)
-
-1. **Group:** commons-io **Name:** commons-io **Version:** 2.6
-     * **Project URL:** [http://commons.apache.org/proper/commons-io/](http://commons.apache.org/proper/commons-io/)
-     * **POM License: Apache License, Version 2.0** - [https://www.apache.org/licenses/LICENSE-2.0.txt](https://www.apache.org/licenses/LICENSE-2.0.txt)
-
-1. **Group:** io.grpc **Name:** grpc-api **Version:** 1.25.0
-     * **POM Project URL:** [https://github.com/grpc/grpc-java](https://github.com/grpc/grpc-java)
-     * **POM License: Apache 2.0** - [https://opensource.org/licenses/Apache-2.0](https://opensource.org/licenses/Apache-2.0)
-
-1. **Group:** io.grpc **Name:** grpc-context **Version:** 1.25.0
-     * **POM Project URL:** [https://github.com/grpc/grpc-java](https://github.com/grpc/grpc-java)
-     * **POM License: Apache 2.0** - [https://opensource.org/licenses/Apache-2.0](https://opensource.org/licenses/Apache-2.0)
-
-1. **Group:** io.grpc **Name:** grpc-core **Version:** 1.25.0
-     * **POM Project URL:** [https://github.com/grpc/grpc-java](https://github.com/grpc/grpc-java)
-     * **POM License: Apache 2.0** - [https://opensource.org/licenses/Apache-2.0](https://opensource.org/licenses/Apache-2.0)
-
-1. **Group:** io.grpc **Name:** grpc-netty-shaded **Version:** 1.25.0
-     * **POM Project URL:** [https://github.com/grpc/grpc-java](https://github.com/grpc/grpc-java)
-     * **POM License: Apache 2.0** - [https://opensource.org/licenses/Apache-2.0](https://opensource.org/licenses/Apache-2.0)
-
-1. **Group:** io.grpc **Name:** grpc-protobuf **Version:** 1.25.0
-     * **POM Project URL:** [https://github.com/grpc/grpc-java](https://github.com/grpc/grpc-java)
-     * **POM License: Apache 2.0** - [https://opensource.org/licenses/Apache-2.0](https://opensource.org/licenses/Apache-2.0)
-
-1. **Group:** io.grpc **Name:** grpc-protobuf-lite **Version:** 1.25.0
-     * **POM Project URL:** [https://github.com/grpc/grpc-java](https://github.com/grpc/grpc-java)
-     * **POM License: Apache 2.0** - [https://opensource.org/licenses/Apache-2.0](https://opensource.org/licenses/Apache-2.0)
-
-1. **Group:** io.grpc **Name:** grpc-stub **Version:** 1.25.0
-     * **POM Project URL:** [https://github.com/grpc/grpc-java](https://github.com/grpc/grpc-java)
-     * **POM License: Apache 2.0** - [https://opensource.org/licenses/Apache-2.0](https://opensource.org/licenses/Apache-2.0)
-
-1. **Group:** io.grpc **Name:** protoc-gen-grpc-java **Version:** 1.25.0
-     * **POM Project URL:** [https://github.com/grpc/grpc-java](https://github.com/grpc/grpc-java)
-     * **POM License: Apache 2.0** - [https://opensource.org/licenses/Apache-2.0](https://opensource.org/licenses/Apache-2.0)
-
-1. **Group:** io.opencensus **Name:** opencensus-api **Version:** 0.21.0
-     * **POM Project URL:** [https://github.com/census-instrumentation/opencensus-java](https://github.com/census-instrumentation/opencensus-java)
-     * **POM License: The Apache License, Version 2.0** - [http://www.apache.org/licenses/LICENSE-2.0.txt](http://www.apache.org/licenses/LICENSE-2.0.txt)
-
-1. **Group:** io.opencensus **Name:** opencensus-contrib-grpc-metrics **Version:** 0.21.0
-     * **POM Project URL:** [https://github.com/census-instrumentation/opencensus-java](https://github.com/census-instrumentation/opencensus-java)
-     * **POM License: The Apache License, Version 2.0** - [http://www.apache.org/licenses/LICENSE-2.0.txt](http://www.apache.org/licenses/LICENSE-2.0.txt)
-
-1. **Group:** io.perfmark **Name:** perfmark-api **Version:** 0.19.0
-     * **POM Project URL:** [https://github.com/perfmark/perfmark](https://github.com/perfmark/perfmark)
-     * **POM License: Apache 2.0** - [https://opensource.org/licenses/Apache-2.0](https://opensource.org/licenses/Apache-2.0)
-
-1. **Group:** javax.annotation **Name:** javax.annotation-api **Version:** 1.3.1
-     * **Manifest Project URL:** [https://javaee.github.io/glassfish](https://javaee.github.io/glassfish)
-     * **POM Project URL:** [http://jcp.org/en/jsr/detail?id=250](http://jcp.org/en/jsr/detail?id=250)
-     * **POM License: CDDL + GPLv2 with classpath exception** - [https://github.com/javaee/javax.annotation/blob/master/LICENSE](https://github.com/javaee/javax.annotation/blob/master/LICENSE)
-
-1. **Group:** junit **Name:** junit **Version:** 4.12
-     * **POM Project URL:** [http://junit.org](http://junit.org)
-     * **POM License: Eclipse Public License 1.0** - [http://www.eclipse.org/legal/epl-v10.html](http://www.eclipse.org/legal/epl-v10.html)
-
-1. **Group:** net.java.dev.javacc **Name:** javacc **Version:** 5.0
-     * **POM Project URL:** [https://javacc.dev.java.net/](https://javacc.dev.java.net/)
-     * **POM License: Berkeley Software Distribution (BSD) License** - [http://www.opensource.org/licenses/bsd-license.html](http://www.opensource.org/licenses/bsd-license.html)
-
-1. **Group:** net.sourceforge.pmd **Name:** pmd-core **Version:** 6.19.0
-     * **POM License: BSD-style** - [http://pmd.sourceforge.net/license.html](http://pmd.sourceforge.net/license.html)
-
-1. **Group:** net.sourceforge.pmd **Name:** pmd-java **Version:** 6.19.0
-     * **POM License: BSD-style** - [http://pmd.sourceforge.net/license.html](http://pmd.sourceforge.net/license.html)
-
-1. **Group:** net.sourceforge.saxon **Name:** saxon **Version:** 9.1.0.8
-     * **POM Project URL:** [http://saxon.sourceforge.net/](http://saxon.sourceforge.net/)
-     * **POM License: Mozilla Public License Version 1.0** - [http://www.mozilla.org/MPL/MPL-1.0.txt](http://www.mozilla.org/MPL/MPL-1.0.txt)
-
-1. **Group:** org.antlr **Name:** antlr4-runtime **Version:** 4.7
-     * **Manifest Project URL:** [http://www.antlr.org](http://www.antlr.org)
-     * **POM License: The BSD License** - [http://www.antlr.org/license.html](http://www.antlr.org/license.html)
-
-1. **Group:** org.apache.commons **Name:** commons-lang3 **Version:** 3.8.1
-     * **Project URL:** [http://commons.apache.org/proper/commons-lang/](http://commons.apache.org/proper/commons-lang/)
-     * **POM License: Apache License, Version 2.0** - [https://www.apache.org/licenses/LICENSE-2.0.txt](https://www.apache.org/licenses/LICENSE-2.0.txt)
-
-1. **Group:** org.apiguardian **Name:** apiguardian-api **Version:** 1.0.0
-     * **POM Project URL:** [https://github.com/apiguardian-team/apiguardian](https://github.com/apiguardian-team/apiguardian)
-     * **POM License: The Apache License, Version 2.0** - [http://www.apache.org/licenses/LICENSE-2.0.txt](http://www.apache.org/licenses/LICENSE-2.0.txt)
-
-1. **Group:** org.checkerframework **Name:** checker-compat-qual **Version:** 2.5.3
-     * **POM Project URL:** [https://checkerframework.org](https://checkerframework.org)
-     * **POM License: GNU General Public License, version 2 (GPL2), with the classpath exception** - [http://www.gnu.org/software/classpath/license.html](http://www.gnu.org/software/classpath/license.html)
-     * **POM License: The MIT License** - [http://opensource.org/licenses/MIT](http://opensource.org/licenses/MIT)
-
-1. **Group:** org.checkerframework **Name:** checker-qual **Version:** 3.0.0
-     * **Manifest License:** MIT (Not packaged)
-     * **POM Project URL:** [https://checkerframework.org](https://checkerframework.org)
-     * **POM License: The MIT License** - [http://opensource.org/licenses/MIT](http://opensource.org/licenses/MIT)
-
-1. **Group:** org.checkerframework **Name:** dataflow **Version:** 2.5.3
-     * **POM Project URL:** [https://checkerframework.org](https://checkerframework.org)
-     * **POM License: GNU General Public License, version 2 (GPL2), with the classpath exception** - [http://www.gnu.org/software/classpath/license.html](http://www.gnu.org/software/classpath/license.html)
-     * **POM License: The MIT License** - [http://opensource.org/licenses/MIT](http://opensource.org/licenses/MIT)
-
-1. **Group:** org.checkerframework **Name:** javacutil **Version:** 2.5.3
-     * **POM Project URL:** [https://checkerframework.org](https://checkerframework.org)
-     * **POM License: GNU General Public License, version 2 (GPL2), with the classpath exception** - [http://www.gnu.org/software/classpath/license.html](http://www.gnu.org/software/classpath/license.html)
-     * **POM License: The MIT License** - [http://opensource.org/licenses/MIT](http://opensource.org/licenses/MIT)
-
-1. **Group:** org.codehaus.mojo **Name:** animal-sniffer-annotations **Version:** 1.18
-     * **POM License: MIT license** - [http://www.opensource.org/licenses/mit-license.php](http://www.opensource.org/licenses/mit-license.php)
-     * **POM License: The Apache Software License, Version 2.0** - [http://www.apache.org/licenses/LICENSE-2.0.txt](http://www.apache.org/licenses/LICENSE-2.0.txt)
-
-1. **Group:** org.hamcrest **Name:** hamcrest-all **Version:** 1.3
-     * **POM License: New BSD License** - [http://www.opensource.org/licenses/bsd-license.php](http://www.opensource.org/licenses/bsd-license.php)
-
-1. **Group:** org.hamcrest **Name:** hamcrest-core **Version:** 1.3
-     * **POM License: New BSD License** - [http://www.opensource.org/licenses/bsd-license.php](http://www.opensource.org/licenses/bsd-license.php)
-
-1. **Group:** org.jacoco **Name:** org.jacoco.agent **Version:** 0.8.5
-     * **POM License: Eclipse Public License 2.0** - [https://www.eclipse.org/legal/epl-2.0/](https://www.eclipse.org/legal/epl-2.0/)
-
-1. **Group:** org.jacoco **Name:** org.jacoco.ant **Version:** 0.8.5
-     * **POM License: Eclipse Public License 2.0** - [https://www.eclipse.org/legal/epl-2.0/](https://www.eclipse.org/legal/epl-2.0/)
-
-1. **Group:** org.jacoco **Name:** org.jacoco.core **Version:** 0.8.5
-     * **POM License: Eclipse Public License 2.0** - [https://www.eclipse.org/legal/epl-2.0/](https://www.eclipse.org/legal/epl-2.0/)
-
-1. **Group:** org.jacoco **Name:** org.jacoco.report **Version:** 0.8.5
-     * **POM License: Eclipse Public License 2.0** - [https://www.eclipse.org/legal/epl-2.0/](https://www.eclipse.org/legal/epl-2.0/)
-
-1. **Group:** org.junit.jupiter **Name:** junit-jupiter-api **Version:** 5.5.2
-     * **POM Project URL:** [https://junit.org/junit5/](https://junit.org/junit5/)
-     * **POM License: Eclipse Public License v2.0** - [https://www.eclipse.org/legal/epl-v20.html](https://www.eclipse.org/legal/epl-v20.html)
-
-1. **Group:** org.junit.jupiter **Name:** junit-jupiter-engine **Version:** 5.5.2
-     * **POM Project URL:** [https://junit.org/junit5/](https://junit.org/junit5/)
-     * **POM License: Eclipse Public License v2.0** - [https://www.eclipse.org/legal/epl-v20.html](https://www.eclipse.org/legal/epl-v20.html)
-
-1. **Group:** org.junit.jupiter **Name:** junit-jupiter-params **Version:** 5.5.2
-     * **POM Project URL:** [https://junit.org/junit5/](https://junit.org/junit5/)
-     * **POM License: Eclipse Public License v2.0** - [https://www.eclipse.org/legal/epl-v20.html](https://www.eclipse.org/legal/epl-v20.html)
-
-1. **Group:** org.junit.platform **Name:** junit-platform-commons **Version:** 1.5.2
-     * **POM Project URL:** [https://junit.org/junit5/](https://junit.org/junit5/)
-     * **POM License: Eclipse Public License v2.0** - [https://www.eclipse.org/legal/epl-v20.html](https://www.eclipse.org/legal/epl-v20.html)
-
-1. **Group:** org.junit.platform **Name:** junit-platform-engine **Version:** 1.5.2
-     * **POM Project URL:** [https://junit.org/junit5/](https://junit.org/junit5/)
-     * **POM License: Eclipse Public License v2.0** - [https://www.eclipse.org/legal/epl-v20.html](https://www.eclipse.org/legal/epl-v20.html)
-
-1. **Group:** org.opentest4j **Name:** opentest4j **Version:** 1.2.0
-     * **Manifest License:** The Apache License, Version 2.0 (Not packaged)
-     * **POM Project URL:** [https://github.com/ota4j-team/opentest4j](https://github.com/ota4j-team/opentest4j)
-     * **POM License: The Apache License, Version 2.0** - [http://www.apache.org/licenses/LICENSE-2.0.txt](http://www.apache.org/licenses/LICENSE-2.0.txt)
-
-1. **Group:** org.ow2.asm **Name:** asm **Version:** 7.1
-     * **Manifest Project URL:** [http://asm.ow2.org](http://asm.ow2.org)
-     * **POM Project URL:** [http://asm.ow2.org/](http://asm.ow2.org/)
-     * **POM License: BSD** - [http://asm.ow2.org/license.html](http://asm.ow2.org/license.html)
-     * **POM License: The Apache Software License, Version 2.0** - [http://www.apache.org/licenses/LICENSE-2.0.txt](http://www.apache.org/licenses/LICENSE-2.0.txt)
-
-1. **Group:** org.ow2.asm **Name:** asm **Version:** 7.2
-     * **Manifest Project URL:** [http://asm.ow2.org](http://asm.ow2.org)
-     * **Manifest License:** BSD-3-Clause;link=https://asm.ow2.io/LICENSE.txt (Not packaged)
-     * **POM Project URL:** [http://asm.ow2.io/](http://asm.ow2.io/)
-     * **POM License: BSD-3-Clause** - [https://asm.ow2.io/license.html](https://asm.ow2.io/license.html)
-     * **POM License: The Apache Software License, Version 2.0** - [http://www.apache.org/licenses/LICENSE-2.0.txt](http://www.apache.org/licenses/LICENSE-2.0.txt)
-
-1. **Group:** org.ow2.asm **Name:** asm-analysis **Version:** 7.2
-     * **Manifest Project URL:** [http://asm.ow2.org](http://asm.ow2.org)
-     * **Manifest License:** BSD-3-Clause;link=https://asm.ow2.io/LICENSE.txt (Not packaged)
-     * **POM Project URL:** [http://asm.ow2.io/](http://asm.ow2.io/)
-     * **POM License: BSD-3-Clause** - [https://asm.ow2.io/license.html](https://asm.ow2.io/license.html)
-     * **POM License: The Apache Software License, Version 2.0** - [http://www.apache.org/licenses/LICENSE-2.0.txt](http://www.apache.org/licenses/LICENSE-2.0.txt)
-
-1. **Group:** org.ow2.asm **Name:** asm-commons **Version:** 7.2
-     * **Manifest Project URL:** [http://asm.ow2.org](http://asm.ow2.org)
-     * **Manifest License:** BSD-3-Clause;link=https://asm.ow2.io/LICENSE.txt (Not packaged)
-     * **POM Project URL:** [http://asm.ow2.io/](http://asm.ow2.io/)
-     * **POM License: BSD-3-Clause** - [https://asm.ow2.io/license.html](https://asm.ow2.io/license.html)
-     * **POM License: The Apache Software License, Version 2.0** - [http://www.apache.org/licenses/LICENSE-2.0.txt](http://www.apache.org/licenses/LICENSE-2.0.txt)
-
-1. **Group:** org.ow2.asm **Name:** asm-tree **Version:** 7.2
-     * **Manifest Project URL:** [http://asm.ow2.org](http://asm.ow2.org)
-     * **Manifest License:** BSD-3-Clause;link=https://asm.ow2.io/LICENSE.txt (Not packaged)
-     * **POM Project URL:** [http://asm.ow2.io/](http://asm.ow2.io/)
-     * **POM License: BSD-3-Clause** - [https://asm.ow2.io/license.html](https://asm.ow2.io/license.html)
-     * **POM License: The Apache Software License, Version 2.0** - [http://www.apache.org/licenses/LICENSE-2.0.txt](http://www.apache.org/licenses/LICENSE-2.0.txt)
-
-1. **Group:** org.pcollections **Name:** pcollections **Version:** 2.1.2
-     * **POM Project URL:** [http://pcollections.org](http://pcollections.org)
-     * **POM License: The MIT License** - [http://www.opensource.org/licenses/mit-license.php](http://www.opensource.org/licenses/mit-license.php)
-
-    
-        
- The dependencies distributed under several licenses, are used according their commercial-use-friendly license.
-
-
-<<<<<<< HEAD
-This report was generated on **Tue Dec 03 10:53:30 EET 2019** using [Gradle-License-Report plugin](https://github.com/jk1/Gradle-License-Report) by Evgeny Naumenko, licensed under [Apache 2.0 License](https://github.com/jk1/Gradle-License-Report/blob/master/LICENSE).
-
-
-
-    
-# Dependencies of `io.spine:spine-testutil-client:1.2.7`
-=======
-This report was generated on **Wed Dec 04 11:20:32 EET 2019** using [Gradle-License-Report plugin](https://github.com/jk1/Gradle-License-Report) by Evgeny Naumenko, licensed under [Apache 2.0 License](https://github.com/jk1/Gradle-License-Report/blob/master/LICENSE).
-
-
-
-    
-# Dependencies of `io.spine:spine-testutil-client:1.2.8`
->>>>>>> 1b846bb0
-
-## Runtime
-1. **Group:** com.google.android **Name:** annotations **Version:** 4.1.1.4
-     * **POM Project URL:** [http://source.android.com/](http://source.android.com/)
-     * **POM License: Apache 2.0** - [http://www.apache.org/licenses/LICENSE-2.0](http://www.apache.org/licenses/LICENSE-2.0)
-
-1. **Group:** com.google.api.grpc **Name:** proto-google-common-protos **Version:** 1.12.0
-     * **POM Project URL:** [https://github.com/googleapis/api-client-staging](https://github.com/googleapis/api-client-staging)
-     * **POM License: Apache-2.0** - [https://www.apache.org/licenses/LICENSE-2.0.txt](https://www.apache.org/licenses/LICENSE-2.0.txt)
-
-1. **Group:** com.google.auto.value **Name:** auto-value-annotations **Version:** 1.6.3
-     * **POM License: Apache 2.0** - [http://www.apache.org/licenses/LICENSE-2.0.txt](http://www.apache.org/licenses/LICENSE-2.0.txt)
-
-1. **Group:** com.google.code.findbugs **Name:** jsr305 **Version:** 3.0.2
-     * **POM Project URL:** [http://findbugs.sourceforge.net/](http://findbugs.sourceforge.net/)
-     * **POM License: The Apache Software License, Version 2.0** - [http://www.apache.org/licenses/LICENSE-2.0.txt](http://www.apache.org/licenses/LICENSE-2.0.txt)
-
-1. **Group:** com.google.code.gson **Name:** gson **Version:** 2.8.5
-     * **POM License: Apache 2.0** - [http://www.apache.org/licenses/LICENSE-2.0.txt](http://www.apache.org/licenses/LICENSE-2.0.txt)
-
-1. **Group:** com.google.errorprone **Name:** error_prone_annotations **Version:** 2.3.3
-     * **POM License: Apache 2.0** - [http://www.apache.org/licenses/LICENSE-2.0.txt](http://www.apache.org/licenses/LICENSE-2.0.txt)
-
-1. **Group:** com.google.errorprone **Name:** error_prone_type_annotations **Version:** 2.3.3
-     * **POM License: Apache 2.0** - [http://www.apache.org/licenses/LICENSE-2.0.txt](http://www.apache.org/licenses/LICENSE-2.0.txt)
-
-1. **Group:** com.google.flogger **Name:** flogger **Version:** 0.4
-     * **POM Project URL:** [https://github.com/google/flogger](https://github.com/google/flogger)
-     * **POM License: Apache 2.0** - [http://www.apache.org/licenses/LICENSE-2.0.txt](http://www.apache.org/licenses/LICENSE-2.0.txt)
-
-1. **Group:** com.google.flogger **Name:** flogger-system-backend **Version:** 0.4
-     * **POM Project URL:** [https://github.com/google/flogger](https://github.com/google/flogger)
-     * **POM License: Apache 2.0** - [http://www.apache.org/licenses/LICENSE-2.0.txt](http://www.apache.org/licenses/LICENSE-2.0.txt)
-
-1. **Group:** com.google.guava **Name:** failureaccess **Version:** 1.0.1
-     * **Manifest Project URL:** [https://github.com/google/guava/](https://github.com/google/guava/)
-     * **POM License: The Apache Software License, Version 2.0** - [http://www.apache.org/licenses/LICENSE-2.0.txt](http://www.apache.org/licenses/LICENSE-2.0.txt)
-
-1. **Group:** com.google.guava **Name:** guava **Version:** 28.1-jre
-     * **Manifest Project URL:** [https://github.com/google/guava/](https://github.com/google/guava/)
-     * **POM License: Apache License, Version 2.0** - [http://www.apache.org/licenses/LICENSE-2.0.txt](http://www.apache.org/licenses/LICENSE-2.0.txt)
-
-1. **Group:** com.google.guava **Name:** guava-testlib **Version:** 28.1-jre
-     * **POM License: Apache License, Version 2.0** - [http://www.apache.org/licenses/LICENSE-2.0.txt](http://www.apache.org/licenses/LICENSE-2.0.txt)
-
-1. **Group:** com.google.guava **Name:** listenablefuture **Version:** 9999.0-empty-to-avoid-conflict-with-guava
-     * **POM License: The Apache Software License, Version 2.0** - [http://www.apache.org/licenses/LICENSE-2.0.txt](http://www.apache.org/licenses/LICENSE-2.0.txt)
-
-1. **Group:** com.google.j2objc **Name:** j2objc-annotations **Version:** 1.3
-     * **POM Project URL:** [https://github.com/google/j2objc/](https://github.com/google/j2objc/)
-     * **POM License: The Apache Software License, Version 2.0** - [http://www.apache.org/licenses/LICENSE-2.0.txt](http://www.apache.org/licenses/LICENSE-2.0.txt)
-
-1. **Group:** com.google.protobuf **Name:** protobuf-java **Version:** 3.10.0
-     * **Manifest Project URL:** [https://developers.google.com/protocol-buffers/](https://developers.google.com/protocol-buffers/)
-     * **POM License: 3-Clause BSD License** - [https://opensource.org/licenses/BSD-3-Clause](https://opensource.org/licenses/BSD-3-Clause)
-
-1. **Group:** com.google.protobuf **Name:** protobuf-java-util **Version:** 3.10.0
-     * **Manifest Project URL:** [https://developers.google.com/protocol-buffers/](https://developers.google.com/protocol-buffers/)
-     * **POM License: 3-Clause BSD License** - [https://opensource.org/licenses/BSD-3-Clause](https://opensource.org/licenses/BSD-3-Clause)
-
-1. **Group:** com.google.truth **Name:** truth **Version:** 1.0
-     * **POM License: The Apache Software License, Version 2.0** - [http://www.apache.org/licenses/LICENSE-2.0.txt](http://www.apache.org/licenses/LICENSE-2.0.txt)
-
-1. **Group:** com.google.truth.extensions **Name:** truth-java8-extension **Version:** 1.0
-     * **POM License: The Apache Software License, Version 2.0** - [http://www.apache.org/licenses/LICENSE-2.0.txt](http://www.apache.org/licenses/LICENSE-2.0.txt)
-
-1. **Group:** com.google.truth.extensions **Name:** truth-liteproto-extension **Version:** 1.0
-     * **POM License: The Apache Software License, Version 2.0** - [http://www.apache.org/licenses/LICENSE-2.0.txt](http://www.apache.org/licenses/LICENSE-2.0.txt)
-
-1. **Group:** com.google.truth.extensions **Name:** truth-proto-extension **Version:** 1.0
-     * **POM License: The Apache Software License, Version 2.0** - [http://www.apache.org/licenses/LICENSE-2.0.txt](http://www.apache.org/licenses/LICENSE-2.0.txt)
-
-1. **Group:** com.googlecode.java-diff-utils **Name:** diffutils **Version:** 1.3.0
-     * **POM Project URL:** [http://code.google.com/p/java-diff-utils/](http://code.google.com/p/java-diff-utils/)
-     * **POM License: The Apache Software License, Version 2.0** - [http://www.apache.org/licenses/LICENSE-2.0.txt](http://www.apache.org/licenses/LICENSE-2.0.txt)
-
-1. **Group:** io.grpc **Name:** grpc-api **Version:** 1.25.0
-     * **POM Project URL:** [https://github.com/grpc/grpc-java](https://github.com/grpc/grpc-java)
-     * **POM License: Apache 2.0** - [https://opensource.org/licenses/Apache-2.0](https://opensource.org/licenses/Apache-2.0)
-
-1. **Group:** io.grpc **Name:** grpc-context **Version:** 1.25.0
-     * **POM Project URL:** [https://github.com/grpc/grpc-java](https://github.com/grpc/grpc-java)
-     * **POM License: Apache 2.0** - [https://opensource.org/licenses/Apache-2.0](https://opensource.org/licenses/Apache-2.0)
-
-1. **Group:** io.grpc **Name:** grpc-core **Version:** 1.25.0
-     * **POM Project URL:** [https://github.com/grpc/grpc-java](https://github.com/grpc/grpc-java)
-     * **POM License: Apache 2.0** - [https://opensource.org/licenses/Apache-2.0](https://opensource.org/licenses/Apache-2.0)
-
-1. **Group:** io.grpc **Name:** grpc-protobuf **Version:** 1.25.0
-     * **POM Project URL:** [https://github.com/grpc/grpc-java](https://github.com/grpc/grpc-java)
-     * **POM License: Apache 2.0** - [https://opensource.org/licenses/Apache-2.0](https://opensource.org/licenses/Apache-2.0)
-
-1. **Group:** io.grpc **Name:** grpc-protobuf-lite **Version:** 1.25.0
-     * **POM Project URL:** [https://github.com/grpc/grpc-java](https://github.com/grpc/grpc-java)
-     * **POM License: Apache 2.0** - [https://opensource.org/licenses/Apache-2.0](https://opensource.org/licenses/Apache-2.0)
-
-1. **Group:** io.grpc **Name:** grpc-stub **Version:** 1.25.0
-     * **POM Project URL:** [https://github.com/grpc/grpc-java](https://github.com/grpc/grpc-java)
-     * **POM License: Apache 2.0** - [https://opensource.org/licenses/Apache-2.0](https://opensource.org/licenses/Apache-2.0)
-
-1. **Group:** io.opencensus **Name:** opencensus-api **Version:** 0.21.0
-     * **POM Project URL:** [https://github.com/census-instrumentation/opencensus-java](https://github.com/census-instrumentation/opencensus-java)
-     * **POM License: The Apache License, Version 2.0** - [http://www.apache.org/licenses/LICENSE-2.0.txt](http://www.apache.org/licenses/LICENSE-2.0.txt)
-
-1. **Group:** io.opencensus **Name:** opencensus-contrib-grpc-metrics **Version:** 0.21.0
-     * **POM Project URL:** [https://github.com/census-instrumentation/opencensus-java](https://github.com/census-instrumentation/opencensus-java)
-     * **POM License: The Apache License, Version 2.0** - [http://www.apache.org/licenses/LICENSE-2.0.txt](http://www.apache.org/licenses/LICENSE-2.0.txt)
-
-1. **Group:** io.perfmark **Name:** perfmark-api **Version:** 0.19.0
-     * **POM Project URL:** [https://github.com/perfmark/perfmark](https://github.com/perfmark/perfmark)
-     * **POM License: Apache 2.0** - [https://opensource.org/licenses/Apache-2.0](https://opensource.org/licenses/Apache-2.0)
-
-1. **Group:** junit **Name:** junit **Version:** 4.12
-     * **POM Project URL:** [http://junit.org](http://junit.org)
-     * **POM License: Eclipse Public License 1.0** - [http://www.eclipse.org/legal/epl-v10.html](http://www.eclipse.org/legal/epl-v10.html)
-
-1. **Group:** org.apiguardian **Name:** apiguardian-api **Version:** 1.0.0
-     * **POM Project URL:** [https://github.com/apiguardian-team/apiguardian](https://github.com/apiguardian-team/apiguardian)
-     * **POM License: The Apache License, Version 2.0** - [http://www.apache.org/licenses/LICENSE-2.0.txt](http://www.apache.org/licenses/LICENSE-2.0.txt)
-
-1. **Group:** org.checkerframework **Name:** checker-compat-qual **Version:** 2.5.3
-     * **POM Project URL:** [https://checkerframework.org](https://checkerframework.org)
-     * **POM License: GNU General Public License, version 2 (GPL2), with the classpath exception** - [http://www.gnu.org/software/classpath/license.html](http://www.gnu.org/software/classpath/license.html)
-     * **POM License: The MIT License** - [http://opensource.org/licenses/MIT](http://opensource.org/licenses/MIT)
-
-1. **Group:** org.checkerframework **Name:** checker-qual **Version:** 3.0.0
-     * **Manifest License:** MIT (Not packaged)
-     * **POM Project URL:** [https://checkerframework.org](https://checkerframework.org)
-     * **POM License: The MIT License** - [http://opensource.org/licenses/MIT](http://opensource.org/licenses/MIT)
-
-1. **Group:** org.codehaus.mojo **Name:** animal-sniffer-annotations **Version:** 1.18
-     * **POM License: MIT license** - [http://www.opensource.org/licenses/mit-license.php](http://www.opensource.org/licenses/mit-license.php)
-     * **POM License: The Apache Software License, Version 2.0** - [http://www.apache.org/licenses/LICENSE-2.0.txt](http://www.apache.org/licenses/LICENSE-2.0.txt)
-
-1. **Group:** org.hamcrest **Name:** hamcrest-all **Version:** 1.3
-     * **POM License: New BSD License** - [http://www.opensource.org/licenses/bsd-license.php](http://www.opensource.org/licenses/bsd-license.php)
-
-1. **Group:** org.hamcrest **Name:** hamcrest-core **Version:** 1.3
-     * **POM License: New BSD License** - [http://www.opensource.org/licenses/bsd-license.php](http://www.opensource.org/licenses/bsd-license.php)
-
-1. **Group:** org.junit.jupiter **Name:** junit-jupiter-api **Version:** 5.5.2
-     * **POM Project URL:** [https://junit.org/junit5/](https://junit.org/junit5/)
-     * **POM License: Eclipse Public License v2.0** - [https://www.eclipse.org/legal/epl-v20.html](https://www.eclipse.org/legal/epl-v20.html)
-
-1. **Group:** org.junit.jupiter **Name:** junit-jupiter-params **Version:** 5.5.2
-     * **POM Project URL:** [https://junit.org/junit5/](https://junit.org/junit5/)
-     * **POM License: Eclipse Public License v2.0** - [https://www.eclipse.org/legal/epl-v20.html](https://www.eclipse.org/legal/epl-v20.html)
-
-1. **Group:** org.junit.platform **Name:** junit-platform-commons **Version:** 1.5.2
-     * **POM Project URL:** [https://junit.org/junit5/](https://junit.org/junit5/)
-     * **POM License: Eclipse Public License v2.0** - [https://www.eclipse.org/legal/epl-v20.html](https://www.eclipse.org/legal/epl-v20.html)
-
-1. **Group:** org.opentest4j **Name:** opentest4j **Version:** 1.2.0
-     * **Manifest License:** The Apache License, Version 2.0 (Not packaged)
-     * **POM Project URL:** [https://github.com/ota4j-team/opentest4j](https://github.com/ota4j-team/opentest4j)
-     * **POM License: The Apache License, Version 2.0** - [http://www.apache.org/licenses/LICENSE-2.0.txt](http://www.apache.org/licenses/LICENSE-2.0.txt)
-
-## Compile, tests and tooling
-1. **Group:** com.beust **Name:** jcommander **Version:** 1.72
-     * **POM Project URL:** [http://jcommander.org](http://jcommander.org)
-     * **POM License: Apache 2.0** - [http://www.apache.org/licenses/LICENSE-2.0](http://www.apache.org/licenses/LICENSE-2.0)
-
-1. **Group:** com.github.kevinstern **Name:** software-and-algorithms **Version:** 1.0
-     * **POM Project URL:** [https://www.github.com/KevinStern/software-and-algorithms](https://www.github.com/KevinStern/software-and-algorithms)
-     * **POM License: MIT License** - [http://www.opensource.org/licenses/mit-license.php](http://www.opensource.org/licenses/mit-license.php)
-
-1. **Group:** com.github.stephenc.jcip **Name:** jcip-annotations **Version:** 1.0-1
-     * **POM Project URL:** [http://stephenc.github.com/jcip-annotations](http://stephenc.github.com/jcip-annotations)
-     * **POM License: Apache License, Version 2.0** - [http://www.apache.org/licenses/LICENSE-2.0.txt](http://www.apache.org/licenses/LICENSE-2.0.txt)
-
-1. **Group:** com.google.android **Name:** annotations **Version:** 4.1.1.4
-     * **POM Project URL:** [http://source.android.com/](http://source.android.com/)
-     * **POM License: Apache 2.0** - [http://www.apache.org/licenses/LICENSE-2.0](http://www.apache.org/licenses/LICENSE-2.0)
-
-1. **Group:** com.google.api.grpc **Name:** proto-google-common-protos **Version:** 1.12.0
-     * **POM Project URL:** [https://github.com/googleapis/api-client-staging](https://github.com/googleapis/api-client-staging)
-     * **POM License: Apache-2.0** - [https://www.apache.org/licenses/LICENSE-2.0.txt](https://www.apache.org/licenses/LICENSE-2.0.txt)
-
-1. **Group:** com.google.auto **Name:** auto-common **Version:** 0.10
-     * **POM License: Apache 2.0** - [http://www.apache.org/licenses/LICENSE-2.0.txt](http://www.apache.org/licenses/LICENSE-2.0.txt)
-
-1. **Group:** com.google.auto.value **Name:** auto-value-annotations **Version:** 1.6.3
-     * **POM License: Apache 2.0** - [http://www.apache.org/licenses/LICENSE-2.0.txt](http://www.apache.org/licenses/LICENSE-2.0.txt)
-
-1. **Group:** com.google.code.findbugs **Name:** jFormatString **Version:** 3.0.0
-     * **POM Project URL:** [http://findbugs.sourceforge.net/](http://findbugs.sourceforge.net/)
-     * **POM License: GNU Lesser Public License** - [http://www.gnu.org/licenses/lgpl.html](http://www.gnu.org/licenses/lgpl.html)
-
-1. **Group:** com.google.code.findbugs **Name:** jsr305 **Version:** 3.0.2
-     * **POM Project URL:** [http://findbugs.sourceforge.net/](http://findbugs.sourceforge.net/)
-     * **POM License: The Apache Software License, Version 2.0** - [http://www.apache.org/licenses/LICENSE-2.0.txt](http://www.apache.org/licenses/LICENSE-2.0.txt)
-
-1. **Group:** com.google.code.gson **Name:** gson **Version:** 2.8.5
-     * **POM License: Apache 2.0** - [http://www.apache.org/licenses/LICENSE-2.0.txt](http://www.apache.org/licenses/LICENSE-2.0.txt)
-
-1. **Group:** com.google.errorprone **Name:** error_prone_annotation **Version:** 2.3.3
-     * **POM License: Apache 2.0** - [http://www.apache.org/licenses/LICENSE-2.0.txt](http://www.apache.org/licenses/LICENSE-2.0.txt)
-
-1. **Group:** com.google.errorprone **Name:** error_prone_annotations **Version:** 2.3.3
-     * **POM License: Apache 2.0** - [http://www.apache.org/licenses/LICENSE-2.0.txt](http://www.apache.org/licenses/LICENSE-2.0.txt)
-
-1. **Group:** com.google.errorprone **Name:** error_prone_check_api **Version:** 2.3.3
-     * **POM License: Apache 2.0** - [http://www.apache.org/licenses/LICENSE-2.0.txt](http://www.apache.org/licenses/LICENSE-2.0.txt)
-
-1. **Group:** com.google.errorprone **Name:** error_prone_core **Version:** 2.3.3
-     * **POM License: Apache 2.0** - [http://www.apache.org/licenses/LICENSE-2.0.txt](http://www.apache.org/licenses/LICENSE-2.0.txt)
-
-1. **Group:** com.google.errorprone **Name:** error_prone_type_annotations **Version:** 2.3.3
-     * **POM License: Apache 2.0** - [http://www.apache.org/licenses/LICENSE-2.0.txt](http://www.apache.org/licenses/LICENSE-2.0.txt)
-
-1. **Group:** com.google.errorprone **Name:** javac **Version:** 9+181-r4173-1
-     * **POM Project URL:** [https://github.com/google/error-prone-javac](https://github.com/google/error-prone-javac)
-     * **POM License: GNU General Public License, version 2, with the Classpath Exception** - [http://openjdk.java.net/legal/gplv2+ce.html](http://openjdk.java.net/legal/gplv2+ce.html)
-
-1. **Group:** com.google.flogger **Name:** flogger **Version:** 0.4
-     * **POM Project URL:** [https://github.com/google/flogger](https://github.com/google/flogger)
-     * **POM License: Apache 2.0** - [http://www.apache.org/licenses/LICENSE-2.0.txt](http://www.apache.org/licenses/LICENSE-2.0.txt)
-
-1. **Group:** com.google.flogger **Name:** flogger-system-backend **Version:** 0.4
-     * **POM Project URL:** [https://github.com/google/flogger](https://github.com/google/flogger)
-     * **POM License: Apache 2.0** - [http://www.apache.org/licenses/LICENSE-2.0.txt](http://www.apache.org/licenses/LICENSE-2.0.txt)
-
-1. **Group:** com.google.guava **Name:** failureaccess **Version:** 1.0.1
-     * **Manifest Project URL:** [https://github.com/google/guava/](https://github.com/google/guava/)
-     * **POM License: The Apache Software License, Version 2.0** - [http://www.apache.org/licenses/LICENSE-2.0.txt](http://www.apache.org/licenses/LICENSE-2.0.txt)
-
-1. **Group:** com.google.guava **Name:** guava **Version:** 28.1-jre
-     * **Manifest Project URL:** [https://github.com/google/guava/](https://github.com/google/guava/)
-     * **POM License: Apache License, Version 2.0** - [http://www.apache.org/licenses/LICENSE-2.0.txt](http://www.apache.org/licenses/LICENSE-2.0.txt)
-
-1. **Group:** com.google.guava **Name:** guava-testlib **Version:** 28.1-jre
-     * **POM License: Apache License, Version 2.0** - [http://www.apache.org/licenses/LICENSE-2.0.txt](http://www.apache.org/licenses/LICENSE-2.0.txt)
-
-1. **Group:** com.google.guava **Name:** listenablefuture **Version:** 9999.0-empty-to-avoid-conflict-with-guava
-     * **POM License: The Apache Software License, Version 2.0** - [http://www.apache.org/licenses/LICENSE-2.0.txt](http://www.apache.org/licenses/LICENSE-2.0.txt)
-
-1. **Group:** com.google.j2objc **Name:** j2objc-annotations **Version:** 1.3
-     * **POM Project URL:** [https://github.com/google/j2objc/](https://github.com/google/j2objc/)
-     * **POM License: The Apache Software License, Version 2.0** - [http://www.apache.org/licenses/LICENSE-2.0.txt](http://www.apache.org/licenses/LICENSE-2.0.txt)
-
-1. **Group:** com.google.protobuf **Name:** protobuf-java **Version:** 3.10.0
-     * **Manifest Project URL:** [https://developers.google.com/protocol-buffers/](https://developers.google.com/protocol-buffers/)
-     * **POM License: 3-Clause BSD License** - [https://opensource.org/licenses/BSD-3-Clause](https://opensource.org/licenses/BSD-3-Clause)
-
-1. **Group:** com.google.protobuf **Name:** protobuf-java-util **Version:** 3.10.0
-     * **Manifest Project URL:** [https://developers.google.com/protocol-buffers/](https://developers.google.com/protocol-buffers/)
-     * **POM License: 3-Clause BSD License** - [https://opensource.org/licenses/BSD-3-Clause](https://opensource.org/licenses/BSD-3-Clause)
-
-1. **Group:** com.google.protobuf **Name:** protoc **Version:** 3.10.0
-     * **POM Project URL:** [https://developers.google.com/protocol-buffers/](https://developers.google.com/protocol-buffers/)
-     * **POM License: 3-Clause BSD License** - [https://opensource.org/licenses/BSD-3-Clause](https://opensource.org/licenses/BSD-3-Clause)
-     * **POM License: The Apache Software License, Version 2.0** - [http://www.apache.org/licenses/LICENSE-2.0.txt](http://www.apache.org/licenses/LICENSE-2.0.txt)
-
-1. **Group:** com.google.truth **Name:** truth **Version:** 1.0
-     * **POM License: The Apache Software License, Version 2.0** - [http://www.apache.org/licenses/LICENSE-2.0.txt](http://www.apache.org/licenses/LICENSE-2.0.txt)
-
-1. **Group:** com.google.truth.extensions **Name:** truth-java8-extension **Version:** 1.0
-     * **POM License: The Apache Software License, Version 2.0** - [http://www.apache.org/licenses/LICENSE-2.0.txt](http://www.apache.org/licenses/LICENSE-2.0.txt)
-
-1. **Group:** com.google.truth.extensions **Name:** truth-liteproto-extension **Version:** 1.0
-     * **POM License: The Apache Software License, Version 2.0** - [http://www.apache.org/licenses/LICENSE-2.0.txt](http://www.apache.org/licenses/LICENSE-2.0.txt)
-
-1. **Group:** com.google.truth.extensions **Name:** truth-proto-extension **Version:** 1.0
-     * **POM License: The Apache Software License, Version 2.0** - [http://www.apache.org/licenses/LICENSE-2.0.txt](http://www.apache.org/licenses/LICENSE-2.0.txt)
-
-1. **Group:** com.googlecode.java-diff-utils **Name:** diffutils **Version:** 1.3.0
-     * **POM Project URL:** [http://code.google.com/p/java-diff-utils/](http://code.google.com/p/java-diff-utils/)
-     * **POM License: The Apache Software License, Version 2.0** - [http://www.apache.org/licenses/LICENSE-2.0.txt](http://www.apache.org/licenses/LICENSE-2.0.txt)
-
-1. **Group:** commons-io **Name:** commons-io **Version:** 2.6
-     * **Project URL:** [http://commons.apache.org/proper/commons-io/](http://commons.apache.org/proper/commons-io/)
-     * **POM License: Apache License, Version 2.0** - [https://www.apache.org/licenses/LICENSE-2.0.txt](https://www.apache.org/licenses/LICENSE-2.0.txt)
-
-1. **Group:** io.grpc **Name:** grpc-api **Version:** 1.25.0
-     * **POM Project URL:** [https://github.com/grpc/grpc-java](https://github.com/grpc/grpc-java)
-     * **POM License: Apache 2.0** - [https://opensource.org/licenses/Apache-2.0](https://opensource.org/licenses/Apache-2.0)
-
-1. **Group:** io.grpc **Name:** grpc-context **Version:** 1.25.0
-     * **POM Project URL:** [https://github.com/grpc/grpc-java](https://github.com/grpc/grpc-java)
-     * **POM License: Apache 2.0** - [https://opensource.org/licenses/Apache-2.0](https://opensource.org/licenses/Apache-2.0)
-
-1. **Group:** io.grpc **Name:** grpc-core **Version:** 1.25.0
-     * **POM Project URL:** [https://github.com/grpc/grpc-java](https://github.com/grpc/grpc-java)
-     * **POM License: Apache 2.0** - [https://opensource.org/licenses/Apache-2.0](https://opensource.org/licenses/Apache-2.0)
-
-1. **Group:** io.grpc **Name:** grpc-protobuf **Version:** 1.25.0
-     * **POM Project URL:** [https://github.com/grpc/grpc-java](https://github.com/grpc/grpc-java)
-     * **POM License: Apache 2.0** - [https://opensource.org/licenses/Apache-2.0](https://opensource.org/licenses/Apache-2.0)
-
-1. **Group:** io.grpc **Name:** grpc-protobuf-lite **Version:** 1.25.0
-     * **POM Project URL:** [https://github.com/grpc/grpc-java](https://github.com/grpc/grpc-java)
-     * **POM License: Apache 2.0** - [https://opensource.org/licenses/Apache-2.0](https://opensource.org/licenses/Apache-2.0)
-
-1. **Group:** io.grpc **Name:** grpc-stub **Version:** 1.25.0
-     * **POM Project URL:** [https://github.com/grpc/grpc-java](https://github.com/grpc/grpc-java)
-     * **POM License: Apache 2.0** - [https://opensource.org/licenses/Apache-2.0](https://opensource.org/licenses/Apache-2.0)
-
-1. **Group:** io.grpc **Name:** protoc-gen-grpc-java **Version:** 1.25.0
-     * **POM Project URL:** [https://github.com/grpc/grpc-java](https://github.com/grpc/grpc-java)
-     * **POM License: Apache 2.0** - [https://opensource.org/licenses/Apache-2.0](https://opensource.org/licenses/Apache-2.0)
-
-1. **Group:** io.opencensus **Name:** opencensus-api **Version:** 0.21.0
-     * **POM Project URL:** [https://github.com/census-instrumentation/opencensus-java](https://github.com/census-instrumentation/opencensus-java)
-     * **POM License: The Apache License, Version 2.0** - [http://www.apache.org/licenses/LICENSE-2.0.txt](http://www.apache.org/licenses/LICENSE-2.0.txt)
-
-1. **Group:** io.opencensus **Name:** opencensus-contrib-grpc-metrics **Version:** 0.21.0
-     * **POM Project URL:** [https://github.com/census-instrumentation/opencensus-java](https://github.com/census-instrumentation/opencensus-java)
-     * **POM License: The Apache License, Version 2.0** - [http://www.apache.org/licenses/LICENSE-2.0.txt](http://www.apache.org/licenses/LICENSE-2.0.txt)
-
-1. **Group:** io.perfmark **Name:** perfmark-api **Version:** 0.19.0
-     * **POM Project URL:** [https://github.com/perfmark/perfmark](https://github.com/perfmark/perfmark)
-     * **POM License: Apache 2.0** - [https://opensource.org/licenses/Apache-2.0](https://opensource.org/licenses/Apache-2.0)
-
-1. **Group:** junit **Name:** junit **Version:** 4.12
-     * **POM Project URL:** [http://junit.org](http://junit.org)
-     * **POM License: Eclipse Public License 1.0** - [http://www.eclipse.org/legal/epl-v10.html](http://www.eclipse.org/legal/epl-v10.html)
-
-1. **Group:** net.java.dev.javacc **Name:** javacc **Version:** 5.0
-     * **POM Project URL:** [https://javacc.dev.java.net/](https://javacc.dev.java.net/)
-     * **POM License: Berkeley Software Distribution (BSD) License** - [http://www.opensource.org/licenses/bsd-license.html](http://www.opensource.org/licenses/bsd-license.html)
-
-1. **Group:** net.sourceforge.pmd **Name:** pmd-core **Version:** 6.19.0
-     * **POM License: BSD-style** - [http://pmd.sourceforge.net/license.html](http://pmd.sourceforge.net/license.html)
-
-1. **Group:** net.sourceforge.pmd **Name:** pmd-java **Version:** 6.19.0
-     * **POM License: BSD-style** - [http://pmd.sourceforge.net/license.html](http://pmd.sourceforge.net/license.html)
-
-1. **Group:** net.sourceforge.saxon **Name:** saxon **Version:** 9.1.0.8
-     * **POM Project URL:** [http://saxon.sourceforge.net/](http://saxon.sourceforge.net/)
-     * **POM License: Mozilla Public License Version 1.0** - [http://www.mozilla.org/MPL/MPL-1.0.txt](http://www.mozilla.org/MPL/MPL-1.0.txt)
-
-1. **Group:** org.antlr **Name:** antlr4-runtime **Version:** 4.7
-     * **Manifest Project URL:** [http://www.antlr.org](http://www.antlr.org)
-     * **POM License: The BSD License** - [http://www.antlr.org/license.html](http://www.antlr.org/license.html)
-
-1. **Group:** org.apache.commons **Name:** commons-lang3 **Version:** 3.8.1
-     * **Project URL:** [http://commons.apache.org/proper/commons-lang/](http://commons.apache.org/proper/commons-lang/)
-     * **POM License: Apache License, Version 2.0** - [https://www.apache.org/licenses/LICENSE-2.0.txt](https://www.apache.org/licenses/LICENSE-2.0.txt)
-
-1. **Group:** org.apiguardian **Name:** apiguardian-api **Version:** 1.0.0
-     * **POM Project URL:** [https://github.com/apiguardian-team/apiguardian](https://github.com/apiguardian-team/apiguardian)
-     * **POM License: The Apache License, Version 2.0** - [http://www.apache.org/licenses/LICENSE-2.0.txt](http://www.apache.org/licenses/LICENSE-2.0.txt)
-
-1. **Group:** org.checkerframework **Name:** checker-compat-qual **Version:** 2.5.3
-     * **POM Project URL:** [https://checkerframework.org](https://checkerframework.org)
-     * **POM License: GNU General Public License, version 2 (GPL2), with the classpath exception** - [http://www.gnu.org/software/classpath/license.html](http://www.gnu.org/software/classpath/license.html)
-     * **POM License: The MIT License** - [http://opensource.org/licenses/MIT](http://opensource.org/licenses/MIT)
-
-1. **Group:** org.checkerframework **Name:** checker-qual **Version:** 3.0.0
-     * **Manifest License:** MIT (Not packaged)
-     * **POM Project URL:** [https://checkerframework.org](https://checkerframework.org)
-     * **POM License: The MIT License** - [http://opensource.org/licenses/MIT](http://opensource.org/licenses/MIT)
-
-1. **Group:** org.checkerframework **Name:** dataflow **Version:** 2.5.3
-     * **POM Project URL:** [https://checkerframework.org](https://checkerframework.org)
-     * **POM License: GNU General Public License, version 2 (GPL2), with the classpath exception** - [http://www.gnu.org/software/classpath/license.html](http://www.gnu.org/software/classpath/license.html)
-     * **POM License: The MIT License** - [http://opensource.org/licenses/MIT](http://opensource.org/licenses/MIT)
-
-1. **Group:** org.checkerframework **Name:** javacutil **Version:** 2.5.3
-     * **POM Project URL:** [https://checkerframework.org](https://checkerframework.org)
-     * **POM License: GNU General Public License, version 2 (GPL2), with the classpath exception** - [http://www.gnu.org/software/classpath/license.html](http://www.gnu.org/software/classpath/license.html)
-     * **POM License: The MIT License** - [http://opensource.org/licenses/MIT](http://opensource.org/licenses/MIT)
-
-1. **Group:** org.codehaus.mojo **Name:** animal-sniffer-annotations **Version:** 1.18
-     * **POM License: MIT license** - [http://www.opensource.org/licenses/mit-license.php](http://www.opensource.org/licenses/mit-license.php)
-     * **POM License: The Apache Software License, Version 2.0** - [http://www.apache.org/licenses/LICENSE-2.0.txt](http://www.apache.org/licenses/LICENSE-2.0.txt)
-
-1. **Group:** org.hamcrest **Name:** hamcrest-all **Version:** 1.3
-     * **POM License: New BSD License** - [http://www.opensource.org/licenses/bsd-license.php](http://www.opensource.org/licenses/bsd-license.php)
-
-1. **Group:** org.hamcrest **Name:** hamcrest-core **Version:** 1.3
-     * **POM License: New BSD License** - [http://www.opensource.org/licenses/bsd-license.php](http://www.opensource.org/licenses/bsd-license.php)
-
-1. **Group:** org.jacoco **Name:** org.jacoco.agent **Version:** 0.8.5
-     * **POM License: Eclipse Public License 2.0** - [https://www.eclipse.org/legal/epl-2.0/](https://www.eclipse.org/legal/epl-2.0/)
-
-1. **Group:** org.jacoco **Name:** org.jacoco.ant **Version:** 0.8.5
-     * **POM License: Eclipse Public License 2.0** - [https://www.eclipse.org/legal/epl-2.0/](https://www.eclipse.org/legal/epl-2.0/)
-
-1. **Group:** org.jacoco **Name:** org.jacoco.core **Version:** 0.8.5
-     * **POM License: Eclipse Public License 2.0** - [https://www.eclipse.org/legal/epl-2.0/](https://www.eclipse.org/legal/epl-2.0/)
-
-1. **Group:** org.jacoco **Name:** org.jacoco.report **Version:** 0.8.5
-     * **POM License: Eclipse Public License 2.0** - [https://www.eclipse.org/legal/epl-2.0/](https://www.eclipse.org/legal/epl-2.0/)
-
-1. **Group:** org.junit.jupiter **Name:** junit-jupiter-api **Version:** 5.5.2
-     * **POM Project URL:** [https://junit.org/junit5/](https://junit.org/junit5/)
-     * **POM License: Eclipse Public License v2.0** - [https://www.eclipse.org/legal/epl-v20.html](https://www.eclipse.org/legal/epl-v20.html)
-
-1. **Group:** org.junit.jupiter **Name:** junit-jupiter-engine **Version:** 5.5.2
-     * **POM Project URL:** [https://junit.org/junit5/](https://junit.org/junit5/)
-     * **POM License: Eclipse Public License v2.0** - [https://www.eclipse.org/legal/epl-v20.html](https://www.eclipse.org/legal/epl-v20.html)
-
-1. **Group:** org.junit.jupiter **Name:** junit-jupiter-params **Version:** 5.5.2
-     * **POM Project URL:** [https://junit.org/junit5/](https://junit.org/junit5/)
-     * **POM License: Eclipse Public License v2.0** - [https://www.eclipse.org/legal/epl-v20.html](https://www.eclipse.org/legal/epl-v20.html)
-
-1. **Group:** org.junit.platform **Name:** junit-platform-commons **Version:** 1.5.2
-     * **POM Project URL:** [https://junit.org/junit5/](https://junit.org/junit5/)
-     * **POM License: Eclipse Public License v2.0** - [https://www.eclipse.org/legal/epl-v20.html](https://www.eclipse.org/legal/epl-v20.html)
-
-1. **Group:** org.junit.platform **Name:** junit-platform-engine **Version:** 1.5.2
-     * **POM Project URL:** [https://junit.org/junit5/](https://junit.org/junit5/)
-     * **POM License: Eclipse Public License v2.0** - [https://www.eclipse.org/legal/epl-v20.html](https://www.eclipse.org/legal/epl-v20.html)
-
-1. **Group:** org.opentest4j **Name:** opentest4j **Version:** 1.2.0
-     * **Manifest License:** The Apache License, Version 2.0 (Not packaged)
-     * **POM Project URL:** [https://github.com/ota4j-team/opentest4j](https://github.com/ota4j-team/opentest4j)
-     * **POM License: The Apache License, Version 2.0** - [http://www.apache.org/licenses/LICENSE-2.0.txt](http://www.apache.org/licenses/LICENSE-2.0.txt)
-
-1. **Group:** org.ow2.asm **Name:** asm **Version:** 7.1
-     * **Manifest Project URL:** [http://asm.ow2.org](http://asm.ow2.org)
-     * **POM Project URL:** [http://asm.ow2.org/](http://asm.ow2.org/)
-     * **POM License: BSD** - [http://asm.ow2.org/license.html](http://asm.ow2.org/license.html)
-     * **POM License: The Apache Software License, Version 2.0** - [http://www.apache.org/licenses/LICENSE-2.0.txt](http://www.apache.org/licenses/LICENSE-2.0.txt)
-
-1. **Group:** org.ow2.asm **Name:** asm **Version:** 7.2
-     * **Manifest Project URL:** [http://asm.ow2.org](http://asm.ow2.org)
-     * **Manifest License:** BSD-3-Clause;link=https://asm.ow2.io/LICENSE.txt (Not packaged)
-     * **POM Project URL:** [http://asm.ow2.io/](http://asm.ow2.io/)
-     * **POM License: BSD-3-Clause** - [https://asm.ow2.io/license.html](https://asm.ow2.io/license.html)
-     * **POM License: The Apache Software License, Version 2.0** - [http://www.apache.org/licenses/LICENSE-2.0.txt](http://www.apache.org/licenses/LICENSE-2.0.txt)
-
-1. **Group:** org.ow2.asm **Name:** asm-analysis **Version:** 7.2
-     * **Manifest Project URL:** [http://asm.ow2.org](http://asm.ow2.org)
-     * **Manifest License:** BSD-3-Clause;link=https://asm.ow2.io/LICENSE.txt (Not packaged)
-     * **POM Project URL:** [http://asm.ow2.io/](http://asm.ow2.io/)
-     * **POM License: BSD-3-Clause** - [https://asm.ow2.io/license.html](https://asm.ow2.io/license.html)
-     * **POM License: The Apache Software License, Version 2.0** - [http://www.apache.org/licenses/LICENSE-2.0.txt](http://www.apache.org/licenses/LICENSE-2.0.txt)
-
-1. **Group:** org.ow2.asm **Name:** asm-commons **Version:** 7.2
-     * **Manifest Project URL:** [http://asm.ow2.org](http://asm.ow2.org)
-     * **Manifest License:** BSD-3-Clause;link=https://asm.ow2.io/LICENSE.txt (Not packaged)
-     * **POM Project URL:** [http://asm.ow2.io/](http://asm.ow2.io/)
-     * **POM License: BSD-3-Clause** - [https://asm.ow2.io/license.html](https://asm.ow2.io/license.html)
-     * **POM License: The Apache Software License, Version 2.0** - [http://www.apache.org/licenses/LICENSE-2.0.txt](http://www.apache.org/licenses/LICENSE-2.0.txt)
-
-1. **Group:** org.ow2.asm **Name:** asm-tree **Version:** 7.2
-     * **Manifest Project URL:** [http://asm.ow2.org](http://asm.ow2.org)
-     * **Manifest License:** BSD-3-Clause;link=https://asm.ow2.io/LICENSE.txt (Not packaged)
-     * **POM Project URL:** [http://asm.ow2.io/](http://asm.ow2.io/)
-     * **POM License: BSD-3-Clause** - [https://asm.ow2.io/license.html](https://asm.ow2.io/license.html)
-     * **POM License: The Apache Software License, Version 2.0** - [http://www.apache.org/licenses/LICENSE-2.0.txt](http://www.apache.org/licenses/LICENSE-2.0.txt)
-
-1. **Group:** org.pcollections **Name:** pcollections **Version:** 2.1.2
-     * **POM Project URL:** [http://pcollections.org](http://pcollections.org)
-     * **POM License: The MIT License** - [http://www.opensource.org/licenses/mit-license.php](http://www.opensource.org/licenses/mit-license.php)
-
-    
-        
- The dependencies distributed under several licenses, are used according their commercial-use-friendly license.
-
-
-<<<<<<< HEAD
-This report was generated on **Tue Dec 03 10:53:31 EET 2019** using [Gradle-License-Report plugin](https://github.com/jk1/Gradle-License-Report) by Evgeny Naumenko, licensed under [Apache 2.0 License](https://github.com/jk1/Gradle-License-Report/blob/master/LICENSE).
-
-
-
-    
-# Dependencies of `io.spine:spine-testutil-core:1.2.7`
-=======
-This report was generated on **Wed Dec 04 11:20:32 EET 2019** using [Gradle-License-Report plugin](https://github.com/jk1/Gradle-License-Report) by Evgeny Naumenko, licensed under [Apache 2.0 License](https://github.com/jk1/Gradle-License-Report/blob/master/LICENSE).
-
-
-
-    
-# Dependencies of `io.spine:spine-testutil-core:1.2.8`
->>>>>>> 1b846bb0
-
-## Runtime
-1. **Group:** com.google.android **Name:** annotations **Version:** 4.1.1.4
-     * **POM Project URL:** [http://source.android.com/](http://source.android.com/)
-     * **POM License: Apache 2.0** - [http://www.apache.org/licenses/LICENSE-2.0](http://www.apache.org/licenses/LICENSE-2.0)
-
-1. **Group:** com.google.api.grpc **Name:** proto-google-common-protos **Version:** 1.12.0
-     * **POM Project URL:** [https://github.com/googleapis/api-client-staging](https://github.com/googleapis/api-client-staging)
-     * **POM License: Apache-2.0** - [https://www.apache.org/licenses/LICENSE-2.0.txt](https://www.apache.org/licenses/LICENSE-2.0.txt)
-
-1. **Group:** com.google.auto.value **Name:** auto-value-annotations **Version:** 1.6.3
-     * **POM License: Apache 2.0** - [http://www.apache.org/licenses/LICENSE-2.0.txt](http://www.apache.org/licenses/LICENSE-2.0.txt)
-
-1. **Group:** com.google.code.findbugs **Name:** jsr305 **Version:** 3.0.2
-     * **POM Project URL:** [http://findbugs.sourceforge.net/](http://findbugs.sourceforge.net/)
-     * **POM License: The Apache Software License, Version 2.0** - [http://www.apache.org/licenses/LICENSE-2.0.txt](http://www.apache.org/licenses/LICENSE-2.0.txt)
-
-1. **Group:** com.google.code.gson **Name:** gson **Version:** 2.8.5
-     * **POM License: Apache 2.0** - [http://www.apache.org/licenses/LICENSE-2.0.txt](http://www.apache.org/licenses/LICENSE-2.0.txt)
-
-1. **Group:** com.google.errorprone **Name:** error_prone_annotations **Version:** 2.3.3
-     * **POM License: Apache 2.0** - [http://www.apache.org/licenses/LICENSE-2.0.txt](http://www.apache.org/licenses/LICENSE-2.0.txt)
-
-1. **Group:** com.google.errorprone **Name:** error_prone_type_annotations **Version:** 2.3.3
-     * **POM License: Apache 2.0** - [http://www.apache.org/licenses/LICENSE-2.0.txt](http://www.apache.org/licenses/LICENSE-2.0.txt)
-
-1. **Group:** com.google.flogger **Name:** flogger **Version:** 0.4
-     * **POM Project URL:** [https://github.com/google/flogger](https://github.com/google/flogger)
-     * **POM License: Apache 2.0** - [http://www.apache.org/licenses/LICENSE-2.0.txt](http://www.apache.org/licenses/LICENSE-2.0.txt)
-
-1. **Group:** com.google.flogger **Name:** flogger-system-backend **Version:** 0.4
-     * **POM Project URL:** [https://github.com/google/flogger](https://github.com/google/flogger)
-     * **POM License: Apache 2.0** - [http://www.apache.org/licenses/LICENSE-2.0.txt](http://www.apache.org/licenses/LICENSE-2.0.txt)
-
-1. **Group:** com.google.guava **Name:** failureaccess **Version:** 1.0.1
-     * **Manifest Project URL:** [https://github.com/google/guava/](https://github.com/google/guava/)
-     * **POM License: The Apache Software License, Version 2.0** - [http://www.apache.org/licenses/LICENSE-2.0.txt](http://www.apache.org/licenses/LICENSE-2.0.txt)
-
-1. **Group:** com.google.guava **Name:** guava **Version:** 28.1-jre
-     * **Manifest Project URL:** [https://github.com/google/guava/](https://github.com/google/guava/)
-     * **POM License: Apache License, Version 2.0** - [http://www.apache.org/licenses/LICENSE-2.0.txt](http://www.apache.org/licenses/LICENSE-2.0.txt)
-
-1. **Group:** com.google.guava **Name:** guava-testlib **Version:** 28.1-jre
-     * **POM License: Apache License, Version 2.0** - [http://www.apache.org/licenses/LICENSE-2.0.txt](http://www.apache.org/licenses/LICENSE-2.0.txt)
-
-1. **Group:** com.google.guava **Name:** listenablefuture **Version:** 9999.0-empty-to-avoid-conflict-with-guava
-     * **POM License: The Apache Software License, Version 2.0** - [http://www.apache.org/licenses/LICENSE-2.0.txt](http://www.apache.org/licenses/LICENSE-2.0.txt)
-
-1. **Group:** com.google.j2objc **Name:** j2objc-annotations **Version:** 1.3
-     * **POM Project URL:** [https://github.com/google/j2objc/](https://github.com/google/j2objc/)
-     * **POM License: The Apache Software License, Version 2.0** - [http://www.apache.org/licenses/LICENSE-2.0.txt](http://www.apache.org/licenses/LICENSE-2.0.txt)
-
-1. **Group:** com.google.protobuf **Name:** protobuf-java **Version:** 3.10.0
-     * **Manifest Project URL:** [https://developers.google.com/protocol-buffers/](https://developers.google.com/protocol-buffers/)
-     * **POM License: 3-Clause BSD License** - [https://opensource.org/licenses/BSD-3-Clause](https://opensource.org/licenses/BSD-3-Clause)
-
-1. **Group:** com.google.protobuf **Name:** protobuf-java-util **Version:** 3.10.0
-     * **Manifest Project URL:** [https://developers.google.com/protocol-buffers/](https://developers.google.com/protocol-buffers/)
-     * **POM License: 3-Clause BSD License** - [https://opensource.org/licenses/BSD-3-Clause](https://opensource.org/licenses/BSD-3-Clause)
-
-1. **Group:** com.google.truth **Name:** truth **Version:** 1.0
-     * **POM License: The Apache Software License, Version 2.0** - [http://www.apache.org/licenses/LICENSE-2.0.txt](http://www.apache.org/licenses/LICENSE-2.0.txt)
-
-1. **Group:** com.google.truth.extensions **Name:** truth-java8-extension **Version:** 1.0
-     * **POM License: The Apache Software License, Version 2.0** - [http://www.apache.org/licenses/LICENSE-2.0.txt](http://www.apache.org/licenses/LICENSE-2.0.txt)
-
-1. **Group:** com.google.truth.extensions **Name:** truth-liteproto-extension **Version:** 1.0
-     * **POM License: The Apache Software License, Version 2.0** - [http://www.apache.org/licenses/LICENSE-2.0.txt](http://www.apache.org/licenses/LICENSE-2.0.txt)
-
-1. **Group:** com.google.truth.extensions **Name:** truth-proto-extension **Version:** 1.0
-     * **POM License: The Apache Software License, Version 2.0** - [http://www.apache.org/licenses/LICENSE-2.0.txt](http://www.apache.org/licenses/LICENSE-2.0.txt)
-
-1. **Group:** com.googlecode.java-diff-utils **Name:** diffutils **Version:** 1.3.0
-     * **POM Project URL:** [http://code.google.com/p/java-diff-utils/](http://code.google.com/p/java-diff-utils/)
-     * **POM License: The Apache Software License, Version 2.0** - [http://www.apache.org/licenses/LICENSE-2.0.txt](http://www.apache.org/licenses/LICENSE-2.0.txt)
-
-1. **Group:** io.grpc **Name:** grpc-api **Version:** 1.25.0
-     * **POM Project URL:** [https://github.com/grpc/grpc-java](https://github.com/grpc/grpc-java)
-     * **POM License: Apache 2.0** - [https://opensource.org/licenses/Apache-2.0](https://opensource.org/licenses/Apache-2.0)
-
-1. **Group:** io.grpc **Name:** grpc-context **Version:** 1.25.0
-     * **POM Project URL:** [https://github.com/grpc/grpc-java](https://github.com/grpc/grpc-java)
-     * **POM License: Apache 2.0** - [https://opensource.org/licenses/Apache-2.0](https://opensource.org/licenses/Apache-2.0)
-
-1. **Group:** io.grpc **Name:** grpc-core **Version:** 1.25.0
-     * **POM Project URL:** [https://github.com/grpc/grpc-java](https://github.com/grpc/grpc-java)
-     * **POM License: Apache 2.0** - [https://opensource.org/licenses/Apache-2.0](https://opensource.org/licenses/Apache-2.0)
-
-1. **Group:** io.grpc **Name:** grpc-protobuf **Version:** 1.25.0
-     * **POM Project URL:** [https://github.com/grpc/grpc-java](https://github.com/grpc/grpc-java)
-     * **POM License: Apache 2.0** - [https://opensource.org/licenses/Apache-2.0](https://opensource.org/licenses/Apache-2.0)
-
-1. **Group:** io.grpc **Name:** grpc-protobuf-lite **Version:** 1.25.0
-     * **POM Project URL:** [https://github.com/grpc/grpc-java](https://github.com/grpc/grpc-java)
-     * **POM License: Apache 2.0** - [https://opensource.org/licenses/Apache-2.0](https://opensource.org/licenses/Apache-2.0)
-
-1. **Group:** io.grpc **Name:** grpc-stub **Version:** 1.25.0
-     * **POM Project URL:** [https://github.com/grpc/grpc-java](https://github.com/grpc/grpc-java)
-     * **POM License: Apache 2.0** - [https://opensource.org/licenses/Apache-2.0](https://opensource.org/licenses/Apache-2.0)
-
-1. **Group:** io.opencensus **Name:** opencensus-api **Version:** 0.21.0
-     * **POM Project URL:** [https://github.com/census-instrumentation/opencensus-java](https://github.com/census-instrumentation/opencensus-java)
-     * **POM License: The Apache License, Version 2.0** - [http://www.apache.org/licenses/LICENSE-2.0.txt](http://www.apache.org/licenses/LICENSE-2.0.txt)
-
-1. **Group:** io.opencensus **Name:** opencensus-contrib-grpc-metrics **Version:** 0.21.0
-     * **POM Project URL:** [https://github.com/census-instrumentation/opencensus-java](https://github.com/census-instrumentation/opencensus-java)
-     * **POM License: The Apache License, Version 2.0** - [http://www.apache.org/licenses/LICENSE-2.0.txt](http://www.apache.org/licenses/LICENSE-2.0.txt)
-
-1. **Group:** io.perfmark **Name:** perfmark-api **Version:** 0.19.0
-     * **POM Project URL:** [https://github.com/perfmark/perfmark](https://github.com/perfmark/perfmark)
-     * **POM License: Apache 2.0** - [https://opensource.org/licenses/Apache-2.0](https://opensource.org/licenses/Apache-2.0)
-
-1. **Group:** junit **Name:** junit **Version:** 4.12
-     * **POM Project URL:** [http://junit.org](http://junit.org)
-     * **POM License: Eclipse Public License 1.0** - [http://www.eclipse.org/legal/epl-v10.html](http://www.eclipse.org/legal/epl-v10.html)
-
-1. **Group:** org.apiguardian **Name:** apiguardian-api **Version:** 1.0.0
-     * **POM Project URL:** [https://github.com/apiguardian-team/apiguardian](https://github.com/apiguardian-team/apiguardian)
-     * **POM License: The Apache License, Version 2.0** - [http://www.apache.org/licenses/LICENSE-2.0.txt](http://www.apache.org/licenses/LICENSE-2.0.txt)
-
-1. **Group:** org.checkerframework **Name:** checker-compat-qual **Version:** 2.5.3
-     * **POM Project URL:** [https://checkerframework.org](https://checkerframework.org)
-     * **POM License: GNU General Public License, version 2 (GPL2), with the classpath exception** - [http://www.gnu.org/software/classpath/license.html](http://www.gnu.org/software/classpath/license.html)
-     * **POM License: The MIT License** - [http://opensource.org/licenses/MIT](http://opensource.org/licenses/MIT)
-
-1. **Group:** org.checkerframework **Name:** checker-qual **Version:** 3.0.0
-     * **Manifest License:** MIT (Not packaged)
-     * **POM Project URL:** [https://checkerframework.org](https://checkerframework.org)
-     * **POM License: The MIT License** - [http://opensource.org/licenses/MIT](http://opensource.org/licenses/MIT)
-
-1. **Group:** org.codehaus.mojo **Name:** animal-sniffer-annotations **Version:** 1.18
-     * **POM License: MIT license** - [http://www.opensource.org/licenses/mit-license.php](http://www.opensource.org/licenses/mit-license.php)
-     * **POM License: The Apache Software License, Version 2.0** - [http://www.apache.org/licenses/LICENSE-2.0.txt](http://www.apache.org/licenses/LICENSE-2.0.txt)
-
-1. **Group:** org.hamcrest **Name:** hamcrest-all **Version:** 1.3
-     * **POM License: New BSD License** - [http://www.opensource.org/licenses/bsd-license.php](http://www.opensource.org/licenses/bsd-license.php)
-
-1. **Group:** org.hamcrest **Name:** hamcrest-core **Version:** 1.3
-     * **POM License: New BSD License** - [http://www.opensource.org/licenses/bsd-license.php](http://www.opensource.org/licenses/bsd-license.php)
-
-1. **Group:** org.junit.jupiter **Name:** junit-jupiter-api **Version:** 5.5.2
-     * **POM Project URL:** [https://junit.org/junit5/](https://junit.org/junit5/)
-     * **POM License: Eclipse Public License v2.0** - [https://www.eclipse.org/legal/epl-v20.html](https://www.eclipse.org/legal/epl-v20.html)
-
-1. **Group:** org.junit.jupiter **Name:** junit-jupiter-engine **Version:** 5.5.2
-     * **POM Project URL:** [https://junit.org/junit5/](https://junit.org/junit5/)
-     * **POM License: Eclipse Public License v2.0** - [https://www.eclipse.org/legal/epl-v20.html](https://www.eclipse.org/legal/epl-v20.html)
-
-1. **Group:** org.junit.jupiter **Name:** junit-jupiter-params **Version:** 5.5.2
-     * **POM Project URL:** [https://junit.org/junit5/](https://junit.org/junit5/)
-     * **POM License: Eclipse Public License v2.0** - [https://www.eclipse.org/legal/epl-v20.html](https://www.eclipse.org/legal/epl-v20.html)
-
-1. **Group:** org.junit.platform **Name:** junit-platform-commons **Version:** 1.5.2
-     * **POM Project URL:** [https://junit.org/junit5/](https://junit.org/junit5/)
-     * **POM License: Eclipse Public License v2.0** - [https://www.eclipse.org/legal/epl-v20.html](https://www.eclipse.org/legal/epl-v20.html)
-
-1. **Group:** org.junit.platform **Name:** junit-platform-engine **Version:** 1.5.2
-     * **POM Project URL:** [https://junit.org/junit5/](https://junit.org/junit5/)
-     * **POM License: Eclipse Public License v2.0** - [https://www.eclipse.org/legal/epl-v20.html](https://www.eclipse.org/legal/epl-v20.html)
-
-1. **Group:** org.opentest4j **Name:** opentest4j **Version:** 1.2.0
-     * **Manifest License:** The Apache License, Version 2.0 (Not packaged)
-     * **POM Project URL:** [https://github.com/ota4j-team/opentest4j](https://github.com/ota4j-team/opentest4j)
-     * **POM License: The Apache License, Version 2.0** - [http://www.apache.org/licenses/LICENSE-2.0.txt](http://www.apache.org/licenses/LICENSE-2.0.txt)
-
-## Compile, tests and tooling
-1. **Group:** com.beust **Name:** jcommander **Version:** 1.72
-     * **POM Project URL:** [http://jcommander.org](http://jcommander.org)
-     * **POM License: Apache 2.0** - [http://www.apache.org/licenses/LICENSE-2.0](http://www.apache.org/licenses/LICENSE-2.0)
-
-1. **Group:** com.github.kevinstern **Name:** software-and-algorithms **Version:** 1.0
-     * **POM Project URL:** [https://www.github.com/KevinStern/software-and-algorithms](https://www.github.com/KevinStern/software-and-algorithms)
-     * **POM License: MIT License** - [http://www.opensource.org/licenses/mit-license.php](http://www.opensource.org/licenses/mit-license.php)
-
-1. **Group:** com.github.stephenc.jcip **Name:** jcip-annotations **Version:** 1.0-1
-     * **POM Project URL:** [http://stephenc.github.com/jcip-annotations](http://stephenc.github.com/jcip-annotations)
-     * **POM License: Apache License, Version 2.0** - [http://www.apache.org/licenses/LICENSE-2.0.txt](http://www.apache.org/licenses/LICENSE-2.0.txt)
-
-1. **Group:** com.google.android **Name:** annotations **Version:** 4.1.1.4
-     * **POM Project URL:** [http://source.android.com/](http://source.android.com/)
-     * **POM License: Apache 2.0** - [http://www.apache.org/licenses/LICENSE-2.0](http://www.apache.org/licenses/LICENSE-2.0)
-
-1. **Group:** com.google.api.grpc **Name:** proto-google-common-protos **Version:** 1.12.0
-     * **POM Project URL:** [https://github.com/googleapis/api-client-staging](https://github.com/googleapis/api-client-staging)
-     * **POM License: Apache-2.0** - [https://www.apache.org/licenses/LICENSE-2.0.txt](https://www.apache.org/licenses/LICENSE-2.0.txt)
-
-1. **Group:** com.google.auto **Name:** auto-common **Version:** 0.10
-     * **POM License: Apache 2.0** - [http://www.apache.org/licenses/LICENSE-2.0.txt](http://www.apache.org/licenses/LICENSE-2.0.txt)
-
-1. **Group:** com.google.auto.value **Name:** auto-value-annotations **Version:** 1.6.3
-     * **POM License: Apache 2.0** - [http://www.apache.org/licenses/LICENSE-2.0.txt](http://www.apache.org/licenses/LICENSE-2.0.txt)
-
-1. **Group:** com.google.code.findbugs **Name:** jFormatString **Version:** 3.0.0
-     * **POM Project URL:** [http://findbugs.sourceforge.net/](http://findbugs.sourceforge.net/)
-     * **POM License: GNU Lesser Public License** - [http://www.gnu.org/licenses/lgpl.html](http://www.gnu.org/licenses/lgpl.html)
-
-1. **Group:** com.google.code.findbugs **Name:** jsr305 **Version:** 3.0.2
-     * **POM Project URL:** [http://findbugs.sourceforge.net/](http://findbugs.sourceforge.net/)
-     * **POM License: The Apache Software License, Version 2.0** - [http://www.apache.org/licenses/LICENSE-2.0.txt](http://www.apache.org/licenses/LICENSE-2.0.txt)
-
-1. **Group:** com.google.code.gson **Name:** gson **Version:** 2.8.5
-     * **POM License: Apache 2.0** - [http://www.apache.org/licenses/LICENSE-2.0.txt](http://www.apache.org/licenses/LICENSE-2.0.txt)
-
-1. **Group:** com.google.errorprone **Name:** error_prone_annotation **Version:** 2.3.3
-     * **POM License: Apache 2.0** - [http://www.apache.org/licenses/LICENSE-2.0.txt](http://www.apache.org/licenses/LICENSE-2.0.txt)
-
-1. **Group:** com.google.errorprone **Name:** error_prone_annotations **Version:** 2.3.3
-     * **POM License: Apache 2.0** - [http://www.apache.org/licenses/LICENSE-2.0.txt](http://www.apache.org/licenses/LICENSE-2.0.txt)
-
-1. **Group:** com.google.errorprone **Name:** error_prone_check_api **Version:** 2.3.3
-     * **POM License: Apache 2.0** - [http://www.apache.org/licenses/LICENSE-2.0.txt](http://www.apache.org/licenses/LICENSE-2.0.txt)
-
-1. **Group:** com.google.errorprone **Name:** error_prone_core **Version:** 2.3.3
-     * **POM License: Apache 2.0** - [http://www.apache.org/licenses/LICENSE-2.0.txt](http://www.apache.org/licenses/LICENSE-2.0.txt)
-
-1. **Group:** com.google.errorprone **Name:** error_prone_type_annotations **Version:** 2.3.3
-     * **POM License: Apache 2.0** - [http://www.apache.org/licenses/LICENSE-2.0.txt](http://www.apache.org/licenses/LICENSE-2.0.txt)
-
-1. **Group:** com.google.errorprone **Name:** javac **Version:** 9+181-r4173-1
-     * **POM Project URL:** [https://github.com/google/error-prone-javac](https://github.com/google/error-prone-javac)
-     * **POM License: GNU General Public License, version 2, with the Classpath Exception** - [http://openjdk.java.net/legal/gplv2+ce.html](http://openjdk.java.net/legal/gplv2+ce.html)
-
-1. **Group:** com.google.flogger **Name:** flogger **Version:** 0.4
-     * **POM Project URL:** [https://github.com/google/flogger](https://github.com/google/flogger)
-     * **POM License: Apache 2.0** - [http://www.apache.org/licenses/LICENSE-2.0.txt](http://www.apache.org/licenses/LICENSE-2.0.txt)
-
-1. **Group:** com.google.flogger **Name:** flogger-system-backend **Version:** 0.4
-     * **POM Project URL:** [https://github.com/google/flogger](https://github.com/google/flogger)
-     * **POM License: Apache 2.0** - [http://www.apache.org/licenses/LICENSE-2.0.txt](http://www.apache.org/licenses/LICENSE-2.0.txt)
-
-1. **Group:** com.google.guava **Name:** failureaccess **Version:** 1.0.1
-     * **Manifest Project URL:** [https://github.com/google/guava/](https://github.com/google/guava/)
-     * **POM License: The Apache Software License, Version 2.0** - [http://www.apache.org/licenses/LICENSE-2.0.txt](http://www.apache.org/licenses/LICENSE-2.0.txt)
-
-1. **Group:** com.google.guava **Name:** guava **Version:** 28.1-jre
-     * **Manifest Project URL:** [https://github.com/google/guava/](https://github.com/google/guava/)
-     * **POM License: Apache License, Version 2.0** - [http://www.apache.org/licenses/LICENSE-2.0.txt](http://www.apache.org/licenses/LICENSE-2.0.txt)
-
-1. **Group:** com.google.guava **Name:** guava-testlib **Version:** 28.1-jre
-     * **POM License: Apache License, Version 2.0** - [http://www.apache.org/licenses/LICENSE-2.0.txt](http://www.apache.org/licenses/LICENSE-2.0.txt)
-
-1. **Group:** com.google.guava **Name:** listenablefuture **Version:** 9999.0-empty-to-avoid-conflict-with-guava
-     * **POM License: The Apache Software License, Version 2.0** - [http://www.apache.org/licenses/LICENSE-2.0.txt](http://www.apache.org/licenses/LICENSE-2.0.txt)
-
-1. **Group:** com.google.j2objc **Name:** j2objc-annotations **Version:** 1.3
-     * **POM Project URL:** [https://github.com/google/j2objc/](https://github.com/google/j2objc/)
-     * **POM License: The Apache Software License, Version 2.0** - [http://www.apache.org/licenses/LICENSE-2.0.txt](http://www.apache.org/licenses/LICENSE-2.0.txt)
-
-1. **Group:** com.google.protobuf **Name:** protobuf-java **Version:** 3.10.0
-     * **Manifest Project URL:** [https://developers.google.com/protocol-buffers/](https://developers.google.com/protocol-buffers/)
-     * **POM License: 3-Clause BSD License** - [https://opensource.org/licenses/BSD-3-Clause](https://opensource.org/licenses/BSD-3-Clause)
-
-1. **Group:** com.google.protobuf **Name:** protobuf-java-util **Version:** 3.10.0
-     * **Manifest Project URL:** [https://developers.google.com/protocol-buffers/](https://developers.google.com/protocol-buffers/)
-     * **POM License: 3-Clause BSD License** - [https://opensource.org/licenses/BSD-3-Clause](https://opensource.org/licenses/BSD-3-Clause)
-
-1. **Group:** com.google.protobuf **Name:** protoc **Version:** 3.10.0
-     * **POM Project URL:** [https://developers.google.com/protocol-buffers/](https://developers.google.com/protocol-buffers/)
-     * **POM License: 3-Clause BSD License** - [https://opensource.org/licenses/BSD-3-Clause](https://opensource.org/licenses/BSD-3-Clause)
-     * **POM License: The Apache Software License, Version 2.0** - [http://www.apache.org/licenses/LICENSE-2.0.txt](http://www.apache.org/licenses/LICENSE-2.0.txt)
-
-1. **Group:** com.google.truth **Name:** truth **Version:** 1.0
-     * **POM License: The Apache Software License, Version 2.0** - [http://www.apache.org/licenses/LICENSE-2.0.txt](http://www.apache.org/licenses/LICENSE-2.0.txt)
-
-1. **Group:** com.google.truth.extensions **Name:** truth-java8-extension **Version:** 1.0
-     * **POM License: The Apache Software License, Version 2.0** - [http://www.apache.org/licenses/LICENSE-2.0.txt](http://www.apache.org/licenses/LICENSE-2.0.txt)
-
-1. **Group:** com.google.truth.extensions **Name:** truth-liteproto-extension **Version:** 1.0
-     * **POM License: The Apache Software License, Version 2.0** - [http://www.apache.org/licenses/LICENSE-2.0.txt](http://www.apache.org/licenses/LICENSE-2.0.txt)
-
-1. **Group:** com.google.truth.extensions **Name:** truth-proto-extension **Version:** 1.0
-     * **POM License: The Apache Software License, Version 2.0** - [http://www.apache.org/licenses/LICENSE-2.0.txt](http://www.apache.org/licenses/LICENSE-2.0.txt)
-
-1. **Group:** com.googlecode.java-diff-utils **Name:** diffutils **Version:** 1.3.0
-     * **POM Project URL:** [http://code.google.com/p/java-diff-utils/](http://code.google.com/p/java-diff-utils/)
-     * **POM License: The Apache Software License, Version 2.0** - [http://www.apache.org/licenses/LICENSE-2.0.txt](http://www.apache.org/licenses/LICENSE-2.0.txt)
-
-1. **Group:** commons-io **Name:** commons-io **Version:** 2.6
-     * **Project URL:** [http://commons.apache.org/proper/commons-io/](http://commons.apache.org/proper/commons-io/)
-     * **POM License: Apache License, Version 2.0** - [https://www.apache.org/licenses/LICENSE-2.0.txt](https://www.apache.org/licenses/LICENSE-2.0.txt)
-
-1. **Group:** io.grpc **Name:** grpc-api **Version:** 1.25.0
-     * **POM Project URL:** [https://github.com/grpc/grpc-java](https://github.com/grpc/grpc-java)
-     * **POM License: Apache 2.0** - [https://opensource.org/licenses/Apache-2.0](https://opensource.org/licenses/Apache-2.0)
-
-1. **Group:** io.grpc **Name:** grpc-context **Version:** 1.25.0
-     * **POM Project URL:** [https://github.com/grpc/grpc-java](https://github.com/grpc/grpc-java)
-     * **POM License: Apache 2.0** - [https://opensource.org/licenses/Apache-2.0](https://opensource.org/licenses/Apache-2.0)
-
-1. **Group:** io.grpc **Name:** grpc-core **Version:** 1.25.0
-     * **POM Project URL:** [https://github.com/grpc/grpc-java](https://github.com/grpc/grpc-java)
-     * **POM License: Apache 2.0** - [https://opensource.org/licenses/Apache-2.0](https://opensource.org/licenses/Apache-2.0)
-
-1. **Group:** io.grpc **Name:** grpc-protobuf **Version:** 1.25.0
-     * **POM Project URL:** [https://github.com/grpc/grpc-java](https://github.com/grpc/grpc-java)
-     * **POM License: Apache 2.0** - [https://opensource.org/licenses/Apache-2.0](https://opensource.org/licenses/Apache-2.0)
-
-1. **Group:** io.grpc **Name:** grpc-protobuf-lite **Version:** 1.25.0
-     * **POM Project URL:** [https://github.com/grpc/grpc-java](https://github.com/grpc/grpc-java)
-     * **POM License: Apache 2.0** - [https://opensource.org/licenses/Apache-2.0](https://opensource.org/licenses/Apache-2.0)
-
-1. **Group:** io.grpc **Name:** grpc-stub **Version:** 1.25.0
-     * **POM Project URL:** [https://github.com/grpc/grpc-java](https://github.com/grpc/grpc-java)
-     * **POM License: Apache 2.0** - [https://opensource.org/licenses/Apache-2.0](https://opensource.org/licenses/Apache-2.0)
-
-1. **Group:** io.grpc **Name:** protoc-gen-grpc-java **Version:** 1.25.0
-     * **POM Project URL:** [https://github.com/grpc/grpc-java](https://github.com/grpc/grpc-java)
-     * **POM License: Apache 2.0** - [https://opensource.org/licenses/Apache-2.0](https://opensource.org/licenses/Apache-2.0)
-
-1. **Group:** io.opencensus **Name:** opencensus-api **Version:** 0.21.0
-     * **POM Project URL:** [https://github.com/census-instrumentation/opencensus-java](https://github.com/census-instrumentation/opencensus-java)
-     * **POM License: The Apache License, Version 2.0** - [http://www.apache.org/licenses/LICENSE-2.0.txt](http://www.apache.org/licenses/LICENSE-2.0.txt)
-
-1. **Group:** io.opencensus **Name:** opencensus-contrib-grpc-metrics **Version:** 0.21.0
-     * **POM Project URL:** [https://github.com/census-instrumentation/opencensus-java](https://github.com/census-instrumentation/opencensus-java)
-     * **POM License: The Apache License, Version 2.0** - [http://www.apache.org/licenses/LICENSE-2.0.txt](http://www.apache.org/licenses/LICENSE-2.0.txt)
-
-1. **Group:** io.perfmark **Name:** perfmark-api **Version:** 0.19.0
-     * **POM Project URL:** [https://github.com/perfmark/perfmark](https://github.com/perfmark/perfmark)
-     * **POM License: Apache 2.0** - [https://opensource.org/licenses/Apache-2.0](https://opensource.org/licenses/Apache-2.0)
-
-1. **Group:** junit **Name:** junit **Version:** 4.12
-     * **POM Project URL:** [http://junit.org](http://junit.org)
-     * **POM License: Eclipse Public License 1.0** - [http://www.eclipse.org/legal/epl-v10.html](http://www.eclipse.org/legal/epl-v10.html)
-
-1. **Group:** net.java.dev.javacc **Name:** javacc **Version:** 5.0
-     * **POM Project URL:** [https://javacc.dev.java.net/](https://javacc.dev.java.net/)
-     * **POM License: Berkeley Software Distribution (BSD) License** - [http://www.opensource.org/licenses/bsd-license.html](http://www.opensource.org/licenses/bsd-license.html)
-
-1. **Group:** net.sourceforge.pmd **Name:** pmd-core **Version:** 6.19.0
-     * **POM License: BSD-style** - [http://pmd.sourceforge.net/license.html](http://pmd.sourceforge.net/license.html)
-
-1. **Group:** net.sourceforge.pmd **Name:** pmd-java **Version:** 6.19.0
-     * **POM License: BSD-style** - [http://pmd.sourceforge.net/license.html](http://pmd.sourceforge.net/license.html)
-
-1. **Group:** net.sourceforge.saxon **Name:** saxon **Version:** 9.1.0.8
-     * **POM Project URL:** [http://saxon.sourceforge.net/](http://saxon.sourceforge.net/)
-     * **POM License: Mozilla Public License Version 1.0** - [http://www.mozilla.org/MPL/MPL-1.0.txt](http://www.mozilla.org/MPL/MPL-1.0.txt)
-
-1. **Group:** org.antlr **Name:** antlr4-runtime **Version:** 4.7
-     * **Manifest Project URL:** [http://www.antlr.org](http://www.antlr.org)
-     * **POM License: The BSD License** - [http://www.antlr.org/license.html](http://www.antlr.org/license.html)
-
-1. **Group:** org.apache.commons **Name:** commons-lang3 **Version:** 3.8.1
-     * **Project URL:** [http://commons.apache.org/proper/commons-lang/](http://commons.apache.org/proper/commons-lang/)
-     * **POM License: Apache License, Version 2.0** - [https://www.apache.org/licenses/LICENSE-2.0.txt](https://www.apache.org/licenses/LICENSE-2.0.txt)
-
-1. **Group:** org.apiguardian **Name:** apiguardian-api **Version:** 1.0.0
-     * **POM Project URL:** [https://github.com/apiguardian-team/apiguardian](https://github.com/apiguardian-team/apiguardian)
-     * **POM License: The Apache License, Version 2.0** - [http://www.apache.org/licenses/LICENSE-2.0.txt](http://www.apache.org/licenses/LICENSE-2.0.txt)
-
-1. **Group:** org.checkerframework **Name:** checker-compat-qual **Version:** 2.5.3
-     * **POM Project URL:** [https://checkerframework.org](https://checkerframework.org)
-     * **POM License: GNU General Public License, version 2 (GPL2), with the classpath exception** - [http://www.gnu.org/software/classpath/license.html](http://www.gnu.org/software/classpath/license.html)
-     * **POM License: The MIT License** - [http://opensource.org/licenses/MIT](http://opensource.org/licenses/MIT)
-
-1. **Group:** org.checkerframework **Name:** checker-qual **Version:** 3.0.0
-     * **Manifest License:** MIT (Not packaged)
-     * **POM Project URL:** [https://checkerframework.org](https://checkerframework.org)
-     * **POM License: The MIT License** - [http://opensource.org/licenses/MIT](http://opensource.org/licenses/MIT)
-
-1. **Group:** org.checkerframework **Name:** dataflow **Version:** 2.5.3
-     * **POM Project URL:** [https://checkerframework.org](https://checkerframework.org)
-     * **POM License: GNU General Public License, version 2 (GPL2), with the classpath exception** - [http://www.gnu.org/software/classpath/license.html](http://www.gnu.org/software/classpath/license.html)
-     * **POM License: The MIT License** - [http://opensource.org/licenses/MIT](http://opensource.org/licenses/MIT)
-
-1. **Group:** org.checkerframework **Name:** javacutil **Version:** 2.5.3
-     * **POM Project URL:** [https://checkerframework.org](https://checkerframework.org)
-     * **POM License: GNU General Public License, version 2 (GPL2), with the classpath exception** - [http://www.gnu.org/software/classpath/license.html](http://www.gnu.org/software/classpath/license.html)
-     * **POM License: The MIT License** - [http://opensource.org/licenses/MIT](http://opensource.org/licenses/MIT)
-
-1. **Group:** org.codehaus.mojo **Name:** animal-sniffer-annotations **Version:** 1.18
-     * **POM License: MIT license** - [http://www.opensource.org/licenses/mit-license.php](http://www.opensource.org/licenses/mit-license.php)
-     * **POM License: The Apache Software License, Version 2.0** - [http://www.apache.org/licenses/LICENSE-2.0.txt](http://www.apache.org/licenses/LICENSE-2.0.txt)
-
-1. **Group:** org.hamcrest **Name:** hamcrest-all **Version:** 1.3
-     * **POM License: New BSD License** - [http://www.opensource.org/licenses/bsd-license.php](http://www.opensource.org/licenses/bsd-license.php)
-
-1. **Group:** org.hamcrest **Name:** hamcrest-core **Version:** 1.3
-     * **POM License: New BSD License** - [http://www.opensource.org/licenses/bsd-license.php](http://www.opensource.org/licenses/bsd-license.php)
-
-1. **Group:** org.jacoco **Name:** org.jacoco.agent **Version:** 0.8.5
-     * **POM License: Eclipse Public License 2.0** - [https://www.eclipse.org/legal/epl-2.0/](https://www.eclipse.org/legal/epl-2.0/)
-
-1. **Group:** org.jacoco **Name:** org.jacoco.ant **Version:** 0.8.5
-     * **POM License: Eclipse Public License 2.0** - [https://www.eclipse.org/legal/epl-2.0/](https://www.eclipse.org/legal/epl-2.0/)
-
-1. **Group:** org.jacoco **Name:** org.jacoco.core **Version:** 0.8.5
-     * **POM License: Eclipse Public License 2.0** - [https://www.eclipse.org/legal/epl-2.0/](https://www.eclipse.org/legal/epl-2.0/)
-
-1. **Group:** org.jacoco **Name:** org.jacoco.report **Version:** 0.8.5
-     * **POM License: Eclipse Public License 2.0** - [https://www.eclipse.org/legal/epl-2.0/](https://www.eclipse.org/legal/epl-2.0/)
-
-1. **Group:** org.junit.jupiter **Name:** junit-jupiter-api **Version:** 5.5.2
-     * **POM Project URL:** [https://junit.org/junit5/](https://junit.org/junit5/)
-     * **POM License: Eclipse Public License v2.0** - [https://www.eclipse.org/legal/epl-v20.html](https://www.eclipse.org/legal/epl-v20.html)
-
-1. **Group:** org.junit.jupiter **Name:** junit-jupiter-engine **Version:** 5.5.2
-     * **POM Project URL:** [https://junit.org/junit5/](https://junit.org/junit5/)
-     * **POM License: Eclipse Public License v2.0** - [https://www.eclipse.org/legal/epl-v20.html](https://www.eclipse.org/legal/epl-v20.html)
-
-1. **Group:** org.junit.jupiter **Name:** junit-jupiter-params **Version:** 5.5.2
-     * **POM Project URL:** [https://junit.org/junit5/](https://junit.org/junit5/)
-     * **POM License: Eclipse Public License v2.0** - [https://www.eclipse.org/legal/epl-v20.html](https://www.eclipse.org/legal/epl-v20.html)
-
-1. **Group:** org.junit.platform **Name:** junit-platform-commons **Version:** 1.5.2
-     * **POM Project URL:** [https://junit.org/junit5/](https://junit.org/junit5/)
-     * **POM License: Eclipse Public License v2.0** - [https://www.eclipse.org/legal/epl-v20.html](https://www.eclipse.org/legal/epl-v20.html)
-
-1. **Group:** org.junit.platform **Name:** junit-platform-engine **Version:** 1.5.2
-     * **POM Project URL:** [https://junit.org/junit5/](https://junit.org/junit5/)
-     * **POM License: Eclipse Public License v2.0** - [https://www.eclipse.org/legal/epl-v20.html](https://www.eclipse.org/legal/epl-v20.html)
-
-1. **Group:** org.opentest4j **Name:** opentest4j **Version:** 1.2.0
-     * **Manifest License:** The Apache License, Version 2.0 (Not packaged)
-     * **POM Project URL:** [https://github.com/ota4j-team/opentest4j](https://github.com/ota4j-team/opentest4j)
-     * **POM License: The Apache License, Version 2.0** - [http://www.apache.org/licenses/LICENSE-2.0.txt](http://www.apache.org/licenses/LICENSE-2.0.txt)
-
-1. **Group:** org.ow2.asm **Name:** asm **Version:** 7.1
-     * **Manifest Project URL:** [http://asm.ow2.org](http://asm.ow2.org)
-     * **POM Project URL:** [http://asm.ow2.org/](http://asm.ow2.org/)
-     * **POM License: BSD** - [http://asm.ow2.org/license.html](http://asm.ow2.org/license.html)
-     * **POM License: The Apache Software License, Version 2.0** - [http://www.apache.org/licenses/LICENSE-2.0.txt](http://www.apache.org/licenses/LICENSE-2.0.txt)
-
-1. **Group:** org.ow2.asm **Name:** asm **Version:** 7.2
-     * **Manifest Project URL:** [http://asm.ow2.org](http://asm.ow2.org)
-     * **Manifest License:** BSD-3-Clause;link=https://asm.ow2.io/LICENSE.txt (Not packaged)
-     * **POM Project URL:** [http://asm.ow2.io/](http://asm.ow2.io/)
-     * **POM License: BSD-3-Clause** - [https://asm.ow2.io/license.html](https://asm.ow2.io/license.html)
-     * **POM License: The Apache Software License, Version 2.0** - [http://www.apache.org/licenses/LICENSE-2.0.txt](http://www.apache.org/licenses/LICENSE-2.0.txt)
-
-1. **Group:** org.ow2.asm **Name:** asm-analysis **Version:** 7.2
-     * **Manifest Project URL:** [http://asm.ow2.org](http://asm.ow2.org)
-     * **Manifest License:** BSD-3-Clause;link=https://asm.ow2.io/LICENSE.txt (Not packaged)
-     * **POM Project URL:** [http://asm.ow2.io/](http://asm.ow2.io/)
-     * **POM License: BSD-3-Clause** - [https://asm.ow2.io/license.html](https://asm.ow2.io/license.html)
-     * **POM License: The Apache Software License, Version 2.0** - [http://www.apache.org/licenses/LICENSE-2.0.txt](http://www.apache.org/licenses/LICENSE-2.0.txt)
-
-1. **Group:** org.ow2.asm **Name:** asm-commons **Version:** 7.2
-     * **Manifest Project URL:** [http://asm.ow2.org](http://asm.ow2.org)
-     * **Manifest License:** BSD-3-Clause;link=https://asm.ow2.io/LICENSE.txt (Not packaged)
-     * **POM Project URL:** [http://asm.ow2.io/](http://asm.ow2.io/)
-     * **POM License: BSD-3-Clause** - [https://asm.ow2.io/license.html](https://asm.ow2.io/license.html)
-     * **POM License: The Apache Software License, Version 2.0** - [http://www.apache.org/licenses/LICENSE-2.0.txt](http://www.apache.org/licenses/LICENSE-2.0.txt)
-
-1. **Group:** org.ow2.asm **Name:** asm-tree **Version:** 7.2
-     * **Manifest Project URL:** [http://asm.ow2.org](http://asm.ow2.org)
-     * **Manifest License:** BSD-3-Clause;link=https://asm.ow2.io/LICENSE.txt (Not packaged)
-     * **POM Project URL:** [http://asm.ow2.io/](http://asm.ow2.io/)
-     * **POM License: BSD-3-Clause** - [https://asm.ow2.io/license.html](https://asm.ow2.io/license.html)
-     * **POM License: The Apache Software License, Version 2.0** - [http://www.apache.org/licenses/LICENSE-2.0.txt](http://www.apache.org/licenses/LICENSE-2.0.txt)
-
-1. **Group:** org.pcollections **Name:** pcollections **Version:** 2.1.2
-     * **POM Project URL:** [http://pcollections.org](http://pcollections.org)
-     * **POM License: The MIT License** - [http://www.opensource.org/licenses/mit-license.php](http://www.opensource.org/licenses/mit-license.php)
-
-    
-        
- The dependencies distributed under several licenses, are used according their commercial-use-friendly license.
-
-
-<<<<<<< HEAD
-This report was generated on **Tue Dec 03 10:53:31 EET 2019** using [Gradle-License-Report plugin](https://github.com/jk1/Gradle-License-Report) by Evgeny Naumenko, licensed under [Apache 2.0 License](https://github.com/jk1/Gradle-License-Report/blob/master/LICENSE).
-
-
-
-    
-# Dependencies of `io.spine:spine-testutil-server:1.2.7`
-=======
-This report was generated on **Wed Dec 04 11:20:32 EET 2019** using [Gradle-License-Report plugin](https://github.com/jk1/Gradle-License-Report) by Evgeny Naumenko, licensed under [Apache 2.0 License](https://github.com/jk1/Gradle-License-Report/blob/master/LICENSE).
-
-
-
-    
-# Dependencies of `io.spine:spine-testutil-server:1.2.8`
->>>>>>> 1b846bb0
-
-## Runtime
-1. **Group:** com.google.android **Name:** annotations **Version:** 4.1.1.4
-     * **POM Project URL:** [http://source.android.com/](http://source.android.com/)
-     * **POM License: Apache 2.0** - [http://www.apache.org/licenses/LICENSE-2.0](http://www.apache.org/licenses/LICENSE-2.0)
-
-1. **Group:** com.google.api.grpc **Name:** proto-google-common-protos **Version:** 1.12.0
-     * **POM Project URL:** [https://github.com/googleapis/api-client-staging](https://github.com/googleapis/api-client-staging)
-     * **POM License: Apache-2.0** - [https://www.apache.org/licenses/LICENSE-2.0.txt](https://www.apache.org/licenses/LICENSE-2.0.txt)
-
-1. **Group:** com.google.auto.value **Name:** auto-value-annotations **Version:** 1.6.3
-     * **POM License: Apache 2.0** - [http://www.apache.org/licenses/LICENSE-2.0.txt](http://www.apache.org/licenses/LICENSE-2.0.txt)
-
-1. **Group:** com.google.code.findbugs **Name:** jsr305 **Version:** 3.0.2
-     * **POM Project URL:** [http://findbugs.sourceforge.net/](http://findbugs.sourceforge.net/)
-     * **POM License: The Apache Software License, Version 2.0** - [http://www.apache.org/licenses/LICENSE-2.0.txt](http://www.apache.org/licenses/LICENSE-2.0.txt)
-
-1. **Group:** com.google.code.gson **Name:** gson **Version:** 2.8.5
-     * **POM License: Apache 2.0** - [http://www.apache.org/licenses/LICENSE-2.0.txt](http://www.apache.org/licenses/LICENSE-2.0.txt)
-
-1. **Group:** com.google.errorprone **Name:** error_prone_annotations **Version:** 2.3.3
-     * **POM License: Apache 2.0** - [http://www.apache.org/licenses/LICENSE-2.0.txt](http://www.apache.org/licenses/LICENSE-2.0.txt)
-
-1. **Group:** com.google.errorprone **Name:** error_prone_type_annotations **Version:** 2.3.3
-     * **POM License: Apache 2.0** - [http://www.apache.org/licenses/LICENSE-2.0.txt](http://www.apache.org/licenses/LICENSE-2.0.txt)
-
-1. **Group:** com.google.flogger **Name:** flogger **Version:** 0.4
-     * **POM Project URL:** [https://github.com/google/flogger](https://github.com/google/flogger)
-     * **POM License: Apache 2.0** - [http://www.apache.org/licenses/LICENSE-2.0.txt](http://www.apache.org/licenses/LICENSE-2.0.txt)
-
-1. **Group:** com.google.flogger **Name:** flogger-system-backend **Version:** 0.4
-     * **POM Project URL:** [https://github.com/google/flogger](https://github.com/google/flogger)
-     * **POM License: Apache 2.0** - [http://www.apache.org/licenses/LICENSE-2.0.txt](http://www.apache.org/licenses/LICENSE-2.0.txt)
-
-1. **Group:** com.google.guava **Name:** failureaccess **Version:** 1.0.1
-     * **Manifest Project URL:** [https://github.com/google/guava/](https://github.com/google/guava/)
-     * **POM License: The Apache Software License, Version 2.0** - [http://www.apache.org/licenses/LICENSE-2.0.txt](http://www.apache.org/licenses/LICENSE-2.0.txt)
-
-1. **Group:** com.google.guava **Name:** guava **Version:** 28.1-jre
-     * **Manifest Project URL:** [https://github.com/google/guava/](https://github.com/google/guava/)
-     * **POM License: Apache License, Version 2.0** - [http://www.apache.org/licenses/LICENSE-2.0.txt](http://www.apache.org/licenses/LICENSE-2.0.txt)
-
-1. **Group:** com.google.guava **Name:** guava-testlib **Version:** 28.1-jre
-     * **POM License: Apache License, Version 2.0** - [http://www.apache.org/licenses/LICENSE-2.0.txt](http://www.apache.org/licenses/LICENSE-2.0.txt)
-
-1. **Group:** com.google.guava **Name:** listenablefuture **Version:** 9999.0-empty-to-avoid-conflict-with-guava
-     * **POM License: The Apache Software License, Version 2.0** - [http://www.apache.org/licenses/LICENSE-2.0.txt](http://www.apache.org/licenses/LICENSE-2.0.txt)
-
-1. **Group:** com.google.j2objc **Name:** j2objc-annotations **Version:** 1.3
-     * **POM Project URL:** [https://github.com/google/j2objc/](https://github.com/google/j2objc/)
-     * **POM License: The Apache Software License, Version 2.0** - [http://www.apache.org/licenses/LICENSE-2.0.txt](http://www.apache.org/licenses/LICENSE-2.0.txt)
-
-1. **Group:** com.google.protobuf **Name:** protobuf-java **Version:** 3.10.0
-     * **Manifest Project URL:** [https://developers.google.com/protocol-buffers/](https://developers.google.com/protocol-buffers/)
-     * **POM License: 3-Clause BSD License** - [https://opensource.org/licenses/BSD-3-Clause](https://opensource.org/licenses/BSD-3-Clause)
-
-1. **Group:** com.google.protobuf **Name:** protobuf-java-util **Version:** 3.10.0
-     * **Manifest Project URL:** [https://developers.google.com/protocol-buffers/](https://developers.google.com/protocol-buffers/)
-     * **POM License: 3-Clause BSD License** - [https://opensource.org/licenses/BSD-3-Clause](https://opensource.org/licenses/BSD-3-Clause)
-
-1. **Group:** com.google.truth **Name:** truth **Version:** 1.0
-     * **POM License: The Apache Software License, Version 2.0** - [http://www.apache.org/licenses/LICENSE-2.0.txt](http://www.apache.org/licenses/LICENSE-2.0.txt)
-
-1. **Group:** com.google.truth.extensions **Name:** truth-java8-extension **Version:** 1.0
-     * **POM License: The Apache Software License, Version 2.0** - [http://www.apache.org/licenses/LICENSE-2.0.txt](http://www.apache.org/licenses/LICENSE-2.0.txt)
-
-1. **Group:** com.google.truth.extensions **Name:** truth-liteproto-extension **Version:** 1.0
-     * **POM License: The Apache Software License, Version 2.0** - [http://www.apache.org/licenses/LICENSE-2.0.txt](http://www.apache.org/licenses/LICENSE-2.0.txt)
-
-1. **Group:** com.google.truth.extensions **Name:** truth-proto-extension **Version:** 1.0
-     * **POM License: The Apache Software License, Version 2.0** - [http://www.apache.org/licenses/LICENSE-2.0.txt](http://www.apache.org/licenses/LICENSE-2.0.txt)
-
-1. **Group:** com.googlecode.java-diff-utils **Name:** diffutils **Version:** 1.3.0
-     * **POM Project URL:** [http://code.google.com/p/java-diff-utils/](http://code.google.com/p/java-diff-utils/)
-     * **POM License: The Apache Software License, Version 2.0** - [http://www.apache.org/licenses/LICENSE-2.0.txt](http://www.apache.org/licenses/LICENSE-2.0.txt)
-
-1. **Group:** io.grpc **Name:** grpc-api **Version:** 1.25.0
-     * **POM Project URL:** [https://github.com/grpc/grpc-java](https://github.com/grpc/grpc-java)
-     * **POM License: Apache 2.0** - [https://opensource.org/licenses/Apache-2.0](https://opensource.org/licenses/Apache-2.0)
-
-1. **Group:** io.grpc **Name:** grpc-context **Version:** 1.25.0
-     * **POM Project URL:** [https://github.com/grpc/grpc-java](https://github.com/grpc/grpc-java)
-     * **POM License: Apache 2.0** - [https://opensource.org/licenses/Apache-2.0](https://opensource.org/licenses/Apache-2.0)
-
-1. **Group:** io.grpc **Name:** grpc-core **Version:** 1.25.0
-     * **POM Project URL:** [https://github.com/grpc/grpc-java](https://github.com/grpc/grpc-java)
-     * **POM License: Apache 2.0** - [https://opensource.org/licenses/Apache-2.0](https://opensource.org/licenses/Apache-2.0)
-
-1. **Group:** io.grpc **Name:** grpc-protobuf **Version:** 1.25.0
-     * **POM Project URL:** [https://github.com/grpc/grpc-java](https://github.com/grpc/grpc-java)
-     * **POM License: Apache 2.0** - [https://opensource.org/licenses/Apache-2.0](https://opensource.org/licenses/Apache-2.0)
-
-1. **Group:** io.grpc **Name:** grpc-protobuf-lite **Version:** 1.25.0
-     * **POM Project URL:** [https://github.com/grpc/grpc-java](https://github.com/grpc/grpc-java)
-     * **POM License: Apache 2.0** - [https://opensource.org/licenses/Apache-2.0](https://opensource.org/licenses/Apache-2.0)
-
-1. **Group:** io.grpc **Name:** grpc-stub **Version:** 1.25.0
-     * **POM Project URL:** [https://github.com/grpc/grpc-java](https://github.com/grpc/grpc-java)
-     * **POM License: Apache 2.0** - [https://opensource.org/licenses/Apache-2.0](https://opensource.org/licenses/Apache-2.0)
-
-1. **Group:** io.opencensus **Name:** opencensus-api **Version:** 0.21.0
-     * **POM Project URL:** [https://github.com/census-instrumentation/opencensus-java](https://github.com/census-instrumentation/opencensus-java)
-     * **POM License: The Apache License, Version 2.0** - [http://www.apache.org/licenses/LICENSE-2.0.txt](http://www.apache.org/licenses/LICENSE-2.0.txt)
-
-1. **Group:** io.opencensus **Name:** opencensus-contrib-grpc-metrics **Version:** 0.21.0
-     * **POM Project URL:** [https://github.com/census-instrumentation/opencensus-java](https://github.com/census-instrumentation/opencensus-java)
-     * **POM License: The Apache License, Version 2.0** - [http://www.apache.org/licenses/LICENSE-2.0.txt](http://www.apache.org/licenses/LICENSE-2.0.txt)
-
-1. **Group:** io.perfmark **Name:** perfmark-api **Version:** 0.19.0
-     * **POM Project URL:** [https://github.com/perfmark/perfmark](https://github.com/perfmark/perfmark)
-     * **POM License: Apache 2.0** - [https://opensource.org/licenses/Apache-2.0](https://opensource.org/licenses/Apache-2.0)
-
-1. **Group:** junit **Name:** junit **Version:** 4.12
-     * **POM Project URL:** [http://junit.org](http://junit.org)
-     * **POM License: Eclipse Public License 1.0** - [http://www.eclipse.org/legal/epl-v10.html](http://www.eclipse.org/legal/epl-v10.html)
-
-1. **Group:** org.apiguardian **Name:** apiguardian-api **Version:** 1.0.0
-     * **POM Project URL:** [https://github.com/apiguardian-team/apiguardian](https://github.com/apiguardian-team/apiguardian)
-     * **POM License: The Apache License, Version 2.0** - [http://www.apache.org/licenses/LICENSE-2.0.txt](http://www.apache.org/licenses/LICENSE-2.0.txt)
-
-1. **Group:** org.checkerframework **Name:** checker-compat-qual **Version:** 2.5.3
-     * **POM Project URL:** [https://checkerframework.org](https://checkerframework.org)
-     * **POM License: GNU General Public License, version 2 (GPL2), with the classpath exception** - [http://www.gnu.org/software/classpath/license.html](http://www.gnu.org/software/classpath/license.html)
-     * **POM License: The MIT License** - [http://opensource.org/licenses/MIT](http://opensource.org/licenses/MIT)
-
-1. **Group:** org.checkerframework **Name:** checker-qual **Version:** 3.0.0
-     * **Manifest License:** MIT (Not packaged)
-     * **POM Project URL:** [https://checkerframework.org](https://checkerframework.org)
-     * **POM License: The MIT License** - [http://opensource.org/licenses/MIT](http://opensource.org/licenses/MIT)
-
-1. **Group:** org.codehaus.mojo **Name:** animal-sniffer-annotations **Version:** 1.18
-     * **POM License: MIT license** - [http://www.opensource.org/licenses/mit-license.php](http://www.opensource.org/licenses/mit-license.php)
-     * **POM License: The Apache Software License, Version 2.0** - [http://www.apache.org/licenses/LICENSE-2.0.txt](http://www.apache.org/licenses/LICENSE-2.0.txt)
-
-1. **Group:** org.hamcrest **Name:** hamcrest-all **Version:** 1.3
-     * **POM License: New BSD License** - [http://www.opensource.org/licenses/bsd-license.php](http://www.opensource.org/licenses/bsd-license.php)
-
-1. **Group:** org.hamcrest **Name:** hamcrest-core **Version:** 1.3
-     * **POM License: New BSD License** - [http://www.opensource.org/licenses/bsd-license.php](http://www.opensource.org/licenses/bsd-license.php)
-
-1. **Group:** org.junit.jupiter **Name:** junit-jupiter-api **Version:** 5.5.2
-     * **POM Project URL:** [https://junit.org/junit5/](https://junit.org/junit5/)
-     * **POM License: Eclipse Public License v2.0** - [https://www.eclipse.org/legal/epl-v20.html](https://www.eclipse.org/legal/epl-v20.html)
-
-1. **Group:** org.junit.jupiter **Name:** junit-jupiter-params **Version:** 5.5.2
-     * **POM Project URL:** [https://junit.org/junit5/](https://junit.org/junit5/)
-     * **POM License: Eclipse Public License v2.0** - [https://www.eclipse.org/legal/epl-v20.html](https://www.eclipse.org/legal/epl-v20.html)
-
-1. **Group:** org.junit.platform **Name:** junit-platform-commons **Version:** 1.5.2
-     * **POM Project URL:** [https://junit.org/junit5/](https://junit.org/junit5/)
-     * **POM License: Eclipse Public License v2.0** - [https://www.eclipse.org/legal/epl-v20.html](https://www.eclipse.org/legal/epl-v20.html)
-
-1. **Group:** org.opentest4j **Name:** opentest4j **Version:** 1.2.0
-     * **Manifest License:** The Apache License, Version 2.0 (Not packaged)
-     * **POM Project URL:** [https://github.com/ota4j-team/opentest4j](https://github.com/ota4j-team/opentest4j)
-     * **POM License: The Apache License, Version 2.0** - [http://www.apache.org/licenses/LICENSE-2.0.txt](http://www.apache.org/licenses/LICENSE-2.0.txt)
-
-## Compile, tests and tooling
-1. **Group:** com.beust **Name:** jcommander **Version:** 1.72
-     * **POM Project URL:** [http://jcommander.org](http://jcommander.org)
-     * **POM License: Apache 2.0** - [http://www.apache.org/licenses/LICENSE-2.0](http://www.apache.org/licenses/LICENSE-2.0)
-
-1. **Group:** com.github.kevinstern **Name:** software-and-algorithms **Version:** 1.0
-     * **POM Project URL:** [https://www.github.com/KevinStern/software-and-algorithms](https://www.github.com/KevinStern/software-and-algorithms)
-     * **POM License: MIT License** - [http://www.opensource.org/licenses/mit-license.php](http://www.opensource.org/licenses/mit-license.php)
-
-1. **Group:** com.github.stephenc.jcip **Name:** jcip-annotations **Version:** 1.0-1
-     * **POM Project URL:** [http://stephenc.github.com/jcip-annotations](http://stephenc.github.com/jcip-annotations)
-     * **POM License: Apache License, Version 2.0** - [http://www.apache.org/licenses/LICENSE-2.0.txt](http://www.apache.org/licenses/LICENSE-2.0.txt)
-
-1. **Group:** com.google.android **Name:** annotations **Version:** 4.1.1.4
-     * **POM Project URL:** [http://source.android.com/](http://source.android.com/)
-     * **POM License: Apache 2.0** - [http://www.apache.org/licenses/LICENSE-2.0](http://www.apache.org/licenses/LICENSE-2.0)
-
-1. **Group:** com.google.api.grpc **Name:** proto-google-common-protos **Version:** 1.12.0
-     * **POM Project URL:** [https://github.com/googleapis/api-client-staging](https://github.com/googleapis/api-client-staging)
-     * **POM License: Apache-2.0** - [https://www.apache.org/licenses/LICENSE-2.0.txt](https://www.apache.org/licenses/LICENSE-2.0.txt)
-
-1. **Group:** com.google.auto **Name:** auto-common **Version:** 0.10
-     * **POM License: Apache 2.0** - [http://www.apache.org/licenses/LICENSE-2.0.txt](http://www.apache.org/licenses/LICENSE-2.0.txt)
-
-1. **Group:** com.google.auto.value **Name:** auto-value-annotations **Version:** 1.6.3
-     * **POM License: Apache 2.0** - [http://www.apache.org/licenses/LICENSE-2.0.txt](http://www.apache.org/licenses/LICENSE-2.0.txt)
-
-1. **Group:** com.google.code.findbugs **Name:** jFormatString **Version:** 3.0.0
-     * **POM Project URL:** [http://findbugs.sourceforge.net/](http://findbugs.sourceforge.net/)
-     * **POM License: GNU Lesser Public License** - [http://www.gnu.org/licenses/lgpl.html](http://www.gnu.org/licenses/lgpl.html)
-
-1. **Group:** com.google.code.findbugs **Name:** jsr305 **Version:** 3.0.2
-     * **POM Project URL:** [http://findbugs.sourceforge.net/](http://findbugs.sourceforge.net/)
-     * **POM License: The Apache Software License, Version 2.0** - [http://www.apache.org/licenses/LICENSE-2.0.txt](http://www.apache.org/licenses/LICENSE-2.0.txt)
-
-1. **Group:** com.google.code.gson **Name:** gson **Version:** 2.8.5
-     * **POM License: Apache 2.0** - [http://www.apache.org/licenses/LICENSE-2.0.txt](http://www.apache.org/licenses/LICENSE-2.0.txt)
-
-1. **Group:** com.google.errorprone **Name:** error_prone_annotation **Version:** 2.3.3
-     * **POM License: Apache 2.0** - [http://www.apache.org/licenses/LICENSE-2.0.txt](http://www.apache.org/licenses/LICENSE-2.0.txt)
-
-1. **Group:** com.google.errorprone **Name:** error_prone_annotations **Version:** 2.3.3
-     * **POM License: Apache 2.0** - [http://www.apache.org/licenses/LICENSE-2.0.txt](http://www.apache.org/licenses/LICENSE-2.0.txt)
-
-1. **Group:** com.google.errorprone **Name:** error_prone_check_api **Version:** 2.3.3
-     * **POM License: Apache 2.0** - [http://www.apache.org/licenses/LICENSE-2.0.txt](http://www.apache.org/licenses/LICENSE-2.0.txt)
-
-1. **Group:** com.google.errorprone **Name:** error_prone_core **Version:** 2.3.3
-     * **POM License: Apache 2.0** - [http://www.apache.org/licenses/LICENSE-2.0.txt](http://www.apache.org/licenses/LICENSE-2.0.txt)
-
-1. **Group:** com.google.errorprone **Name:** error_prone_type_annotations **Version:** 2.3.3
-     * **POM License: Apache 2.0** - [http://www.apache.org/licenses/LICENSE-2.0.txt](http://www.apache.org/licenses/LICENSE-2.0.txt)
-
-1. **Group:** com.google.errorprone **Name:** javac **Version:** 9+181-r4173-1
-     * **POM Project URL:** [https://github.com/google/error-prone-javac](https://github.com/google/error-prone-javac)
-     * **POM License: GNU General Public License, version 2, with the Classpath Exception** - [http://openjdk.java.net/legal/gplv2+ce.html](http://openjdk.java.net/legal/gplv2+ce.html)
-
-1. **Group:** com.google.flogger **Name:** flogger **Version:** 0.4
-     * **POM Project URL:** [https://github.com/google/flogger](https://github.com/google/flogger)
-     * **POM License: Apache 2.0** - [http://www.apache.org/licenses/LICENSE-2.0.txt](http://www.apache.org/licenses/LICENSE-2.0.txt)
-
-1. **Group:** com.google.flogger **Name:** flogger-system-backend **Version:** 0.4
-     * **POM Project URL:** [https://github.com/google/flogger](https://github.com/google/flogger)
-     * **POM License: Apache 2.0** - [http://www.apache.org/licenses/LICENSE-2.0.txt](http://www.apache.org/licenses/LICENSE-2.0.txt)
-
-1. **Group:** com.google.guava **Name:** failureaccess **Version:** 1.0.1
-     * **Manifest Project URL:** [https://github.com/google/guava/](https://github.com/google/guava/)
-     * **POM License: The Apache Software License, Version 2.0** - [http://www.apache.org/licenses/LICENSE-2.0.txt](http://www.apache.org/licenses/LICENSE-2.0.txt)
-
-1. **Group:** com.google.guava **Name:** guava **Version:** 28.1-jre
-     * **Manifest Project URL:** [https://github.com/google/guava/](https://github.com/google/guava/)
-     * **POM License: Apache License, Version 2.0** - [http://www.apache.org/licenses/LICENSE-2.0.txt](http://www.apache.org/licenses/LICENSE-2.0.txt)
-
-1. **Group:** com.google.guava **Name:** guava-testlib **Version:** 28.1-jre
-     * **POM License: Apache License, Version 2.0** - [http://www.apache.org/licenses/LICENSE-2.0.txt](http://www.apache.org/licenses/LICENSE-2.0.txt)
-
-1. **Group:** com.google.guava **Name:** listenablefuture **Version:** 9999.0-empty-to-avoid-conflict-with-guava
-     * **POM License: The Apache Software License, Version 2.0** - [http://www.apache.org/licenses/LICENSE-2.0.txt](http://www.apache.org/licenses/LICENSE-2.0.txt)
-
-1. **Group:** com.google.j2objc **Name:** j2objc-annotations **Version:** 1.3
-     * **POM Project URL:** [https://github.com/google/j2objc/](https://github.com/google/j2objc/)
-     * **POM License: The Apache Software License, Version 2.0** - [http://www.apache.org/licenses/LICENSE-2.0.txt](http://www.apache.org/licenses/LICENSE-2.0.txt)
-
-1. **Group:** com.google.protobuf **Name:** protobuf-java **Version:** 3.10.0
-     * **Manifest Project URL:** [https://developers.google.com/protocol-buffers/](https://developers.google.com/protocol-buffers/)
-     * **POM License: 3-Clause BSD License** - [https://opensource.org/licenses/BSD-3-Clause](https://opensource.org/licenses/BSD-3-Clause)
-
-1. **Group:** com.google.protobuf **Name:** protobuf-java-util **Version:** 3.10.0
-     * **Manifest Project URL:** [https://developers.google.com/protocol-buffers/](https://developers.google.com/protocol-buffers/)
-     * **POM License: 3-Clause BSD License** - [https://opensource.org/licenses/BSD-3-Clause](https://opensource.org/licenses/BSD-3-Clause)
-
-1. **Group:** com.google.protobuf **Name:** protoc **Version:** 3.10.0
-     * **POM Project URL:** [https://developers.google.com/protocol-buffers/](https://developers.google.com/protocol-buffers/)
-     * **POM License: 3-Clause BSD License** - [https://opensource.org/licenses/BSD-3-Clause](https://opensource.org/licenses/BSD-3-Clause)
-     * **POM License: The Apache Software License, Version 2.0** - [http://www.apache.org/licenses/LICENSE-2.0.txt](http://www.apache.org/licenses/LICENSE-2.0.txt)
-
-1. **Group:** com.google.truth **Name:** truth **Version:** 1.0
-     * **POM License: The Apache Software License, Version 2.0** - [http://www.apache.org/licenses/LICENSE-2.0.txt](http://www.apache.org/licenses/LICENSE-2.0.txt)
-
-1. **Group:** com.google.truth.extensions **Name:** truth-java8-extension **Version:** 1.0
-     * **POM License: The Apache Software License, Version 2.0** - [http://www.apache.org/licenses/LICENSE-2.0.txt](http://www.apache.org/licenses/LICENSE-2.0.txt)
-
-1. **Group:** com.google.truth.extensions **Name:** truth-liteproto-extension **Version:** 1.0
-     * **POM License: The Apache Software License, Version 2.0** - [http://www.apache.org/licenses/LICENSE-2.0.txt](http://www.apache.org/licenses/LICENSE-2.0.txt)
-
-1. **Group:** com.google.truth.extensions **Name:** truth-proto-extension **Version:** 1.0
-     * **POM License: The Apache Software License, Version 2.0** - [http://www.apache.org/licenses/LICENSE-2.0.txt](http://www.apache.org/licenses/LICENSE-2.0.txt)
-
-1. **Group:** com.googlecode.java-diff-utils **Name:** diffutils **Version:** 1.3.0
-     * **POM Project URL:** [http://code.google.com/p/java-diff-utils/](http://code.google.com/p/java-diff-utils/)
-     * **POM License: The Apache Software License, Version 2.0** - [http://www.apache.org/licenses/LICENSE-2.0.txt](http://www.apache.org/licenses/LICENSE-2.0.txt)
-
-1. **Group:** commons-io **Name:** commons-io **Version:** 2.6
-     * **Project URL:** [http://commons.apache.org/proper/commons-io/](http://commons.apache.org/proper/commons-io/)
-     * **POM License: Apache License, Version 2.0** - [https://www.apache.org/licenses/LICENSE-2.0.txt](https://www.apache.org/licenses/LICENSE-2.0.txt)
-
-1. **Group:** io.grpc **Name:** grpc-api **Version:** 1.25.0
-     * **POM Project URL:** [https://github.com/grpc/grpc-java](https://github.com/grpc/grpc-java)
-     * **POM License: Apache 2.0** - [https://opensource.org/licenses/Apache-2.0](https://opensource.org/licenses/Apache-2.0)
-
-1. **Group:** io.grpc **Name:** grpc-context **Version:** 1.25.0
-     * **POM Project URL:** [https://github.com/grpc/grpc-java](https://github.com/grpc/grpc-java)
-     * **POM License: Apache 2.0** - [https://opensource.org/licenses/Apache-2.0](https://opensource.org/licenses/Apache-2.0)
-
-1. **Group:** io.grpc **Name:** grpc-core **Version:** 1.25.0
-     * **POM Project URL:** [https://github.com/grpc/grpc-java](https://github.com/grpc/grpc-java)
-     * **POM License: Apache 2.0** - [https://opensource.org/licenses/Apache-2.0](https://opensource.org/licenses/Apache-2.0)
-
-1. **Group:** io.grpc **Name:** grpc-netty **Version:** 1.25.0
-     * **POM Project URL:** [https://github.com/grpc/grpc-java](https://github.com/grpc/grpc-java)
-     * **POM License: Apache 2.0** - [https://opensource.org/licenses/Apache-2.0](https://opensource.org/licenses/Apache-2.0)
-
-1. **Group:** io.grpc **Name:** grpc-protobuf **Version:** 1.25.0
-     * **POM Project URL:** [https://github.com/grpc/grpc-java](https://github.com/grpc/grpc-java)
-     * **POM License: Apache 2.0** - [https://opensource.org/licenses/Apache-2.0](https://opensource.org/licenses/Apache-2.0)
-
-1. **Group:** io.grpc **Name:** grpc-protobuf-lite **Version:** 1.25.0
-     * **POM Project URL:** [https://github.com/grpc/grpc-java](https://github.com/grpc/grpc-java)
-     * **POM License: Apache 2.0** - [https://opensource.org/licenses/Apache-2.0](https://opensource.org/licenses/Apache-2.0)
-
-1. **Group:** io.grpc **Name:** grpc-stub **Version:** 1.25.0
-     * **POM Project URL:** [https://github.com/grpc/grpc-java](https://github.com/grpc/grpc-java)
-     * **POM License: Apache 2.0** - [https://opensource.org/licenses/Apache-2.0](https://opensource.org/licenses/Apache-2.0)
-
-1. **Group:** io.grpc **Name:** protoc-gen-grpc-java **Version:** 1.25.0
-     * **POM Project URL:** [https://github.com/grpc/grpc-java](https://github.com/grpc/grpc-java)
-     * **POM License: Apache 2.0** - [https://opensource.org/licenses/Apache-2.0](https://opensource.org/licenses/Apache-2.0)
-
-1. **Group:** io.netty **Name:** netty-buffer **Version:** 4.1.42.Final
-     * **Manifest Project URL:** [https://netty.io/](https://netty.io/)
-     * **POM License: Apache License, Version 2.0** - [http://www.apache.org/licenses/LICENSE-2.0](http://www.apache.org/licenses/LICENSE-2.0)
-
-1. **Group:** io.netty **Name:** netty-codec **Version:** 4.1.42.Final
-     * **Manifest Project URL:** [https://netty.io/](https://netty.io/)
-     * **POM License: Apache License, Version 2.0** - [http://www.apache.org/licenses/LICENSE-2.0](http://www.apache.org/licenses/LICENSE-2.0)
-
-1. **Group:** io.netty **Name:** netty-codec-http **Version:** 4.1.42.Final
-     * **Manifest Project URL:** [https://netty.io/](https://netty.io/)
-     * **POM License: Apache License, Version 2.0** - [http://www.apache.org/licenses/LICENSE-2.0](http://www.apache.org/licenses/LICENSE-2.0)
-
-1. **Group:** io.netty **Name:** netty-codec-http2 **Version:** 4.1.42.Final
-     * **Manifest Project URL:** [https://netty.io/](https://netty.io/)
-     * **POM License: Apache License, Version 2.0** - [http://www.apache.org/licenses/LICENSE-2.0](http://www.apache.org/licenses/LICENSE-2.0)
-
-1. **Group:** io.netty **Name:** netty-codec-socks **Version:** 4.1.42.Final
-     * **Manifest Project URL:** [https://netty.io/](https://netty.io/)
-     * **POM License: Apache License, Version 2.0** - [http://www.apache.org/licenses/LICENSE-2.0](http://www.apache.org/licenses/LICENSE-2.0)
-
-1. **Group:** io.netty **Name:** netty-common **Version:** 4.1.42.Final
-     * **Manifest Project URL:** [https://netty.io/](https://netty.io/)
-     * **POM License: Apache License, Version 2.0** - [http://www.apache.org/licenses/LICENSE-2.0](http://www.apache.org/licenses/LICENSE-2.0)
-
-1. **Group:** io.netty **Name:** netty-handler **Version:** 4.1.42.Final
-     * **Manifest Project URL:** [https://netty.io/](https://netty.io/)
-     * **POM License: Apache License, Version 2.0** - [http://www.apache.org/licenses/LICENSE-2.0](http://www.apache.org/licenses/LICENSE-2.0)
-
-1. **Group:** io.netty **Name:** netty-handler-proxy **Version:** 4.1.42.Final
-     * **Manifest Project URL:** [https://netty.io/](https://netty.io/)
-     * **POM License: Apache License, Version 2.0** - [http://www.apache.org/licenses/LICENSE-2.0](http://www.apache.org/licenses/LICENSE-2.0)
-
-1. **Group:** io.netty **Name:** netty-resolver **Version:** 4.1.42.Final
-     * **Manifest Project URL:** [https://netty.io/](https://netty.io/)
-     * **POM License: Apache License, Version 2.0** - [http://www.apache.org/licenses/LICENSE-2.0](http://www.apache.org/licenses/LICENSE-2.0)
-
-1. **Group:** io.netty **Name:** netty-transport **Version:** 4.1.42.Final
-     * **Manifest Project URL:** [https://netty.io/](https://netty.io/)
-     * **POM License: Apache License, Version 2.0** - [http://www.apache.org/licenses/LICENSE-2.0](http://www.apache.org/licenses/LICENSE-2.0)
-
-1. **Group:** io.opencensus **Name:** opencensus-api **Version:** 0.21.0
-     * **POM Project URL:** [https://github.com/census-instrumentation/opencensus-java](https://github.com/census-instrumentation/opencensus-java)
-     * **POM License: The Apache License, Version 2.0** - [http://www.apache.org/licenses/LICENSE-2.0.txt](http://www.apache.org/licenses/LICENSE-2.0.txt)
-
-1. **Group:** io.opencensus **Name:** opencensus-contrib-grpc-metrics **Version:** 0.21.0
-     * **POM Project URL:** [https://github.com/census-instrumentation/opencensus-java](https://github.com/census-instrumentation/opencensus-java)
-     * **POM License: The Apache License, Version 2.0** - [http://www.apache.org/licenses/LICENSE-2.0.txt](http://www.apache.org/licenses/LICENSE-2.0.txt)
-
-1. **Group:** io.perfmark **Name:** perfmark-api **Version:** 0.19.0
-     * **POM Project URL:** [https://github.com/perfmark/perfmark](https://github.com/perfmark/perfmark)
-     * **POM License: Apache 2.0** - [https://opensource.org/licenses/Apache-2.0](https://opensource.org/licenses/Apache-2.0)
-
-1. **Group:** junit **Name:** junit **Version:** 4.12
-     * **POM Project URL:** [http://junit.org](http://junit.org)
-     * **POM License: Eclipse Public License 1.0** - [http://www.eclipse.org/legal/epl-v10.html](http://www.eclipse.org/legal/epl-v10.html)
-
-1. **Group:** net.java.dev.javacc **Name:** javacc **Version:** 5.0
-     * **POM Project URL:** [https://javacc.dev.java.net/](https://javacc.dev.java.net/)
-     * **POM License: Berkeley Software Distribution (BSD) License** - [http://www.opensource.org/licenses/bsd-license.html](http://www.opensource.org/licenses/bsd-license.html)
-
-1. **Group:** net.sourceforge.pmd **Name:** pmd-core **Version:** 6.19.0
-     * **POM License: BSD-style** - [http://pmd.sourceforge.net/license.html](http://pmd.sourceforge.net/license.html)
-
-1. **Group:** net.sourceforge.pmd **Name:** pmd-java **Version:** 6.19.0
-     * **POM License: BSD-style** - [http://pmd.sourceforge.net/license.html](http://pmd.sourceforge.net/license.html)
-
-1. **Group:** net.sourceforge.saxon **Name:** saxon **Version:** 9.1.0.8
-     * **POM Project URL:** [http://saxon.sourceforge.net/](http://saxon.sourceforge.net/)
-     * **POM License: Mozilla Public License Version 1.0** - [http://www.mozilla.org/MPL/MPL-1.0.txt](http://www.mozilla.org/MPL/MPL-1.0.txt)
-
-1. **Group:** org.antlr **Name:** antlr4-runtime **Version:** 4.7
-     * **Manifest Project URL:** [http://www.antlr.org](http://www.antlr.org)
-     * **POM License: The BSD License** - [http://www.antlr.org/license.html](http://www.antlr.org/license.html)
-
-1. **Group:** org.apache.commons **Name:** commons-lang3 **Version:** 3.8.1
-     * **Project URL:** [http://commons.apache.org/proper/commons-lang/](http://commons.apache.org/proper/commons-lang/)
-     * **POM License: Apache License, Version 2.0** - [https://www.apache.org/licenses/LICENSE-2.0.txt](https://www.apache.org/licenses/LICENSE-2.0.txt)
-
-1. **Group:** org.apiguardian **Name:** apiguardian-api **Version:** 1.0.0
-     * **POM Project URL:** [https://github.com/apiguardian-team/apiguardian](https://github.com/apiguardian-team/apiguardian)
-     * **POM License: The Apache License, Version 2.0** - [http://www.apache.org/licenses/LICENSE-2.0.txt](http://www.apache.org/licenses/LICENSE-2.0.txt)
-
-1. **Group:** org.checkerframework **Name:** checker-compat-qual **Version:** 2.5.3
-     * **POM Project URL:** [https://checkerframework.org](https://checkerframework.org)
-     * **POM License: GNU General Public License, version 2 (GPL2), with the classpath exception** - [http://www.gnu.org/software/classpath/license.html](http://www.gnu.org/software/classpath/license.html)
-     * **POM License: The MIT License** - [http://opensource.org/licenses/MIT](http://opensource.org/licenses/MIT)
-
-1. **Group:** org.checkerframework **Name:** checker-qual **Version:** 3.0.0
-     * **Manifest License:** MIT (Not packaged)
-     * **POM Project URL:** [https://checkerframework.org](https://checkerframework.org)
-     * **POM License: The MIT License** - [http://opensource.org/licenses/MIT](http://opensource.org/licenses/MIT)
-
-1. **Group:** org.checkerframework **Name:** dataflow **Version:** 2.5.3
-     * **POM Project URL:** [https://checkerframework.org](https://checkerframework.org)
-     * **POM License: GNU General Public License, version 2 (GPL2), with the classpath exception** - [http://www.gnu.org/software/classpath/license.html](http://www.gnu.org/software/classpath/license.html)
-     * **POM License: The MIT License** - [http://opensource.org/licenses/MIT](http://opensource.org/licenses/MIT)
-
-1. **Group:** org.checkerframework **Name:** javacutil **Version:** 2.5.3
-     * **POM Project URL:** [https://checkerframework.org](https://checkerframework.org)
-     * **POM License: GNU General Public License, version 2 (GPL2), with the classpath exception** - [http://www.gnu.org/software/classpath/license.html](http://www.gnu.org/software/classpath/license.html)
-     * **POM License: The MIT License** - [http://opensource.org/licenses/MIT](http://opensource.org/licenses/MIT)
-
-1. **Group:** org.codehaus.mojo **Name:** animal-sniffer-annotations **Version:** 1.18
-     * **POM License: MIT license** - [http://www.opensource.org/licenses/mit-license.php](http://www.opensource.org/licenses/mit-license.php)
-     * **POM License: The Apache Software License, Version 2.0** - [http://www.apache.org/licenses/LICENSE-2.0.txt](http://www.apache.org/licenses/LICENSE-2.0.txt)
-
-1. **Group:** org.hamcrest **Name:** hamcrest-all **Version:** 1.3
-     * **POM License: New BSD License** - [http://www.opensource.org/licenses/bsd-license.php](http://www.opensource.org/licenses/bsd-license.php)
-
-1. **Group:** org.hamcrest **Name:** hamcrest-core **Version:** 1.3
-     * **POM License: New BSD License** - [http://www.opensource.org/licenses/bsd-license.php](http://www.opensource.org/licenses/bsd-license.php)
-
-1. **Group:** org.jacoco **Name:** org.jacoco.agent **Version:** 0.8.5
-     * **POM License: Eclipse Public License 2.0** - [https://www.eclipse.org/legal/epl-2.0/](https://www.eclipse.org/legal/epl-2.0/)
-
-1. **Group:** org.jacoco **Name:** org.jacoco.ant **Version:** 0.8.5
-     * **POM License: Eclipse Public License 2.0** - [https://www.eclipse.org/legal/epl-2.0/](https://www.eclipse.org/legal/epl-2.0/)
-
-1. **Group:** org.jacoco **Name:** org.jacoco.core **Version:** 0.8.5
-     * **POM License: Eclipse Public License 2.0** - [https://www.eclipse.org/legal/epl-2.0/](https://www.eclipse.org/legal/epl-2.0/)
-
-1. **Group:** org.jacoco **Name:** org.jacoco.report **Version:** 0.8.5
-     * **POM License: Eclipse Public License 2.0** - [https://www.eclipse.org/legal/epl-2.0/](https://www.eclipse.org/legal/epl-2.0/)
-
-1. **Group:** org.junit.jupiter **Name:** junit-jupiter-api **Version:** 5.5.2
-     * **POM Project URL:** [https://junit.org/junit5/](https://junit.org/junit5/)
-     * **POM License: Eclipse Public License v2.0** - [https://www.eclipse.org/legal/epl-v20.html](https://www.eclipse.org/legal/epl-v20.html)
-
-1. **Group:** org.junit.jupiter **Name:** junit-jupiter-engine **Version:** 5.5.2
-     * **POM Project URL:** [https://junit.org/junit5/](https://junit.org/junit5/)
-     * **POM License: Eclipse Public License v2.0** - [https://www.eclipse.org/legal/epl-v20.html](https://www.eclipse.org/legal/epl-v20.html)
-
-1. **Group:** org.junit.jupiter **Name:** junit-jupiter-params **Version:** 5.5.2
-     * **POM Project URL:** [https://junit.org/junit5/](https://junit.org/junit5/)
-     * **POM License: Eclipse Public License v2.0** - [https://www.eclipse.org/legal/epl-v20.html](https://www.eclipse.org/legal/epl-v20.html)
-
-1. **Group:** org.junit.platform **Name:** junit-platform-commons **Version:** 1.5.2
-     * **POM Project URL:** [https://junit.org/junit5/](https://junit.org/junit5/)
-     * **POM License: Eclipse Public License v2.0** - [https://www.eclipse.org/legal/epl-v20.html](https://www.eclipse.org/legal/epl-v20.html)
-
-1. **Group:** org.junit.platform **Name:** junit-platform-engine **Version:** 1.5.2
-     * **POM Project URL:** [https://junit.org/junit5/](https://junit.org/junit5/)
-     * **POM License: Eclipse Public License v2.0** - [https://www.eclipse.org/legal/epl-v20.html](https://www.eclipse.org/legal/epl-v20.html)
-
-1. **Group:** org.opentest4j **Name:** opentest4j **Version:** 1.2.0
-     * **Manifest License:** The Apache License, Version 2.0 (Not packaged)
-     * **POM Project URL:** [https://github.com/ota4j-team/opentest4j](https://github.com/ota4j-team/opentest4j)
-     * **POM License: The Apache License, Version 2.0** - [http://www.apache.org/licenses/LICENSE-2.0.txt](http://www.apache.org/licenses/LICENSE-2.0.txt)
-
-1. **Group:** org.ow2.asm **Name:** asm **Version:** 7.1
-     * **Manifest Project URL:** [http://asm.ow2.org](http://asm.ow2.org)
-     * **POM Project URL:** [http://asm.ow2.org/](http://asm.ow2.org/)
-     * **POM License: BSD** - [http://asm.ow2.org/license.html](http://asm.ow2.org/license.html)
-     * **POM License: The Apache Software License, Version 2.0** - [http://www.apache.org/licenses/LICENSE-2.0.txt](http://www.apache.org/licenses/LICENSE-2.0.txt)
-
-1. **Group:** org.ow2.asm **Name:** asm **Version:** 7.2
-     * **Manifest Project URL:** [http://asm.ow2.org](http://asm.ow2.org)
-     * **Manifest License:** BSD-3-Clause;link=https://asm.ow2.io/LICENSE.txt (Not packaged)
-     * **POM Project URL:** [http://asm.ow2.io/](http://asm.ow2.io/)
-     * **POM License: BSD-3-Clause** - [https://asm.ow2.io/license.html](https://asm.ow2.io/license.html)
-     * **POM License: The Apache Software License, Version 2.0** - [http://www.apache.org/licenses/LICENSE-2.0.txt](http://www.apache.org/licenses/LICENSE-2.0.txt)
-
-1. **Group:** org.ow2.asm **Name:** asm-analysis **Version:** 7.2
-     * **Manifest Project URL:** [http://asm.ow2.org](http://asm.ow2.org)
-     * **Manifest License:** BSD-3-Clause;link=https://asm.ow2.io/LICENSE.txt (Not packaged)
-     * **POM Project URL:** [http://asm.ow2.io/](http://asm.ow2.io/)
-     * **POM License: BSD-3-Clause** - [https://asm.ow2.io/license.html](https://asm.ow2.io/license.html)
-     * **POM License: The Apache Software License, Version 2.0** - [http://www.apache.org/licenses/LICENSE-2.0.txt](http://www.apache.org/licenses/LICENSE-2.0.txt)
-
-1. **Group:** org.ow2.asm **Name:** asm-commons **Version:** 7.2
-     * **Manifest Project URL:** [http://asm.ow2.org](http://asm.ow2.org)
-     * **Manifest License:** BSD-3-Clause;link=https://asm.ow2.io/LICENSE.txt (Not packaged)
-     * **POM Project URL:** [http://asm.ow2.io/](http://asm.ow2.io/)
-     * **POM License: BSD-3-Clause** - [https://asm.ow2.io/license.html](https://asm.ow2.io/license.html)
-     * **POM License: The Apache Software License, Version 2.0** - [http://www.apache.org/licenses/LICENSE-2.0.txt](http://www.apache.org/licenses/LICENSE-2.0.txt)
-
-1. **Group:** org.ow2.asm **Name:** asm-tree **Version:** 7.2
-     * **Manifest Project URL:** [http://asm.ow2.org](http://asm.ow2.org)
-     * **Manifest License:** BSD-3-Clause;link=https://asm.ow2.io/LICENSE.txt (Not packaged)
-     * **POM Project URL:** [http://asm.ow2.io/](http://asm.ow2.io/)
-     * **POM License: BSD-3-Clause** - [https://asm.ow2.io/license.html](https://asm.ow2.io/license.html)
-     * **POM License: The Apache Software License, Version 2.0** - [http://www.apache.org/licenses/LICENSE-2.0.txt](http://www.apache.org/licenses/LICENSE-2.0.txt)
-
-1. **Group:** org.pcollections **Name:** pcollections **Version:** 2.1.2
-     * **POM Project URL:** [http://pcollections.org](http://pcollections.org)
-     * **POM License: The MIT License** - [http://www.opensource.org/licenses/mit-license.php](http://www.opensource.org/licenses/mit-license.php)
-
-    
-        
- The dependencies distributed under several licenses, are used according their commercial-use-friendly license.
-
-
-<<<<<<< HEAD
-This report was generated on **Tue Dec 03 10:53:31 EET 2019** using [Gradle-License-Report plugin](https://github.com/jk1/Gradle-License-Report) by Evgeny Naumenko, licensed under [Apache 2.0 License](https://github.com/jk1/Gradle-License-Report/blob/master/LICENSE).
-=======
-This report was generated on **Wed Dec 04 11:20:33 EET 2019** using [Gradle-License-Report plugin](https://github.com/jk1/Gradle-License-Report) by Evgeny Naumenko, licensed under [Apache 2.0 License](https://github.com/jk1/Gradle-License-Report/blob/master/LICENSE).
->>>>>>> 1b846bb0
+This report was generated on **Wed Dec 04 11:20:33 EET 2019** using [Gradle-License-Report plugin](https://github.com/jk1/Gradle-License-Report) by Evgeny Naumenko, licensed under [Apache 2.0 License](https://github.com/jk1/Gradle-License-Report/blob/master/LICENSE).