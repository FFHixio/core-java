/*
 * Copyright 2019, TeamDev. All rights reserved.
 *
 * Redistribution and use in source and/or binary forms, with or without
 * modification, must retain the above copyright notice and the following
 * disclaimer.
 *
 * THIS SOFTWARE IS PROVIDED BY THE COPYRIGHT HOLDERS AND CONTRIBUTORS
 * "AS IS" AND ANY EXPRESS OR IMPLIED WARRANTIES, INCLUDING, BUT NOT
 * LIMITED TO, THE IMPLIED WARRANTIES OF MERCHANTABILITY AND FITNESS FOR
 * A PARTICULAR PURPOSE ARE DISCLAIMED. IN NO EVENT SHALL THE COPYRIGHT
 * OWNER OR CONTRIBUTORS BE LIABLE FOR ANY DIRECT, INDIRECT, INCIDENTAL,
 * SPECIAL, EXEMPLARY, OR CONSEQUENTIAL DAMAGES (INCLUDING, BUT NOT
 * LIMITED TO, PROCUREMENT OF SUBSTITUTE GOODS OR SERVICES; LOSS OF USE,
 * DATA, OR PROFITS; OR BUSINESS INTERRUPTION) HOWEVER CAUSED AND ON ANY
 * THEORY OF LIABILITY, WHETHER IN CONTRACT, STRICT LIABILITY, OR TORT
 * (INCLUDING NEGLIGENCE OR OTHERWISE) ARISING IN ANY WAY OUT OF THE USE
 * OF THIS SOFTWARE, EVEN IF ADVISED OF THE POSSIBILITY OF SUCH DAMAGE.
 */

package io.spine.system.server;

import io.spine.annotation.Internal;
import io.spine.core.Signal;
import io.spine.core.Subscribe;
import io.spine.logging.Logging;
import io.spine.server.ContextSpec;
import io.spine.server.event.AbstractEventSubscriber;
import io.spine.server.trace.Tracer;
import io.spine.server.trace.TracerFactory;
import io.spine.system.server.event.CommandDispatchedToHandler;
import io.spine.system.server.event.EventDispatchedToReactor;
import io.spine.system.server.event.EventDispatchedToSubscriber;
import io.spine.system.server.event.EventImported;
import io.spine.system.server.event.SignalDispatchedMixin;

import static com.google.common.base.Preconditions.checkNotNull;

/**
 * An event subscriber which listens to {@linkplain SignalDispatchedMixin dispatching events}.
 */
@Internal
public final class TraceEventObserver extends AbstractEventSubscriber implements Logging {

    private final ContextSpec context;
    private final TracerFactory tracing;

    public TraceEventObserver(ContextSpec context, TracerFactory tracing) {
        super();
        this.context = checkNotNull(context);
        this.tracing = checkNotNull(tracing);
    }

    @Subscribe
    void on(EventDispatchedToSubscriber event) {
        trace(event);
    }

    @Subscribe
    void on(EventDispatchedToReactor event) {
        trace(event);
    }

    @Subscribe
    void on(EventImported event) {
        trace(event);
    }

    @Subscribe
    void on(CommandDispatchedToHandler event) {
        trace(event);
    }

    private void trace(SignalDispatchedMixin<?> event) {
        Signal<?, ?, ?> payload = event.getPayload();
        try (Tracer tracer = tracing.trace(context, payload)) {
            tracer.processedBy(event.getReceiver(), event.getEntityType());
        } catch (Exception e) {
            _error().withCause(e)
<<<<<<< HEAD
                    .log("Error during trace construction on event `%s`.", payload.enclosedTypeUrl());
=======
                    .log("Error during trace construction on event `%s`.",
                         payload.enclosedTypeUrl());
>>>>>>> 0e44f747
        }
    }
}<|MERGE_RESOLUTION|>--- conflicted
+++ resolved
@@ -77,12 +77,8 @@
             tracer.processedBy(event.getReceiver(), event.getEntityType());
         } catch (Exception e) {
             _error().withCause(e)
-<<<<<<< HEAD
-                    .log("Error during trace construction on event `%s`.", payload.enclosedTypeUrl());
-=======
                     .log("Error during trace construction on event `%s`.",
                          payload.enclosedTypeUrl());
->>>>>>> 0e44f747
         }
     }
 }