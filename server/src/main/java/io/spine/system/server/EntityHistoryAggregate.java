--- conflicted
+++ resolved
@@ -213,7 +213,12 @@
         updateLifecycleTimestamp(builder -> builder.setWhenRestored(whenOccurred));
     }
 
-<<<<<<< HEAD
+    @Apply(allowImport = true)
+    void on(EventImported event) {
+        updateLastEventTime(event.getPayload()
+                                 .getWhenDispatched());
+    }
+
     private void checkNotDuplicate(Event event) throws CannotDispatchEventTwice {
         DuplicateLookup lookup = DuplicateLookup.through(recentHistory());
         boolean duplicate = lookup.isDuplicate(event);
@@ -228,12 +233,6 @@
         if (duplicate) {
             throw new CannotDispatchCommandTwice(getId(), command, now());
         }
-=======
-    @Apply(allowImport = true)
-    void on(EventImported event) {
-        updateLastEventTime(event.getPayload()
-                                 .getWhenDispatched());
->>>>>>> ce99d651
     }
 
     private void updateLifecycleFlags(UnaryOperator<LifecycleFlags.Builder> mutation) {
