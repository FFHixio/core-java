--- conflicted
+++ resolved
@@ -52,17 +52,13 @@
     }
 
     @Override
-<<<<<<< HEAD
-    public void onError(CommandEnvelope envelope, RuntimeException exception) {
-=======
     protected void afterDispatched(I entityId) {
         repository().lifecycleOf(entityId)
                     .onDispatchCommand(envelope().command());
     }
 
     @Override
-    protected void onError(CommandEnvelope envelope, RuntimeException exception) {
->>>>>>> f5444fc6
+    public void onError(CommandEnvelope envelope, RuntimeException exception) {
         repository().onError(envelope, exception);
     }
 
