/*
 * Copyright 2018, TeamDev. All rights reserved.
 *
 * Redistribution and use in source and/or binary forms, with or without
 * modification, must retain the above copyright notice and the following
 * disclaimer.
 *
 * THIS SOFTWARE IS PROVIDED BY THE COPYRIGHT HOLDERS AND CONTRIBUTORS
 * "AS IS" AND ANY EXPRESS OR IMPLIED WARRANTIES, INCLUDING, BUT NOT
 * LIMITED TO, THE IMPLIED WARRANTIES OF MERCHANTABILITY AND FITNESS FOR
 * A PARTICULAR PURPOSE ARE DISCLAIMED. IN NO EVENT SHALL THE COPYRIGHT
 * OWNER OR CONTRIBUTORS BE LIABLE FOR ANY DIRECT, INDIRECT, INCIDENTAL,
 * SPECIAL, EXEMPLARY, OR CONSEQUENTIAL DAMAGES (INCLUDING, BUT NOT
 * LIMITED TO, PROCUREMENT OF SUBSTITUTE GOODS OR SERVICES; LOSS OF USE,
 * DATA, OR PROFITS; OR BUSINESS INTERRUPTION) HOWEVER CAUSED AND ON ANY
 * THEORY OF LIABILITY, WHETHER IN CONTRACT, STRICT LIABILITY, OR TORT
 * (INCLUDING NEGLIGENCE OR OTHERWISE) ARISING IN ANY WAY OUT OF THE USE
 * OF THIS SOFTWARE, EVEN IF ADVISED OF THE POSSIBILITY OF SUCH DAMAGE.
 */
package io.spine.server.aggregate;

<<<<<<< HEAD
import com.google.common.base.Optional;
=======
import com.google.common.base.Supplier;
>>>>>>> 1d751543
import com.google.common.collect.ImmutableList;
import io.spine.annotation.SPI;
import io.spine.core.BoundedContextName;
import io.spine.core.Command;
import io.spine.core.CommandClass;
import io.spine.core.CommandEnvelope;
import io.spine.core.Event;
import io.spine.core.EventClass;
import io.spine.core.EventEnvelope;
import io.spine.core.RejectionClass;
import io.spine.core.RejectionEnvelope;
import io.spine.core.TenantId;
import io.spine.server.BoundedContext;
import io.spine.server.ServerEnvironment;
import io.spine.server.commandbus.CommandDispatcher;
import io.spine.server.commandbus.CommandErrorHandler;
import io.spine.server.delivery.Shardable;
import io.spine.server.delivery.ShardedStreamConsumer;
import io.spine.server.delivery.ShardingStrategy;
import io.spine.server.delivery.UniformAcrossTargets;
import io.spine.server.entity.LifecycleFlags;
import io.spine.server.entity.Repository;
import io.spine.server.event.DelegatingEventDispatcher;
import io.spine.server.event.EventBus;
import io.spine.server.event.EventDispatcherDelegate;
import io.spine.server.integration.ExternalMessageClass;
import io.spine.server.integration.ExternalMessageDispatcher;
import io.spine.server.model.Model;
import io.spine.server.rejection.DelegatingRejectionDispatcher;
import io.spine.server.rejection.RejectionDispatcherDelegate;
import io.spine.server.route.CommandRouting;
import io.spine.server.route.EventProducers;
import io.spine.server.route.EventRouting;
import io.spine.server.route.RejectionProducers;
import io.spine.server.route.RejectionRouting;
import io.spine.server.stand.Stand;
import io.spine.server.storage.Storage;
import io.spine.server.storage.StorageFactory;

import java.util.List;
import java.util.Optional;
import java.util.Set;
import java.util.function.Supplier;

import static com.google.common.base.Preconditions.checkArgument;
import static com.google.common.base.Preconditions.checkNotNull;
import static com.google.common.base.Suppliers.memoize;
import static io.spine.option.EntityOption.Kind.AGGREGATE;
import static io.spine.util.Exceptions.newIllegalStateException;

/**
 * The repository which manages instances of {@code Aggregate}s.
 *
 * <p>This class is made {@code abstract} for preserving type information of aggregate ID and
 * aggregate classes used by implementations.
 *
 * <p>A repository class may look like this:
 * <pre>
 * {@code
 *  public class OrderRepository extends AggregateRepository<OrderId, OrderAggregate> {
 *      public OrderRepository() {
 *          super();
 *      }
 *  }
 * }
 * </pre>
 *
 * @param <I> the type of the aggregate IDs
 * @param <A> the type of the aggregates managed by this repository
 * @author Mikhail Melnik
 * @author Alexander Yevsyukov
 */
public abstract class AggregateRepository<I, A extends Aggregate<I, ?, ?>>
        extends Repository<I, A>
        implements CommandDispatcher<I>,
                   EventDispatcherDelegate<I>,
                   RejectionDispatcherDelegate<I>,
                   Shardable {

    /** The default number of events to be stored before a next snapshot is made. */
    static final int DEFAULT_SNAPSHOT_TRIGGER = 100;

    /** The routing schema for commands handled by the aggregates. */
    private final CommandRouting<I> commandRouting = CommandRouting.newInstance();

    /** The routing schema for events to which aggregates react. */
    private final EventRouting<I> eventRouting =
            EventRouting.withDefault(EventProducers.fromContext());

    /** The routing schema for rejections to which aggregates react. */
    private final RejectionRouting<I> rejectionRouting =
            RejectionRouting.withDefault(RejectionProducers.fromContext());

    private final Supplier<AggregateCommandDelivery<I, A>> commandDeliverySupplier =
<<<<<<< HEAD
            memoize(() -> new AggregateCommandDelivery<>(this));

    private final Supplier<AggregateEventDelivery<I, A>> eventDeliverySupplier =
            memoize(() -> new AggregateEventDelivery<>(this));

    private final Supplier<AggregateRejectionDelivery<I, A>> rejectionDeliverySupplier =
            memoize(() -> new AggregateRejectionDelivery<>(this));
=======
            memoize(() -> {
                AggregateCommandDelivery<I, A> result = new AggregateCommandDelivery<>(this);
                return result;
            });

    private final Supplier<AggregateEventDelivery<I, A>> eventDeliverySupplier =
            memoize(() -> {
                AggregateEventDelivery<I, A> result = new AggregateEventDelivery<>(this);
                return result;
            });

    private final Supplier<AggregateRejectionDelivery<I, A>> rejectionDeliverySupplier =
            memoize(() -> {
                AggregateRejectionDelivery<I, A> result = new AggregateRejectionDelivery<>(this);
                return result;
            });
>>>>>>> 1d751543

    /**
     * The {@link CommandErrorHandler} tackling the dispatching errors.
     *
     * <p>This field is not {@code final} only because it is initialized in {@link #onRegistered()}
     * method.
     */
    private CommandErrorHandler commandErrorHandler;

    /** The number of events to store between snapshots. */
    private int snapshotTrigger = DEFAULT_SNAPSHOT_TRIGGER;

    /** Creates a new instance. */
    protected AggregateRepository() {
        super();
    }

    /**
     * {@inheritDoc}
     *
     * <p>{@linkplain io.spine.server.commandbus.CommandBus#register(
     * io.spine.server.bus.MessageDispatcher) Registers} itself with the {@code CommandBus} of the
     * parent {@code BoundedContext}.
     */
    @Override
    public void onRegistered() {
        super.onRegistered();
        BoundedContext boundedContext = getBoundedContext();

        Set<CommandClass> commandClasses = getMessageClasses();

        DelegatingEventDispatcher<I> eventDispatcher;
        eventDispatcher = DelegatingEventDispatcher.of(this);
        Set<EventClass> eventClasses = eventDispatcher.getMessageClasses();

        ExternalMessageDispatcher<I> extEventDispatcher;
        extEventDispatcher = eventDispatcher.getExternalDispatcher();
        Set<ExternalMessageClass> extEventClasses = extEventDispatcher.getMessageClasses();

        DelegatingRejectionDispatcher<I> rejectionDispatcher;
        rejectionDispatcher = DelegatingRejectionDispatcher.of(this);
        Set<RejectionClass> rejectionClasses = rejectionDispatcher.getMessageClasses();

        ExternalMessageDispatcher<I> extRejectionDispatcher;
        extRejectionDispatcher = rejectionDispatcher.getExternalDispatcher();
        Set<ExternalMessageClass> extRejectionClasses =
                extRejectionDispatcher.getMessageClasses();

        if (commandClasses.isEmpty() && eventClasses.isEmpty() && rejectionClasses.isEmpty()
                && extEventClasses.isEmpty() && extRejectionClasses.isEmpty()) {
            throw newIllegalStateException(
                    "Aggregates of the repository %s neither handle commands" +
                            " nor react on events or rejections.", this);
        }

        registerInCommandBus(boundedContext, commandClasses);
        registerInEventBus(boundedContext, eventDispatcher, eventClasses);
        registerInRejectionBus(boundedContext, rejectionDispatcher, rejectionClasses);

        registerExtMessageDispatcher(boundedContext, extEventDispatcher, extEventClasses);
        registerExtMessageDispatcher(boundedContext, extRejectionDispatcher, extRejectionClasses);

        this.commandErrorHandler = CommandErrorHandler.with(boundedContext.getRejectionBus());

        ServerEnvironment.getInstance()
                         .getSharding()
                         .register(this);
    }

    private void registerExtMessageDispatcher(BoundedContext boundedContext,
                                              ExternalMessageDispatcher<I> extEventDispatcher,
                                              Set<ExternalMessageClass> extEventClasses) {
        if (!extEventClasses.isEmpty()) {
            boundedContext.getIntegrationBus()
                          .register(extEventDispatcher);
        }
    }

    private void registerInRejectionBus(BoundedContext boundedContext,
                                        DelegatingRejectionDispatcher<I> rejectionDispatcher,
                                        Set<RejectionClass> rejectionClasses) {
        if (!rejectionClasses.isEmpty()) {
            boundedContext.getRejectionBus()
                          .register(rejectionDispatcher);
        }
    }

    private void registerInEventBus(BoundedContext boundedContext,
                                    DelegatingEventDispatcher<I> eventDispatcher,
                                    Set<EventClass> eventClasses) {
        if (!eventClasses.isEmpty()) {
            boundedContext.getEventBus()
                          .register(eventDispatcher);
        }
    }

    private void registerInCommandBus(BoundedContext boundedContext,
                                      Set<CommandClass> commandClasses) {
        if (!commandClasses.isEmpty()) {
            boundedContext.getCommandBus()
                          .register(this);
        }
    }

    @Override
    public A create(I id) {
        A aggregate = aggregateClass().createEntity(id);
        return aggregate;
    }

    /** Obtains class information of aggregates managed by this repository. */
    AggregateClass<A> aggregateClass() {
        return (AggregateClass<A>)entityClass();
    }

    @Override
    @SuppressWarnings("unchecked") // The cast is ensured by generic parameters of the repository.
    protected AggregateClass<A> getModelClass(Class<A> cls) {
        return (AggregateClass<A>) Model.getInstance()
                                        .asAggregateClass(cls);
    }

    @Override
    public AggregateClass<A> getShardedModelClass() {
        return aggregateClass();
    }

    /**
     * Stores the passed aggregate and commits its uncommitted events.
     *
     * @param aggregate an instance to store
     */
    @SuppressWarnings("CheckReturnValue") 
        // ignore result of `commitEvents()` because we obtain them in the block before the call. 
    @Override
    protected void store(A aggregate) {
        I id = aggregate.getId();
        int snapshotTrigger = getSnapshotTrigger();
        AggregateStorage<I> storage = aggregateStorage();
        int eventCount = storage.readEventCountAfterLastSnapshot(id);
        Iterable<Event> uncommittedEvents = aggregate.getUncommittedEvents();
        for (Event event : uncommittedEvents) {
            storage.writeEvent(id, event);
            ++eventCount;
            if (eventCount >= snapshotTrigger) {
                Snapshot snapshot = aggregate.toShapshot();
                aggregate.clearRecentHistory();
                storage.writeSnapshot(id, snapshot);
                eventCount = 0;
            }
        }
        aggregate.commitEvents();
        storage.writeEventCountAfterLastSnapshot(id, eventCount);

        if (aggregate.lifecycleFlagsChanged()) {
            storage.writeLifecycleFlags(aggregate.getId(), aggregate.getLifecycleFlags());
        }
    }

    /**
     * Creates aggregate storage for the repository.
     *
     * @param factory the factory to create the storage
     * @return new storage
     */
    @Override
    protected Storage<I, ?, ?> createStorage(StorageFactory factory) {
        Storage<I, ?, ?> result = factory.createAggregateStorage(getEntityClass());
        return result;
    }

    /**
     * {@inheritDoc}
     */
    @Override
    public Set<CommandClass> getMessageClasses() {
        return aggregateClass().getCommands();
    }

    /**
     * Dispatches the passed command to an aggregate.
     *
     * <p>The aggregate ID is obtained from the passed command.
     *
     * <p>The repository loads the aggregate by this ID, or creates a new aggregate
     * if there is no aggregate with such ID.
     *
     * @param envelope the envelope of the command to dispatch
     */
    @Override
    public I dispatch(CommandEnvelope envelope) {
        checkNotNull(envelope);
        return AggregateCommandEndpoint.handle(this, envelope);
    }

    /**
     * Logs the passed exception in the log associated with the class of the repository.
     *
     * <p>The exception is logged only if the root cause of it is not a
     * {@linkplain io.spine.base.ThrowableMessage rejection} thrown by a command handling method.
     *
     * @param envelope  the command which caused the error
     * @param exception the error occurred during processing of the command
     */
    @Override
    public void onError(CommandEnvelope envelope, RuntimeException exception) {
        commandErrorHandler.handleError(envelope, exception);
    }

    @Override
    public Set<EventClass> getEventClasses() {
        return aggregateClass().getEventReactions();
    }

    @Override
    @SuppressWarnings("ReturnOfCollectionOrArrayField") // We return immutable impl.
    public Set<EventClass> getExternalEventClasses() {
        return aggregateClass().getExternalEventReactions();
    }

    /**
     * Dispatches event to one or more aggregates reacting on the event.
     *
     * @param envelope the event
     * @return identifiers of aggregates that reacted on the event
     */
    @Override
    public Set<I> dispatchEvent(EventEnvelope envelope) {
        checkNotNull(envelope);
        return AggregateEventEndpoint.handle(this, envelope);
    }

    @Override
    public void onError(EventEnvelope envelope, RuntimeException exception) {
        checkNotNull(envelope);
        checkNotNull(exception);
        logError("Error reacting on event (class: %s id: %s).", envelope, exception);
    }

    @Override
    public Set<RejectionClass> getRejectionClasses() {
        return aggregateClass().getRejectionReactions();
    }

    @Override
    @SuppressWarnings("ReturnOfCollectionOrArrayField") // We return immutable impl.
    public Set<RejectionClass> getExternalRejectionClasses() {
        return aggregateClass().getExternalRejectionReactions();
    }

    @Override
    public Set<I> dispatchRejection(RejectionEnvelope envelope) {
        checkNotNull(envelope);
        return AggregateRejectionEndpoint.handle(this, envelope);
    }

    @Override
    public void onError(RejectionEnvelope envelope, RuntimeException exception) {
        checkNotNull(envelope);
        checkNotNull(exception);
        logError("Error reacting on rejection (class %s, id: %s)", envelope, exception);
    }

    /**
     * Obtains command routing instance used by this repository.
     */
    protected final CommandRouting<I> getCommandRouting() {
        return commandRouting;
    }

    /**
     * Obtains event routing instance used by this repository.
     */
    protected final EventRouting<I> getEventRouting() {
        return eventRouting;
    }

    /**
     * Obtains rejection routing instance used by this repository.
     */
    protected final RejectionRouting<I> getRejectionRouting() {
        return rejectionRouting;
    }

    /**
     * Posts passed events to {@link EventBus}.
     */
    private void postEvents(Iterable<Event> events) {
        getEventBus().post(events);
    }

    private void updateStand(TenantId tenantId, A aggregate) {
        getStand().post(tenantId, aggregate);
    }

    /**
     * Returns the number of events until a next {@code Snapshot} is made.
     *
     * @return a positive integer value
     * @see #DEFAULT_SNAPSHOT_TRIGGER
     */
    protected int getSnapshotTrigger() {
        return this.snapshotTrigger;
    }

    /**
     * Changes the number of events between making aggregate snapshots to the passed value.
     *
     * <p>The default value is defined in {@link #DEFAULT_SNAPSHOT_TRIGGER}.
     *
     * @param snapshotTrigger a positive number of the snapshot trigger
     */
    protected void setSnapshotTrigger(int snapshotTrigger) {
        checkArgument(snapshotTrigger > 0);
        this.snapshotTrigger = snapshotTrigger;
    }

    /**
     * Returns the storage assigned to this aggregate.
     *
     * @return storage instance
     * @throws IllegalStateException if the storage is null
     */
    protected AggregateStorage<I> aggregateStorage() {
        @SuppressWarnings("unchecked") // We check the type on initialization.
        AggregateStorage<I> result = (AggregateStorage<I>) getStorage();
        return result;
    }

    /**
     * Loads or creates an aggregate by the passed ID.
     *
     * @param  id the ID of the aggregate
     * @return loaded or created aggregate instance
     */
    A loadOrCreate(I id) {
        Optional<A> optional = load(id);

        if (optional.isPresent()) {
            return optional.get();
        }

        A result = create(id);
        return result;
    }

    /**
     * Loads an aggregate by the passed ID.
     *
     * <p>This method defines the basic flow of an {@code Aggregate} loading. First,
     * the {@linkplain AggregateStateRecord Aggregate history} is
     * {@linkplain #fetchHistory fetched} from the storage. Then the {@code Aggregate} is
     * {@linkplain #play restored} from its state history.
     *
     * @param id the ID of the aggregate
     * @return the loaded instance or {@code Optional.empty()} if there is no {@code Aggregate}
     *         with the ID
     */
    private Optional<A> load(I id) {
        Optional<AggregateStateRecord> eventsFromStorage = fetchHistory(id);
        if (eventsFromStorage.isPresent()) {
            A result = play(id, eventsFromStorage.get());
            return Optional.of(result);
        } else {
            lifecycleOf(id).onEntityCreated(AGGREGATE);
            return Optional.empty();
        }
    }

    /**
     * Fetches the history of the {@code Aggregate} with the given ID.
     *
     * <p>To read an {@link AggregateStateRecord} from an {@link AggregateStorage},
     * a {@linkplain #getSnapshotTrigger() snapshot trigger} is used as a
     * {@linkplain AggregateReadRequest#getBatchSize() batch size}.
     *
     * @param id the ID of the {@code Aggregate} to fetch
     * @return the {@link AggregateStateRecord} for the {@code Aggregate} or
     *         {@code Optional.empty()} if there is no record with the ID
     */
    protected Optional<AggregateStateRecord> fetchHistory(I id) {
        AggregateReadRequest<I> request = new AggregateReadRequest<>(id, snapshotTrigger);
        Optional<AggregateStateRecord> eventsFromStorage = aggregateStorage().read(request);
        return eventsFromStorage;
    }

    /**
     * Plays the given {@linkplain AggregateStateRecord Aggregate history} for an instance
     * of {@link Aggregate} with the given ID.
     *
     * @param id      the ID of the {@code Aggregate} to load
     * @param history the state record of the {@code Aggregate} to load
     * @return an instance of {@link Aggregate}
     */
    protected A play(I id, AggregateStateRecord history) {
        A result = create(id);
        AggregateTransaction tx = AggregateTransaction.start(result);
        result.play(history);
        tx.commit();
        return result;
    }

    /**
     * Invoked by an endpoint after a message was dispatched to the aggregate.
     *
     * @param tenantId  the tenant associated with the processed message
     * @param aggregate the updated aggregate
     */
    void onModifiedAggregate(TenantId tenantId, A aggregate) {
        List<Event> events = aggregate.getUncommittedEvents();
        store(aggregate);
        updateStand(tenantId, aggregate);
        postEvents(events);
    }

    /**
     * Loads an aggregate by the passed ID.
     *
     * <p>An aggregate will be loaded despite its {@linkplain LifecycleFlags visibility}.
     * I.e. even if the aggregate is
     * {@linkplain io.spine.server.entity.EntityWithLifecycle#isArchived() archived}
     * or {@linkplain io.spine.server.entity.EntityWithLifecycle#isDeleted() deleted},
     * it is loaded and returned.
     *
     * @param  id the ID of the aggregate to load
     * @return the loaded object or {@link Optional#empty()} if there are no events for the aggregate
     * @throws IllegalStateException
     *         if the storage of the repository is not {@linkplain #initStorage(StorageFactory)
     *         initialized} prior to this call
     * @see AggregateStateRecord
     */
    @Override
    public Optional<A> find(I id) throws IllegalStateException {
        Optional<A> result = load(id);
        return result;
    }

    /** The EventBus to which we post events produced by aggregates. */
    private EventBus getEventBus() {
        return getBoundedContext().getEventBus();
    }

    /** The Stand instance for sending updated aggregate states. */
    private Stand getStand() {
        return getBoundedContext().getStand();
    }

    /**
     * Defines a strategy of event delivery applied to the instances managed by this repository.
     *
     * <p>By default uses direct delivery.
     *
     * <p>Descendants may override this method to redefine the strategy. In particular,
     * it is possible to postpone dispatching of a certain event to a particular aggregate
     * instance at runtime.
     *
     * @return delivery strategy for events applied to the instances managed by this repository
     */
    @SPI
    protected AggregateDelivery<I, A, EventEnvelope, ?, ?> getEventEndpointDelivery() {
        return eventDeliverySupplier.get();
    }

    /**
     * Defines a strategy of rejection delivery applied to the instances managed by this repository.
     *
     * <p>By default uses direct delivery.
     *
     * <p>Descendants may override this method to redefine the strategy. In particular,
     * it is possible to postpone dispatching of a certain rejection to a particular aggregate
     * instance at runtime.
     *
     * @return delivery strategy for rejections
     */
    @SPI
    protected AggregateDelivery<I, A, RejectionEnvelope, ?, ?>
    getRejectionEndpointDelivery() {
        return rejectionDeliverySupplier.get();
    }

    /**
     * Defines a strategy of command delivery applied to the instances managed by this repository.
     *
     * <p>By default uses direct delivery.
     *
     * <p>Descendants may override this method to redefine the strategy. In particular,
     * it is possible to postpone dispatching of a certain command to a particular aggregate
     * instance at runtime.
     *
     * @return delivery strategy for rejections
     */
    protected AggregateDelivery<I, A, CommandEnvelope, ?, ?> getCommandEndpointDelivery() {
        return commandDeliverySupplier.get();
    }

    void onDispatchCommand(I id, Command command) {
        lifecycleOf(id).onDispatchCommand(command);
    }

    void onDispatchEvent(I id, Event event) {
        lifecycleOf(id).onDispatchEventToReactor(event);
    }

    @Override
    public ShardingStrategy getShardingStrategy() {
        return UniformAcrossTargets.singleShard();
    }

    @Override
    public Iterable<ShardedStreamConsumer<?, ?>> getMessageConsumers() {
        Iterable<ShardedStreamConsumer<?, ?>> result =
                ImmutableList.of(
                        getCommandEndpointDelivery().getConsumer(),
                        getEventEndpointDelivery().getConsumer(),
                        getRejectionEndpointDelivery().getConsumer()
                );
        return result;
    }

    @Override
    public BoundedContextName getBoundedContextName() {
        BoundedContextName name = getBoundedContext().getName();
        return name;
    }

    @Override
    public void close() {
        ServerEnvironment.getInstance()
                         .getSharding()
                         .unregister(this);
        super.close();
    }
}<|MERGE_RESOLUTION|>--- conflicted
+++ resolved
@@ -19,11 +19,6 @@
  */
 package io.spine.server.aggregate;
 
-<<<<<<< HEAD
-import com.google.common.base.Optional;
-=======
-import com.google.common.base.Supplier;
->>>>>>> 1d751543
 import com.google.common.collect.ImmutableList;
 import io.spine.annotation.SPI;
 import io.spine.core.BoundedContextName;
@@ -118,7 +113,6 @@
             RejectionRouting.withDefault(RejectionProducers.fromContext());
 
     private final Supplier<AggregateCommandDelivery<I, A>> commandDeliverySupplier =
-<<<<<<< HEAD
             memoize(() -> new AggregateCommandDelivery<>(this));
 
     private final Supplier<AggregateEventDelivery<I, A>> eventDeliverySupplier =
@@ -126,24 +120,6 @@
 
     private final Supplier<AggregateRejectionDelivery<I, A>> rejectionDeliverySupplier =
             memoize(() -> new AggregateRejectionDelivery<>(this));
-=======
-            memoize(() -> {
-                AggregateCommandDelivery<I, A> result = new AggregateCommandDelivery<>(this);
-                return result;
-            });
-
-    private final Supplier<AggregateEventDelivery<I, A>> eventDeliverySupplier =
-            memoize(() -> {
-                AggregateEventDelivery<I, A> result = new AggregateEventDelivery<>(this);
-                return result;
-            });
-
-    private final Supplier<AggregateRejectionDelivery<I, A>> rejectionDeliverySupplier =
-            memoize(() -> {
-                AggregateRejectionDelivery<I, A> result = new AggregateRejectionDelivery<>(this);
-                return result;
-            });
->>>>>>> 1d751543
 
     /**
      * The {@link CommandErrorHandler} tackling the dispatching errors.
