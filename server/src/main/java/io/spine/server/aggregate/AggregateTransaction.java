/*
 * Copyright 2018, TeamDev. All rights reserved.
 *
 * Redistribution and use in source and/or binary forms, with or without
 * modification, must retain the above copyright notice and the following
 * disclaimer.
 *
 * THIS SOFTWARE IS PROVIDED BY THE COPYRIGHT HOLDERS AND CONTRIBUTORS
 * "AS IS" AND ANY EXPRESS OR IMPLIED WARRANTIES, INCLUDING, BUT NOT
 * LIMITED TO, THE IMPLIED WARRANTIES OF MERCHANTABILITY AND FITNESS FOR
 * A PARTICULAR PURPOSE ARE DISCLAIMED. IN NO EVENT SHALL THE COPYRIGHT
 * OWNER OR CONTRIBUTORS BE LIABLE FOR ANY DIRECT, INDIRECT, INCIDENTAL,
 * SPECIAL, EXEMPLARY, OR CONSEQUENTIAL DAMAGES (INCLUDING, BUT NOT
 * LIMITED TO, PROCUREMENT OF SUBSTITUTE GOODS OR SERVICES; LOSS OF USE,
 * DATA, OR PROFITS; OR BUSINESS INTERRUPTION) HOWEVER CAUSED AND ON ANY
 * THEORY OF LIABILITY, WHETHER IN CONTRACT, STRICT LIABILITY, OR TORT
 * (INCLUDING NEGLIGENCE OR OTHERWISE) ARISING IN ANY WAY OUT OF THE USE
 * OF THIS SOFTWARE, EVEN IF ADVISED OF THE POSSIBILITY OF SUCH DAMAGE.
 */
package io.spine.server.aggregate;

import com.google.common.annotations.VisibleForTesting;
import com.google.protobuf.Message;
import io.spine.annotation.Internal;
import io.spine.core.EventContext;
import io.spine.core.EventEnvelope;
import io.spine.core.Version;
import io.spine.server.entity.Transaction;
import io.spine.validate.ValidatingBuilder;

/**
 * A transaction, within which {@linkplain Aggregate Aggregate instances} are modified.
 *
 * @param <I> the type of aggregate IDs
 * @param <S> the type of aggregate state
 * @param <B> the type of a {@code ValidatingBuilder} for the aggregate state
 * @author Alex Tymchenko
 */
@Internal
public class AggregateTransaction<I,
                                  S extends Message,
                                  B extends ValidatingBuilder<S, ? extends Message.Builder>>
        extends Transaction<I, Aggregate<I, S, B>, S, B> {

    @VisibleForTesting
    AggregateTransaction(Aggregate<I, S, B> aggregate) {
        super(aggregate);
    }

    @VisibleForTesting
<<<<<<< HEAD
    AggregateTransaction(Aggregate<I, S, B> aggregate,
                         TransactionListener<I, Aggregate<I, S, B>, S, B> listener) {
        super(aggregate, listener);
    }

    @VisibleForTesting
    protected AggregateTransaction(Aggregate<I, S, B> aggregate, S state, Version version) {
=======
    AggregateTransaction(Aggregate<I, S, B> aggregate, S state, Version version) {
>>>>>>> 304172af
        super(aggregate, state, version);
    }

    /**
     * {@inheritDoc}
     *
     * <p>As long as {@linkplain EventApplierMethod event applier method}
     * does not operate with {@linkplain EventContext event context}, this parameter is ignored.
     */
    @Override
    protected void dispatch(Aggregate aggregate, EventEnvelope event) {
        aggregate.invokeApplier(event.getMessage());
    }

    /**
     * {@inheritDoc}
     *
     * <p>This method is overridden to expose itself to repositories, state builders,
     * and test utilities.
     */
    @Override
    protected void commit() {
        super.commit();
    }

    /**
     * Creates a new transaction for a given {@code aggregate}.
     *
     * @param aggregate the {@code Aggregate} instance to start the transaction for.
     * @return the new transaction instance
     */
    @SuppressWarnings("unchecked")  // to avoid massive generic-related issues.
    static AggregateTransaction start(Aggregate aggregate) {
        final AggregateTransaction tx = new AggregateTransaction(aggregate);
        return tx;
    }
}<|MERGE_RESOLUTION|>--- conflicted
+++ resolved
@@ -26,6 +26,7 @@
 import io.spine.core.EventEnvelope;
 import io.spine.core.Version;
 import io.spine.server.entity.Transaction;
+import io.spine.server.entity.TransactionListener;
 import io.spine.validate.ValidatingBuilder;
 
 /**
@@ -48,17 +49,7 @@
     }
 
     @VisibleForTesting
-<<<<<<< HEAD
-    AggregateTransaction(Aggregate<I, S, B> aggregate,
-                         TransactionListener<I, Aggregate<I, S, B>, S, B> listener) {
-        super(aggregate, listener);
-    }
-
-    @VisibleForTesting
     protected AggregateTransaction(Aggregate<I, S, B> aggregate, S state, Version version) {
-=======
-    AggregateTransaction(Aggregate<I, S, B> aggregate, S state, Version version) {
->>>>>>> 304172af
         super(aggregate, state, version);
     }
 
