--- conflicted
+++ resolved
@@ -76,28 +76,8 @@
     }
 
     @Override
-<<<<<<< HEAD
     public EventReactorMethod getReactor(EventClass eventClass, MessageClass commandClass) {
         return delegate.getReactor(eventClass, commandClass);
-=======
-    public Set<RejectionClass> getRejectionClasses() {
-        return delegate.getRejectionClasses();
-    }
-
-    @Override
-    public Set<RejectionClass> getExternalRejectionClasses() {
-        return delegate.getExternalRejectionClasses();
-    }
-
-    @Override
-    public EventReactorMethod getReactor(EventClass eventClass) {
-        return delegate.getReactor(eventClass);
-    }
-
-    @Override
-    public RejectionReactorMethod getReactor(RejectionClass rejCls, CommandClass cmdCls) {
-        return delegate.getReactor(rejCls, cmdCls);
->>>>>>> 8eed8974
     }
 
     public EventApplier getApplier(EventClass eventClass) {
