/*
 * Copyright 2018, TeamDev. All rights reserved.
 *
 * Redistribution and use in source and/or binary forms, with or without
 * modification, must retain the above copyright notice and the following
 * disclaimer.
 *
 * THIS SOFTWARE IS PROVIDED BY THE COPYRIGHT HOLDERS AND CONTRIBUTORS
 * "AS IS" AND ANY EXPRESS OR IMPLIED WARRANTIES, INCLUDING, BUT NOT
 * LIMITED TO, THE IMPLIED WARRANTIES OF MERCHANTABILITY AND FITNESS FOR
 * A PARTICULAR PURPOSE ARE DISCLAIMED. IN NO EVENT SHALL THE COPYRIGHT
 * OWNER OR CONTRIBUTORS BE LIABLE FOR ANY DIRECT, INDIRECT, INCIDENTAL,
 * SPECIAL, EXEMPLARY, OR CONSEQUENTIAL DAMAGES (INCLUDING, BUT NOT
 * LIMITED TO, PROCUREMENT OF SUBSTITUTE GOODS OR SERVICES; LOSS OF USE,
 * DATA, OR PROFITS; OR BUSINESS INTERRUPTION) HOWEVER CAUSED AND ON ANY
 * THEORY OF LIABILITY, WHETHER IN CONTRACT, STRICT LIABILITY, OR TORT
 * (INCLUDING NEGLIGENCE OR OTHERWISE) ARISING IN ANY WAY OUT OF THE USE
 * OF THIS SOFTWARE, EVEN IF ADVISED OF THE POSSIBILITY OF SUCH DAMAGE.
 */
package io.spine.server.aggregate;

import com.google.common.annotations.VisibleForTesting;
import com.google.common.collect.ImmutableList;
import com.google.protobuf.Any;
import com.google.protobuf.Empty;
import com.google.protobuf.Message;
import io.spine.annotation.Internal;
import io.spine.core.CommandClass;
import io.spine.core.CommandContext;
import io.spine.core.CommandEnvelope;
import io.spine.core.Event;
import io.spine.core.EventClass;
import io.spine.core.EventContext;
import io.spine.core.EventEnvelope;
import io.spine.core.MessageEnvelope;
import io.spine.core.RejectionClass;
import io.spine.core.RejectionEnvelope;
import io.spine.core.Version;
import io.spine.core.Versions;
import io.spine.protobuf.AnyPacker;
import io.spine.server.aggregate.model.AggregateClass;
import io.spine.server.aggregate.model.EventApplier;
import io.spine.server.command.CommandHandlingEntity;
import io.spine.server.command.model.CommandHandlerMethod;
import io.spine.server.entity.EventPlayer;
import io.spine.server.entity.EventPlayers;
import io.spine.server.event.EventFactory;
import io.spine.server.event.EventReactor;
import io.spine.server.event.model.EventReactorMethod;
import io.spine.server.model.ReactorMethodResult;
import io.spine.server.rejection.RejectionReactor;
import io.spine.server.rejection.model.RejectionReactorMethod;
import io.spine.validate.ValidatingBuilder;

import java.util.Iterator;
import java.util.List;

import static com.google.common.collect.Lists.newArrayList;
import static com.google.common.collect.Lists.newArrayListWithCapacity;
import static com.google.common.collect.Lists.newLinkedList;
import static io.spine.base.Time.getCurrentTime;
import static io.spine.core.Events.getMessage;
import static io.spine.server.aggregate.model.AggregateClass.asAggregateClass;
import static io.spine.validate.Validate.isNotDefault;

/**
 * Abstract base for aggregates.
 *
 * <p>An aggregate is the main building block of a business model.
 * Aggregates guarantee consistency of data modifications in response to
 * commands they receive.
 *
 * <p>An aggregate modifies its state in response to a command and produces
 * one or more events. These events are used later to restore the state of the
 * aggregate.
 *
 * <h2>Creating an aggregate class</h2>
 *
 * <p>In order to create a new aggregate class you need to:
 * <ol>
 *     <li>Select a type for identifiers of the aggregate.
 *      If you select to use a typed identifier (which is recommended),
 *      you need to define a protobuf message for the ID type.
 *     <li>Define the structure of the aggregate state as a Protobuf message.
 *     <li>Generate Java code for ID and state types.
 *     <li>Create new Java class derived from {@code Aggregate} passing ID and
 *     state types as generic parameters.
 * </ol>
 *
 * <h2>Adding command handler methods</h2>
 *
 * <p>Command handling methods of an {@code Aggregate} are defined in
 * the same way as described in {@link CommandHandlingEntity}.
 *
 * <p>Event(s) returned by command handling methods are posted to
 * the {@link io.spine.server.event.EventBus EventBus} automatically
 * by {@link AggregateRepository}.
 *
 * <h2>Adding event applier methods</h2>
 *
 * <p>Aggregate data is stored as a sequence of events it produces.
 * The state of the aggregate is restored by re-playing the history of
 * events and invoking corresponding <em>event applier methods</em>.
 *
 * <p>An event applier is a method that changes the state of the aggregate
 * in response to an event. An event applier takes a single parameter of the
 * event message it handles and returns {@code void}.
 *
 * <p>The modification of the state is done via a builder instance obtained
 * from {@link #getBuilder()}.
 *
 * <p>An {@code Aggregate} class must have applier methods for
 * <em>all</em> types of the events that it produces.
 *
 * <h2>Performance considerations for aggregate state</h2>
 *
 * <p>In order to improve performance of loading aggregates an
 * {@link AggregateRepository} periodically stores aggregate snapshots.
 * See {@link AggregateRepository#setSnapshotTrigger(int)} for details.
 *
 * @param <I> the type for IDs of this class of aggregates
 * @param <S> the type of the state held by the aggregate
 * @param <B> the type of the aggregate state builder
 *
 * @author Alexander Yevsyukov
 * @author Alexander Litus
 * @author Mikhail Melnik
 */
@SuppressWarnings("OverlyCoupledClass") // OK for this central class.
public abstract class Aggregate<I,
                                S extends Message,
                                B extends ValidatingBuilder<S, ? extends Message.Builder>>
        extends CommandHandlingEntity<I, S, B>
        implements EventPlayer, EventReactor, RejectionReactor {

    /**
     * Events generated in the process of handling commands that were not yet committed.
     *
     * @see #commitEvents()
     */
    private final List<Event> uncommittedEvents = newLinkedList();

    /** A guard for ensuring idempotency of messages dispatched by this aggregate. */
    private IdempotencyGuard idempotencyGuard;

    /**
     * Creates a new instance.
     *
     * <p>Constructors of derived classes should have package access level
     * because of the following reasons:
     * <ol>
     *     <li>These constructors are not public API of an application.
     *     Commands and aggregate IDs are.
     *     <li>These constructors need to be accessible from tests in the same package.
     * </ol>
     *
     * <p>Because of the last reason consider annotating constructors with
     * {@code @VisibleForTesting}. The package access is needed only for tests.
     * Otherwise aggregate constructors (that are invoked by {@link AggregateRepository}
     * via Reflection) may be left {@code private}.
     *
     * @param id the ID for the new aggregate
     */
    protected Aggregate(I id) {
        super(id);
        setIdempotencyGuard();
    }

    /**
     * Creates and assigns the aggregate an {@link IdempotencyGuard idempotency guard}.
     */
    private void setIdempotencyGuard() {
        idempotencyGuard = new IdempotencyGuard(this);
    }

    /**
     * Obtains model class for this aggregate.
     */
    @Override
    protected AggregateClass<?> thisClass() {
        return (AggregateClass<?>)super.thisClass();
    }

    @Internal
    @Override
    protected AggregateClass<?> getModelClass() {
        return asAggregateClass(getClass());
    }

    /**
     * {@inheritDoc}
     *
     * <p>In {@code Aggregate}, this method must be called only from within an event applier.
     *
     * @throws IllegalStateException if the method is called from outside an event applier
     */
    @Override
    protected B getBuilder() {
        return super.getBuilder();
    }

    /**
     * Obtains a method for the passed command and invokes it.
     *
     * <p>Dispatching the commands results in emitting event messages. All the
     * {@linkplain Empty empty} messages are filtered out from the result.
     *
     * @param  command the envelope with the command to dispatch
     * @return a list of event messages that the aggregate produces by handling the command
     */
    @Override
    protected List<? extends Message> dispatchCommand(CommandEnvelope command) {
        idempotencyGuard.check(command);
        CommandHandlerMethod method = thisClass().getHandler(command.getMessageClass());
        CommandHandlerMethod.Result result =
                method.invoke(this, command.getMessage(), command.getCommandContext());
        return result.asMessages();
    }

    /**
     * Dispatches the event on which the aggregate reacts.
     *
     * <p>Reacting on a event may result in emitting event messages. All the
     * {@linkplain Empty empty} messages are filtered out from the result.
     *
     * @param  event the envelope with the event to dispatch
     * @return a list of event messages that the aggregate produces in reaction to the event or
     *         an empty list if the aggregate state does not change in reaction to the event
     */
    List<? extends Message> reactOn(EventEnvelope event) {
<<<<<<< HEAD
        EventClass eventClass = event.getMessageClass();
        EventReactorMethod method = thisClass().getReactor(eventClass);
        Dispatch<EventEnvelope> dispatch = Dispatch.of(event)
                                                   .to(this, method);
        DispatchResult dispatchResult = dispatch.perform();
        return dispatchResult.asMessages();
=======
        EventReactorMethod method = thisClass().getReactor(event.getMessageClass());
        ReactorMethodResult result =
                method.invoke(this, event.getMessage(), event.getEventContext());
        return result.asMessages();
>>>>>>> bcb52318
    }

    /**
     * Dispatches the rejection to which the aggregate reacts.
     *
     * <p>Reacting on a rejection may result in emitting event messages. All the
     * {@linkplain Empty empty} messages are filtered out from the result.
     *
     * @param  rejection the envelope with the rejection
     * @return a list of event messages that the aggregate produces in reaction to
     *         the rejection, or an empty list if the aggregate state does not change in
     *         response to this rejection
     */
    List<? extends Message> reactOn(RejectionEnvelope rejection) {
        CommandClass commandClass = CommandClass.of(rejection.getCommandMessage());
<<<<<<< HEAD
        RejectionClass rejectionClass = rejection.getMessageClass();
        RejectionReactorMethod method = thisClass().getReactor(rejectionClass, commandClass);
        Dispatch<RejectionEnvelope> dispatch = Dispatch.of(rejection)
                                                       .to(this, method);
        DispatchResult dispatchResult = dispatch.perform();
        return dispatchResult.asMessages();
=======
        RejectionReactorMethod method =
                thisClass().getReactor(rejection.getMessageClass(), commandClass);
        ReactorMethodResult result =
                method.invoke(this, rejection.getMessage(), rejection.getMessageContext());
        return result.asMessages();
>>>>>>> bcb52318
    }

    /**
     * Invokes applier method for the passed event message.
     *
     * @param eventMessage the event message to apply
     */
    void invokeApplier(Message eventMessage) {
        EventClass eventClass = EventClass.of(eventMessage);
        EventApplier method = thisClass().getApplier(eventClass);
        method.invoke(this, eventMessage);
    }

    @Override
    public void play(Iterable<Event> events) {
        EventPlayers.forTransactionOf(this)
                    .play(events);
    }

    /**
     * Applies passed events.
     *
     * <p>The events passed to this method is the aggregate data (which may include
     * a {@code Snapshot}) loaded by a repository and passed to the aggregate so that
     * it restores its state.
     *
     * @param  aggregateStateRecord the aggregate state with events to play
     * @throws IllegalStateException
     *         if applying events caused an exception, which is set as the {@code cause} for
     *         the thrown instance
     */
    void play(AggregateStateRecord aggregateStateRecord) {
        Snapshot snapshot = aggregateStateRecord.getSnapshot();
        if (isNotDefault(snapshot)) {
            restore(snapshot);
        }
        List<Event> events = aggregateStateRecord.getEventList();

        play(events);
        remember(events);
    }

    /**
     * Applies event messages.
     *
     * @param eventMessages the event messages or events to apply
     * @param origin        the envelope of a message which caused the events
     * @see #ensureEventMessage(Message)
     */
    void apply(Iterable<? extends Message> eventMessages, MessageEnvelope origin) {
        List<? extends Message> messages = newArrayList(eventMessages);
        EventFactory eventFactory = EventFactory.on(origin, getProducerId());

        List<Event> events = newArrayListWithCapacity(messages.size());

        Version projectedEventVersion = getVersion();

        for (Message eventOrMessage : messages) {
            /* Applying each message would increment the entity version.
               Therefore, we should simulate this behaviour. */
            projectedEventVersion = Versions.increment(projectedEventVersion);
            Message eventMessage = ensureEventMessage(eventOrMessage);

            Event event;
            if (eventOrMessage instanceof Event) {
                /* If we get instances of Event, it means we are dealing with an import command,
                   which contains these events in the body. So we deal with a command envelope.
                */
                CommandEnvelope ce = (CommandEnvelope)origin;
                event = importEvent((Event) eventOrMessage,
                                    ce.getCommandContext(),
                                    projectedEventVersion);
            } else {
                event = eventFactory.createEvent(eventMessage, projectedEventVersion);
            }
            events.add(event);
        }
        play(events);
        uncommittedEvents.addAll(events);
    }

    /**
     * Creates an event based on the event received in an import command.
     *
     * @param  event          the event to import
     * @param  commandContext the context of the import command
     * @param  version        the version of the aggregate to use for the event
     * @return an event with updated command context and entity version
     */
    private static Event importEvent(Event event, CommandContext commandContext, Version version) {
        EventContext eventContext = event.getContext()
                                         .toBuilder()
                                         .setCommandContext(commandContext)
                                         .setTimestamp(getCurrentTime())
                                         .setVersion(version)
                                         .build();
        Event result = event.toBuilder()
                            .setContext(eventContext)
                            .build();
        return result;
    }

    /**
     * Ensures that an event applier gets an instance of an event message,
     * not {@link Event}.
     *
     * <p>Instances of {@code Event} may be passed to an applier during
     * importing events or processing integration events. This may happen because
     * corresponding command handling method returned either {@code List<Event>}
     * or {@code Event}.
     *
     * @param  eventOrMsg an event message or {@code Event}
     * @return the passed instance or an event message extracted from the passed
     *         {@code Event} instance
     */
    private static Message ensureEventMessage(Message eventOrMsg) {
        Message eventMsg;
        if (eventOrMsg instanceof Event) {
            Event event = (Event) eventOrMsg;
            eventMsg = getMessage(event);
        } else {
            eventMsg = eventOrMsg;
        }
        return eventMsg;
    }

    /**
     * Restores the state and version from the passed snapshot.
     *
     * <p>If this method is called during a {@linkplain #play(AggregateStateRecord) replay}
     * (because the snapshot was encountered) the method uses the state
     * {@linkplain #getBuilder() builder}, which is used during the replay.
     *
     * <p>If not in replay, the method sets the state and version directly to the aggregate.
     *
     * @param snapshot the snapshot with the state to restore
     */
    void restore(Snapshot snapshot) {
        S stateToRestore = AnyPacker.unpack(snapshot.getState());
        Version versionFromSnapshot = snapshot.getVersion();
        setInitialState(stateToRestore, versionFromSnapshot);
    }

    /**
     * Returns all uncommitted events.
     *
     * @return immutable view of all uncommitted events
     */
    List<Event> getUncommittedEvents() {
        return ImmutableList.copyOf(uncommittedEvents);
    }

    /**
     * Obtains the number of uncommitted events.
     */
    @Internal
    @VisibleForTesting
    protected int uncommittedEventsCount() {
        return uncommittedEvents.size();
    }

    /**
     * Returns and clears all the events that were uncommitted before the call of this method.
     *
     * @return the list of events
     */
    List<Event> commitEvents() {
        List<Event> result = ImmutableList.copyOf(uncommittedEvents);
        uncommittedEvents.clear();
        remember(result);
        return result;
    }

    /**
     * Instructs to modify the state of an aggregate only within an event applier method.
     */
    @Override
    protected String getMissingTxMessage() {
        return "Modification of aggregate state or its lifecycle flags is not available this way." +
                " Make sure to modify those only from an event applier method.";
    }

    /**
     * Transforms the current state of the aggregate into the {@link Snapshot} instance.
     *
     * @return new snapshot
     */
    Snapshot toShapshot() {
        Any state = AnyPacker.pack(getState());
        Snapshot.Builder builder = Snapshot.newBuilder()
                                           .setState(state)
                                           .setVersion(getVersion())
                                           .setTimestamp(getCurrentTime());
        Snapshot snapshot = builder.build();
        return snapshot;
    }

    /**
     * {@inheritDoc}
     *
     * <p>Opens the method for the repository.
     */
    @Override
    protected void clearRecentHistory() {
        super.clearRecentHistory();
    }

    /**
     * Creates an iterator of the aggregate event history with reverse traversal.
     *
     * <p>The records are returned sorted by timestamp in a descending order (from newer to older).
     *
     * <p>The iterator is empty if there's no history for the aggregate.
     *
     * @return new iterator instance
     */
    protected Iterator<Event> historyBackward() {
        return recentHistory().iterator();
    }

    /**
     * {@inheritDoc}
     *
     * <p>Overrides to expose the method to the package.
     */
    @Override
    @VisibleForTesting
    protected int versionNumber() {
        return super.versionNumber();
    }
}<|MERGE_RESOLUTION|>--- conflicted
+++ resolved
@@ -228,19 +228,10 @@
      *         an empty list if the aggregate state does not change in reaction to the event
      */
     List<? extends Message> reactOn(EventEnvelope event) {
-<<<<<<< HEAD
-        EventClass eventClass = event.getMessageClass();
-        EventReactorMethod method = thisClass().getReactor(eventClass);
-        Dispatch<EventEnvelope> dispatch = Dispatch.of(event)
-                                                   .to(this, method);
-        DispatchResult dispatchResult = dispatch.perform();
-        return dispatchResult.asMessages();
-=======
         EventReactorMethod method = thisClass().getReactor(event.getMessageClass());
         ReactorMethodResult result =
                 method.invoke(this, event.getMessage(), event.getEventContext());
         return result.asMessages();
->>>>>>> bcb52318
     }
 
     /**
@@ -256,20 +247,11 @@
      */
     List<? extends Message> reactOn(RejectionEnvelope rejection) {
         CommandClass commandClass = CommandClass.of(rejection.getCommandMessage());
-<<<<<<< HEAD
-        RejectionClass rejectionClass = rejection.getMessageClass();
-        RejectionReactorMethod method = thisClass().getReactor(rejectionClass, commandClass);
-        Dispatch<RejectionEnvelope> dispatch = Dispatch.of(rejection)
-                                                       .to(this, method);
-        DispatchResult dispatchResult = dispatch.perform();
-        return dispatchResult.asMessages();
-=======
         RejectionReactorMethod method =
                 thisClass().getReactor(rejection.getMessageClass(), commandClass);
         ReactorMethodResult result =
                 method.invoke(this, rejection.getMessage(), rejection.getMessageContext());
         return result.asMessages();
->>>>>>> bcb52318
     }
 
     /**
