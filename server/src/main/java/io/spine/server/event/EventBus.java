/*
 * Copyright 2019, TeamDev. All rights reserved.
 *
 * Redistribution and use in source and/or binary forms, with or without
 * modification, must retain the above copyright notice and the following
 * disclaimer.
 *
 * THIS SOFTWARE IS PROVIDED BY THE COPYRIGHT HOLDERS AND CONTRIBUTORS
 * "AS IS" AND ANY EXPRESS OR IMPLIED WARRANTIES, INCLUDING, BUT NOT
 * LIMITED TO, THE IMPLIED WARRANTIES OF MERCHANTABILITY AND FITNESS FOR
 * A PARTICULAR PURPOSE ARE DISCLAIMED. IN NO EVENT SHALL THE COPYRIGHT
 * OWNER OR CONTRIBUTORS BE LIABLE FOR ANY DIRECT, INDIRECT, INCIDENTAL,
 * SPECIAL, EXEMPLARY, OR CONSEQUENTIAL DAMAGES (INCLUDING, BUT NOT
 * LIMITED TO, PROCUREMENT OF SUBSTITUTE GOODS OR SERVICES; LOSS OF USE,
 * DATA, OR PROFITS; OR BUSINESS INTERRUPTION) HOWEVER CAUSED AND ON ANY
 * THEORY OF LIABILITY, WHETHER IN CONTRACT, STRICT LIABILITY, OR TORT
 * (INCLUDING NEGLIGENCE OR OTHERWISE) ARISING IN ANY WAY OUT OF THE USE
 * OF THIS SOFTWARE, EVEN IF ADVISED OF THE POSSIBILITY OF SUCH DAMAGE.
 */
package io.spine.server.event;

import com.google.common.annotations.VisibleForTesting;
import com.google.common.collect.ImmutableSet;
import com.google.errorprone.annotations.CanIgnoreReturnValue;
import com.google.errorprone.annotations.CheckReturnValue;
import com.google.errorprone.annotations.concurrent.LazyInit;
import com.google.protobuf.Message;
import io.grpc.stub.StreamObserver;
import io.spine.annotation.Internal;
import io.spine.base.EventMessage;
import io.spine.core.Ack;
import io.spine.core.Event;
import io.spine.core.EventContext;
import io.spine.server.BoundedContext;
import io.spine.server.ContextAware;
import io.spine.server.ServerEnvironment;
import io.spine.server.bus.BusBuilder;
import io.spine.server.bus.DeadMessageHandler;
import io.spine.server.bus.DispatcherRegistry;
import io.spine.server.bus.EnvelopeValidator;
import io.spine.server.bus.MulticastBus;
import io.spine.server.enrich.Enricher;
import io.spine.server.type.EventClass;
import io.spine.server.type.EventEnvelope;
import org.checkerframework.checker.nullness.qual.MonotonicNonNull;
import org.checkerframework.checker.nullness.qual.Nullable;

import java.util.Optional;
import java.util.Set;

import static com.google.common.base.Preconditions.checkNotNull;
import static com.google.common.base.Preconditions.checkState;
import static io.spine.grpc.StreamObservers.noOpObserver;
import static java.lang.String.format;

/**
 * Dispatches incoming events to subscribers and provides ways for registering those subscribers.
 *
 * <h1>Receiving Events</h1>
 *
 * <p>To receive event messages, a subscriber object should:
 * <ol>
 *     <li>Expose a {@code public} method that accepts an event message as the first parameter
 *         and an {@link EventContext EventContext} as the second (optional) parameter.
 *     <li>Mark the method with the {@link io.spine.core.Subscribe @Subscribe} annotation.
 *     <li>{@linkplain #register(io.spine.server.bus.MessageDispatcher)} Register} with an
 *         instance of {@code EventBus} directly or rely on message delivery
 *         from an {@link EventDispatcher}. An example of such a dispatcher is
 *         {@link io.spine.server.projection.ProjectionRepository ProjectionRepository}.
 * </ol>
 *
 * <p><strong>Note:</strong> A subscriber method cannot accept just {@link Message} as
 * the first parameter. It must be an <strong>exact type</strong> of the event message
 * that needs to be handled.
 *
 * <h1>Posting Events</h1>
 *
 * <p>Events are posted to an EventBus using {@link #post(Message, StreamObserver)} method.
 * Normally this is done by an
 * {@link io.spine.server.aggregate.AggregateRepository AggregateRepository} in the process
 * of handling a command or by a {@link io.spine.server.procman.ProcessManager ProcessManager}.
 *
 * <p>The passed {@link Event} is stored in the {@link EventStore} associated with
 * the {@code EventBus} <strong>before</strong> it is passed to subscribers.
 *
 * <p>If there are no subscribers or dispatchers for the posted event, the fact is
 * logged as warning with no further processing.
 *
 * @see io.spine.server.projection.Projection Projection
 * @see io.spine.core.Subscribe @Subscribe
 */
<<<<<<< HEAD
public class EventBus
        extends MulticastBus<Event, EventEnvelope, EventClass, EventDispatcher<?>>
        implements ContextAware {
=======
@Internal
public class EventBus extends MulticastBus<Event, EventEnvelope, EventClass, EventDispatcher<?>> {
>>>>>>> 28993b41

    /*
     * NOTE: Even though the EventBus has a private constructor and
     * is not supposed to be derived, we do not make this class final
     * in order to be able to spy() on it from Mockito which cannot
     * spy on final or anonymous classes.
     */

    /**
     * The {@code EventStore} to store events before they get handled.
     *
     * @see #init(BoundedContext)
     */
    private @MonotonicNonNull EventStore eventStore;

    /**
     * The handler for dead events.
     */
    private final DeadMessageHandler<EventEnvelope> deadMessageHandler;

    /**
     *  The observer of post operations.
     */
    private final StreamObserver<Ack> observer;

    /**
     * The validator for events posted to the bus lazily {@linkplain #validator() initialized}.
     */
    @LazyInit
    private @MonotonicNonNull EventValidator eventValidator;

    /**
     *  The enricher for posted events or {@code null} if the enrichment is not supported.
     */
    private final @Nullable EventEnricher enricher;

    /** Creates new instance by the passed builder. */
    private EventBus(Builder builder) {
        super(builder);
        this.enricher = builder.enricher;
        this.observer = checkNotNull(builder.observer);
        this.deadMessageHandler = new DeadEventTap();
    }

    /** Creates a builder for new {@code EventBus}. */
    public static Builder newBuilder() {
        return new Builder();
    }

    @VisibleForTesting
    final Set<? extends EventDispatcher<?>> dispatchersOf(EventClass eventClass) {
        return registry().dispatchersOf(eventClass);
    }

    @VisibleForTesting
    final boolean hasDispatchers(EventClass eventClass) {
        Set<?> dispatchers = dispatchersOf(eventClass);
        return !dispatchers.isEmpty();
    }

    /**
     * Obtains the view {@code Set} of events that are known to this {@code EventBus}.
     *
     * <p>This set is changed when event dispatchers or handlers are registered or un-registered.
     *
     * @return a set of classes of supported events
     */
    public final Set<EventClass> registeredEventClasses() {
        return registry().registeredMessageClasses();
    }

    @Override
    protected DeadMessageHandler<EventEnvelope> deadMessageHandler() {
        return deadMessageHandler;
    }

    @Override
    protected EnvelopeValidator<EventEnvelope> validator() {
        if (eventValidator == null) {
            eventValidator = new EventValidator();
        }
        return eventValidator;
    }

    @Override
    protected EventEnvelope toEnvelope(Event message) {
        return EventEnvelope.of(message);
    }

    /** Returns {@link EventStore} associated with the bus. */
    public EventStore eventStore() {
        checkNotNull(
                eventStore,
                "`EventStore` is not initialized. Please call `EventBus.init(BoundedContext)`."
        );
        return eventStore;
    }

    /**
     * Posts the event for handling.
     *
     * <p>Performs the same action as the
     * {@linkplain io.spine.server.bus.Bus#post(Message, StreamObserver)} parent method},
     * but does not require any response observer.
     *
     * @param event the event to be handled
     * @see io.spine.server.bus.Bus#post(Message, StreamObserver)
     */
    public final void post(Event event) {
        post(event, observer());
    }

    /**
     * Posts the events for handling.
     *
     * <p>Performs the same action as the
     * {@linkplain io.spine.server.bus.Bus#post(Iterable, StreamObserver)} parent method}
     * but does not require any response observer.
     *
     * <p>This method should be used if the callee does not care about the events acknowledgement.
     *
     * @param events the events to be handled
     * @see io.spine.server.bus.Bus#post(Message, StreamObserver)
     */
    public final void post(Iterable<Event> events) {
        post(events, observer());
    }

    @VisibleForTesting
    StreamObserver<Ack> observer() {
        return observer;
    }

    /**
     * Obtains {@code Enricher} used by this Event Bus.
     */
    @VisibleForTesting
    public final Optional<Enricher> enricher() {
        return Optional.ofNullable(enricher);
    }

    protected EventEnvelope enrich(EventEnvelope event) {
        if (enricher == null) {
            return event;
        }
        EventEnvelope maybeEnriched = enricher.enrich(event);
        return maybeEnriched;
    }

    @Override
    protected void dispatch(EventEnvelope event) {
        EventEnvelope enrichedEnvelope = enrich(event);
        int dispatchersCalled = callDispatchers(enrichedEnvelope);
        checkState(dispatchersCalled != 0,
                   format("Message %s has no dispatchers.", event.message()));
    }

    @Override
    protected void store(Iterable<Event> events) {
        eventStore().appendAll(events);
    }

    @Override
    public void close() throws Exception {
        super.close();
        eventStore().close();
    }

    /**
     * {@inheritDoc}
     *
     * <p>Overrides for return type covariance.
     */
    @Override
    protected EventDispatcherRegistry registry() {
        return (EventDispatcherRegistry) super.registry();
    }

<<<<<<< HEAD
    @Override
    @Internal
=======
>>>>>>> 28993b41
    public void init(BoundedContext context) {
        eventStore =
                ServerEnvironment.instance()
                                 .storageFactory()
                                 .createEventStore(context.spec());
        eventStore.init(context);
    }

    @Override
    public boolean isInitialized() {
        return eventStore.isInitialized();
    }

    /** The {@code Builder} for {@code EventBus}. */
    @CanIgnoreReturnValue
    public static class Builder
            extends BusBuilder<Builder, Event, EventEnvelope, EventClass, EventDispatcher<?>> {

        /**
         * Optional enricher for events.
         *
         * <p>If not set, the enrichments will NOT be supported
         * in the {@code EventBus} instance built.
         */
        private @Nullable EventEnricher enricher;

        /** The observer for {@link #post(Message, StreamObserver)} operations. */
        private @Nullable StreamObserver<Ack> observer;

        /** Prevents direct instantiation. */
        private Builder() {
            super();
        }

        @Override
        protected DispatcherRegistry<EventClass, EventEnvelope, EventDispatcher<?>> newRegistry() {
            return new EventDispatcherRegistry();
        }

        /**
         * Sets a custom {@link Enricher} for events posted to
         * the {@code EventBus} which is being built.
         *
         * <p>If the {@code Enricher} is not set, the enrichments
         * will <strong>NOT</strong> be supported for the {@code EventBus} instance built.
         *
         * @param enricher
         *         the {@code Enricher} for events or {@code null} if enrichment is not supported
         */
        public void injectEnricher(EventEnricher enricher) {
            this.enricher = checkNotNull(enricher);
        }

        /**
         * Obtains {@code Enricher} assigned to the bus to be built.
         */
        public Optional<EventEnricher> enricher() {
            return Optional.ofNullable(enricher);
        }

        /**
         * Assigns the observer for the {@link #post(Message, StreamObserver)} operations.
         */
        public Builder setObserver(StreamObserver<Ack> observer) {
            this.observer = observer;
            return this;
        }

        /** Obtains {@code StreamObserver} assigned to the bus. */
        public Optional<StreamObserver<Ack>> observer() {
            return Optional.ofNullable(observer);
        }

        /**
         * Builds an instance of {@link EventBus}.
         *
         * <p>This method is supposed to be called internally when building an enclosing
         * {@code BoundedContext}.
         */
        @Override
        @CheckReturnValue
        public EventBus build() {
            if (observer == null) {
                observer = noOpObserver();
            }
            EventBus result = new EventBus(this);
            return result;
        }

        @Override
        protected Builder self() {
            return this;
        }
    }

    /**
     * Handles a dead event by saving it to the {@link EventStore} and producing an
     * {@link UnsupportedEventException}.
     *
     * <p> We must store dead events as they can still be emitted by some entities and therefore are
     * a part of the history for the current Bounded Context.
     */
    private class DeadEventTap implements DeadMessageHandler<EventEnvelope> {
        @Override
        public UnsupportedEventException handle(EventEnvelope event) {
            store(ImmutableSet.of(event.outerObject()));

            EventMessage message = event.message();
            UnsupportedEventException exception = new UnsupportedEventException(message);
            return exception;
        }
    }

    /**
     * Ensures that the passed object has a valid reference to {@code EventBus}.
     *
     * @param holder
     *         the object which holds the reference
     * @param value
     *         the value of the reference to check
     * @return the passed value, if it's not null
     * @throws NullPointerException
     *         if the passed value is null
     */
    public static EventBus checkAssigned(Object holder, @Nullable EventBus value) {
        return checkNotNull(
                value,
                "`%s` does not have `EventBus` assigned.",
                holder
        );
    }
}<|MERGE_RESOLUTION|>--- conflicted
+++ resolved
@@ -89,14 +89,10 @@
  * @see io.spine.server.projection.Projection Projection
  * @see io.spine.core.Subscribe @Subscribe
  */
-<<<<<<< HEAD
+@Internal
 public class EventBus
         extends MulticastBus<Event, EventEnvelope, EventClass, EventDispatcher<?>>
         implements ContextAware {
-=======
-@Internal
-public class EventBus extends MulticastBus<Event, EventEnvelope, EventClass, EventDispatcher<?>> {
->>>>>>> 28993b41
 
     /*
      * NOTE: Even though the EventBus has a private constructor and
@@ -275,11 +271,8 @@
         return (EventDispatcherRegistry) super.registry();
     }
 
-<<<<<<< HEAD
     @Override
     @Internal
-=======
->>>>>>> 28993b41
     public void init(BoundedContext context) {
         eventStore =
                 ServerEnvironment.instance()
