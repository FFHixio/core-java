/*
 * Copyright 2018, TeamDev. All rights reserved.
 *
 * Redistribution and use in source and/or binary forms, with or without
 * modification, must retain the above copyright notice and the following
 * disclaimer.
 *
 * THIS SOFTWARE IS PROVIDED BY THE COPYRIGHT HOLDERS AND CONTRIBUTORS
 * "AS IS" AND ANY EXPRESS OR IMPLIED WARRANTIES, INCLUDING, BUT NOT
 * LIMITED TO, THE IMPLIED WARRANTIES OF MERCHANTABILITY AND FITNESS FOR
 * A PARTICULAR PURPOSE ARE DISCLAIMED. IN NO EVENT SHALL THE COPYRIGHT
 * OWNER OR CONTRIBUTORS BE LIABLE FOR ANY DIRECT, INDIRECT, INCIDENTAL,
 * SPECIAL, EXEMPLARY, OR CONSEQUENTIAL DAMAGES (INCLUDING, BUT NOT
 * LIMITED TO, PROCUREMENT OF SUBSTITUTE GOODS OR SERVICES; LOSS OF USE,
 * DATA, OR PROFITS; OR BUSINESS INTERRUPTION) HOWEVER CAUSED AND ON ANY
 * THEORY OF LIABILITY, WHETHER IN CONTRACT, STRICT LIABILITY, OR TORT
 * (INCLUDING NEGLIGENCE OR OTHERWISE) ARISING IN ANY WAY OUT OF THE USE
 * OF THIS SOFTWARE, EVEN IF ADVISED OF THE POSSIBILITY OF SUCH DAMAGE.
 */

package io.spine.server.event;

/**
 * An event subscriber declares one or more methods {@linkplain io.spine.core.Subscribe subscribed}
 * to events.
 *
 * @author Alexander Yevsyukov
 * @see io.spine.core.Subscribe @Subscribe
 */
<<<<<<< HEAD
public abstract class EventSubscriber implements EventDispatcher<String> {

    private final EventSubscriberClass<?> thisClass = asEventSubscriberClass(getClass());
    /** Lazily initialized logger. */
    private final Supplier<Logger> loggerSupplier = Logging.supplyFor(getClass());

    /**
     * {@inheritDoc}
     *
     * @param envelope the envelope with the message
     * @return a one element set with the result of {@link #toString()}
     * as the identify of the subscriber, or empty set if dispatching failed
     */
    @Override
    public Set<String> dispatch(EventEnvelope envelope) {
        EventOperation op = new EventOperation(envelope.getOuterObject()) {
            @Override
            public void run() {
                handle(envelope);
            }
        };
        try {
            op.execute();
        } catch (RuntimeException exception) {
            onError(envelope, exception);
            return ImmutableSet.of();
        }
        return Identity.of(this);
    }

    /**
     * Logs the error into the subscriber {@linkplain #log() log}.
     *
     * @param envelope  the message which caused the error
     * @param exception the error
     */
    @Override
    public void onError(EventEnvelope envelope, RuntimeException exception) {
        checkNotNull(envelope);
        checkNotNull(exception);
        MessageClass messageClass = envelope.getMessageClass();
        String messageId = Stringifiers.toString(envelope.getId());
        String errorMessage =
                format("Error handling event subscription (class: %s id: %s).",
                       messageClass, messageId);
        log().error(errorMessage, exception);
    }

    /**
     * Obtains the instance of logger associated with the class of the subscriber.
     */
    protected Logger log() {
        return loggerSupplier.get();
    }

    @Override
    @SuppressWarnings("ReturnOfCollectionOrArrayField") // as we return an immutable collection.
    public Set<EventClass> getMessageClasses() {
        return thisClass.getEventSubscriptions();
    }

    private void handle(EventEnvelope event) {
        EventSubscriberMethod method =
                thisClass.getSubscriber(event.getMessageClass(), event.getOriginClass());
        method.invoke(this, event);
    }
=======
public interface EventSubscriber {
>>>>>>> 0c6c3a64
}<|MERGE_RESOLUTION|>--- conflicted
+++ resolved
@@ -27,74 +27,5 @@
  * @author Alexander Yevsyukov
  * @see io.spine.core.Subscribe @Subscribe
  */
-<<<<<<< HEAD
-public abstract class EventSubscriber implements EventDispatcher<String> {
-
-    private final EventSubscriberClass<?> thisClass = asEventSubscriberClass(getClass());
-    /** Lazily initialized logger. */
-    private final Supplier<Logger> loggerSupplier = Logging.supplyFor(getClass());
-
-    /**
-     * {@inheritDoc}
-     *
-     * @param envelope the envelope with the message
-     * @return a one element set with the result of {@link #toString()}
-     * as the identify of the subscriber, or empty set if dispatching failed
-     */
-    @Override
-    public Set<String> dispatch(EventEnvelope envelope) {
-        EventOperation op = new EventOperation(envelope.getOuterObject()) {
-            @Override
-            public void run() {
-                handle(envelope);
-            }
-        };
-        try {
-            op.execute();
-        } catch (RuntimeException exception) {
-            onError(envelope, exception);
-            return ImmutableSet.of();
-        }
-        return Identity.of(this);
-    }
-
-    /**
-     * Logs the error into the subscriber {@linkplain #log() log}.
-     *
-     * @param envelope  the message which caused the error
-     * @param exception the error
-     */
-    @Override
-    public void onError(EventEnvelope envelope, RuntimeException exception) {
-        checkNotNull(envelope);
-        checkNotNull(exception);
-        MessageClass messageClass = envelope.getMessageClass();
-        String messageId = Stringifiers.toString(envelope.getId());
-        String errorMessage =
-                format("Error handling event subscription (class: %s id: %s).",
-                       messageClass, messageId);
-        log().error(errorMessage, exception);
-    }
-
-    /**
-     * Obtains the instance of logger associated with the class of the subscriber.
-     */
-    protected Logger log() {
-        return loggerSupplier.get();
-    }
-
-    @Override
-    @SuppressWarnings("ReturnOfCollectionOrArrayField") // as we return an immutable collection.
-    public Set<EventClass> getMessageClasses() {
-        return thisClass.getEventSubscriptions();
-    }
-
-    private void handle(EventEnvelope event) {
-        EventSubscriberMethod method =
-                thisClass.getSubscriber(event.getMessageClass(), event.getOriginClass());
-        method.invoke(this, event);
-    }
-=======
 public interface EventSubscriber {
->>>>>>> 0c6c3a64
 }