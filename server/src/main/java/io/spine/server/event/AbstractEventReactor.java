--- conflicted
+++ resolved
@@ -23,14 +23,9 @@
 import com.google.errorprone.annotations.CanIgnoreReturnValue;
 import com.google.errorprone.annotations.concurrent.LazyInit;
 import com.google.protobuf.Any;
-<<<<<<< HEAD
 import com.google.protobuf.Empty;
 import io.spine.base.Identifier;
 import io.spine.core.MessageId;
-=======
-import io.spine.annotation.Internal;
-import io.spine.core.Event;
->>>>>>> 28993b41
 import io.spine.core.Version;
 import io.spine.core.Versions;
 import io.spine.logging.Logging;
@@ -58,11 +53,6 @@
 import java.util.function.Supplier;
 
 import static com.google.common.base.Suppliers.memoize;
-<<<<<<< HEAD
-=======
-import static io.spine.server.event.EventBus.checkAssigned;
-import static java.lang.String.format;
->>>>>>> 28993b41
 
 /**
  * An abstract base for all classes that may produce events in response to other events.
@@ -91,17 +81,12 @@
     private SystemWriteSide system = NoOpSystemWriteSide.INSTANCE;
 
     /** The event bus to which the emitted events are posted. */
-<<<<<<< HEAD
     @LazyInit
     private @MonotonicNonNull EventBus eventBus;
-=======
-    private EventBus eventBus;
->>>>>>> 28993b41
 
     private final Supplier<Any> producerId =
             memoize(() -> TypeConverter.toAny(getClass().getName()));
 
-<<<<<<< HEAD
     @Override
     public void init(BoundedContext context) {
         checkNotInitialized();
@@ -112,18 +97,6 @@
     @Override
     public boolean isInitialized() {
         return eventBus != null;
-=======
-    protected AbstractEventReactor() {
-    }
-
-    @Internal
-    public final void injectEventBus(EventBus eventBus) {
-        this.eventBus = checkNotNull(eventBus);
-    }
-
-    private EventBus eventBus() {
-        return checkAssigned(this, eventBus);
->>>>>>> 28993b41
     }
 
     @Override
@@ -139,14 +112,13 @@
     }
 
     private void reactAndPost(EventEnvelope event) {
-<<<<<<< HEAD
         EventReactorMethod method = thisClass.reactorOf(event.messageClass(),
                                                         event.originClass());
         PropagationOutcome outcome = method.invoke(this, event);
         if (outcome.hasSuccess()) {
             ProducedEvents events = outcome.getSuccess()
                                            .getProducedEvents();
-            eventBus.post(events.getEventList());
+            eventBus().post(events.getEventList());
         } else if (outcome.hasError()) {
             HandlerFailedUnexpectedly systemEvent = HandlerFailedUnexpectedly
                     .newBuilder()
@@ -155,16 +127,6 @@
                     .setError(outcome.getError())
                     .vBuild();
             system.postEvent(systemEvent, event.asMessageOrigin());
-=======
-        try {
-            EventReactorMethod method =
-                    thisClass.reactorOf(event.messageClass(), event.originClass());
-            ReactorMethodResult result = method.invoke(this, event);
-            List<Event> events = result.produceEvents(event);
-            eventBus().post(events);
-        } catch (RuntimeException ex) {
-            onError(event, ex);
->>>>>>> 28993b41
         }
     }
 
