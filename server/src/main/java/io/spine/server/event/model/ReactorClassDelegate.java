--- conflicted
+++ resolved
@@ -22,18 +22,10 @@
 
 import com.google.common.collect.ImmutableSet;
 import io.spine.core.EventClass;
-<<<<<<< HEAD
-import io.spine.server.model.HandlerMethod;
-import io.spine.server.model.MessageHandlerMap;
-import io.spine.server.model.ModelClass;
-import io.spine.type.MessageClass;
-=======
-import io.spine.core.RejectionClass;
 import io.spine.server.event.EventReceiver;
 import io.spine.server.model.HandlerMethod;
 import io.spine.server.model.MessageHandlerMap;
-import io.spine.server.rejection.model.RejectionReactorMethod;
->>>>>>> 8eed8974
+import io.spine.type.MessageClass;
 
 import java.util.Set;
 
@@ -52,7 +44,6 @@
 
     private static final long serialVersionUID = 0L;
 
-<<<<<<< HEAD
     private final MessageHandlerMap<EventClass, EventReactorMethod> eventReactions;
 
     private final ImmutableSet<EventClass> domesticEventReactions;
@@ -74,35 +65,6 @@
     @Override
     public Set<EventClass> getExternalEventReactions() {
         return copyOf(externalEventReactions);
-=======
-    private final MessageHandlerMap<RejectionClass, RejectionReactorMethod> rejectionReactions;
-
-    private final ImmutableSet<RejectionClass> domesticRejections;
-    private final ImmutableSet<RejectionClass> externalRejections;
-
-    public ReactorClassDelegate(Class<T> cls) {
-        super(cls, EventReactorMethod.factory());
-        this.rejectionReactions = new MessageHandlerMap<>(cls, RejectionReactorMethod.factory());
-        this.domesticRejections =
-                rejectionReactions.getMessageClasses(HandlerMethod::isDomestic);
-        this.externalRejections =
-                rejectionReactions.getMessageClasses(HandlerMethod::isExternal);
-    }
-
-    @Override
-    public Set<RejectionClass> getRejectionClasses() {
-        return domesticRejections;
-    }
-
-    @Override
-    public Set<RejectionClass> getExternalRejectionClasses() {
-        return externalRejections;
-    }
-
-    @Override
-    public EventReactorMethod getReactor(EventClass eventClass) {
-        return getMethod(eventClass);
->>>>>>> 8eed8974
     }
 
     @Override
