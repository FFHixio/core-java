/*
 * Copyright 2020, TeamDev. All rights reserved.
 *
 * Redistribution and use in source and/or binary forms, with or without
 * modification, must retain the above copyright notice and the following
 * disclaimer.
 *
 * THIS SOFTWARE IS PROVIDED BY THE COPYRIGHT HOLDERS AND CONTRIBUTORS
 * "AS IS" AND ANY EXPRESS OR IMPLIED WARRANTIES, INCLUDING, BUT NOT
 * LIMITED TO, THE IMPLIED WARRANTIES OF MERCHANTABILITY AND FITNESS FOR
 * A PARTICULAR PURPOSE ARE DISCLAIMED. IN NO EVENT SHALL THE COPYRIGHT
 * OWNER OR CONTRIBUTORS BE LIABLE FOR ANY DIRECT, INDIRECT, INCIDENTAL,
 * SPECIAL, EXEMPLARY, OR CONSEQUENTIAL DAMAGES (INCLUDING, BUT NOT
 * LIMITED TO, PROCUREMENT OF SUBSTITUTE GOODS OR SERVICES; LOSS OF USE,
 * DATA, OR PROFITS; OR BUSINESS INTERRUPTION) HOWEVER CAUSED AND ON ANY
 * THEORY OF LIABILITY, WHETHER IN CONTRACT, STRICT LIABILITY, OR TORT
 * (INCLUDING NEGLIGENCE OR OTHERWISE) ARISING IN ANY WAY OUT OF THE USE
 * OF THIS SOFTWARE, EVEN IF ADVISED OF THE POSSIBILITY OF SUCH DAMAGE.
 */

package io.spine.server.tuple;

import com.google.errorprone.annotations.CanIgnoreReturnValue;
import com.google.protobuf.Message;
import io.spine.server.tuple.Element.AValue;
import io.spine.server.tuple.Element.BValue;
import org.checkerframework.checker.nullness.qual.Nullable;

import java.util.Optional;

import static com.google.common.base.Preconditions.checkNotNull;
import static io.spine.server.tuple.Element.value;
import static io.spine.server.tuple.Values.isOptionalPresent;
import static java.util.Optional.ofNullable;

/**
 * A tuple with two elements.
 *
 * <p>The first element must be a non-default {@link Message}
 * and not {@link com.google.protobuf.Empty Empty}.
 *
 * <p>The second element can be {@code Message}, {@link java.util.Optional Optional} or
 * {@link Either}.
 *
 * @param <A>
 *         the type of the first element
 * @param <B>
 *         the type of the second element
 */
public final class Pair<A extends Message, B>
        extends Tuple
        implements AValue<A>, BValue<B> {

    private static final long serialVersionUID = 0L;

    private Pair(A a, B b) {
        super(a, b);
    }

    /**
     * Creates a new pair of values.
     */
    public static <A extends Message, B extends Message> Pair<A, B> of(A a, B b) {
        A safeA = checkNotNullOrEmpty(a);
        B safeB = checkNotNullOrEmpty(b);
        Pair<A, B> result = new Pair<>(safeA, safeB);
        return result;
    }

    /**
     * Creates a pair with optionally present second value.
     *
     * @see #withOptional(Message, Optional)
     */
    public static <A extends Message, B extends Message>
    Pair<A, Optional<B>> withNullable(A a, @Nullable B b) {
        checkNotNullOrEmpty(a);
        checkNotEmpty(b);
        Pair<A, Optional<B>> result = new Pair<>(a, ofNullable(b));
        return result;
    }

    /**
     * Creates a pair with optionally present second value.
     *
     * @see #withNullable(Message, Message)
     * @apiNote This method treats a special case of construction using already available
     *         instance of {@code Optional}. This avoids unwrapping of {@code Optional} which would
     *         have been required for passing an optional value to
     *         {@link #withNullable(Message, Message)}.
     */
    public static <A extends Message, B extends Message>
    Pair<A, Optional<B>> withOptional(
            A a,
            @SuppressWarnings("OptionalUsedAsFieldOrParameterType") /* see @apiNote */ Optional<B> b
    ) {
        checkNotNullOrEmpty(a);
        checkNotNull(b);
        Pair<A, Optional<B>> result = new Pair<>(a, b);
        return result;
    }

    /**
     * Creates a pair with the second element of a type descending from {@link Either}.
     */
    public static <A extends Message, B extends Either> Pair<A, B> withEither(A a, B b) {
        checkNotNullOrEmpty(a);
        checkNotNull(b);
        Pair<A, B> result = new Pair<>(a, b);
        return result;
    }

    @Override
    public A getA() {
        return value(this, 0);
    }

    @Override
    public boolean hasA() {
        return true;
    }

    @Override
    public B getB() {
        return value(this, 1);
    }

<<<<<<< HEAD
    @Override
    public boolean hasB() {
        B value = getB();
        return isOptionalPresent(value);
=======
    @CanIgnoreReturnValue
    private static <M extends Message> M checkNotNullOrEmpty(M value) {
        return checkNotNullOrEmpty(Pair.class, value);
    }

    @CanIgnoreReturnValue
    private static <M extends Message> @Nullable M checkNotEmpty(@Nullable M value) {
        return checkNotEmpty(Pair.class, value);
>>>>>>> 995bdcf6
    }
}<|MERGE_RESOLUTION|>--- conflicted
+++ resolved
@@ -125,12 +125,12 @@
         return value(this, 1);
     }
 
-<<<<<<< HEAD
     @Override
     public boolean hasB() {
         B value = getB();
         return isOptionalPresent(value);
-=======
+    }
+
     @CanIgnoreReturnValue
     private static <M extends Message> M checkNotNullOrEmpty(M value) {
         return checkNotNullOrEmpty(Pair.class, value);
@@ -139,6 +139,5 @@
     @CanIgnoreReturnValue
     private static <M extends Message> @Nullable M checkNotEmpty(@Nullable M value) {
         return checkNotEmpty(Pair.class, value);
->>>>>>> 995bdcf6
     }
 }