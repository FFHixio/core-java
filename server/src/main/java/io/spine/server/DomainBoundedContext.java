--- conflicted
+++ resolved
@@ -21,11 +21,7 @@
 package io.spine.server;
 
 import com.google.common.annotations.VisibleForTesting;
-<<<<<<< HEAD
-=======
-import io.spine.server.entity.Repository;
 import io.spine.system.server.DefaultSystemGateway;
->>>>>>> 08a6b414
 import io.spine.system.server.SystemGateway;
 
 /**
@@ -35,7 +31,7 @@
  * (i.e. built with a {@link BoundedContextBuilder}) are instances of this class.
  *
  * <p>All the user interactions with the system (such as
- * {@linkplain BoundedContext#register(Repository) repository registration},
+ * {@linkplain BoundedContext#register(io.spine.server.entity.Repository) repository registration},
  * {@linkplain BoundedContext#getCommandBus() command posting},
  * {@linkplain BoundedContext#findRepository(Class) query processing}, etc.) happen through
  * an instance of this class.
@@ -51,27 +47,18 @@
     private final SystemBoundedContext system;
     private final SystemGateway systemGateway;
 
-<<<<<<< HEAD
-    private DomainBoundedContext(Builder builder,
+    private DomainBoundedContext(BoundedContextBuilder builder,
                                  SystemBoundedContext system,
                                  SystemGateway gateway) {
-=======
-    private DomainBoundedContext(BoundedContextBuilder builder, SystemBoundedContext system) {
->>>>>>> 08a6b414
         super(builder);
         this.system = system;
         this.systemGateway = gateway;
     }
 
-<<<<<<< HEAD
-    static DomainBoundedContext newInstance(Builder builder,
+    static DomainBoundedContext newInstance(BoundedContextBuilder builder,
                                             SystemBoundedContext system,
                                             SystemGateway gateway) {
         DomainBoundedContext result = new DomainBoundedContext(builder, system, gateway);
-=======
-    static DomainBoundedContext newInstance(BoundedContextBuilder builder, SystemBoundedContext system) {
-        DomainBoundedContext result = new DomainBoundedContext(builder, system);
->>>>>>> 08a6b414
         result.init();
         return result;
     }
