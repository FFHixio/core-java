/*
 * Copyright 2018, TeamDev. All rights reserved.
 *
 * Redistribution and use in source and/or binary forms, with or without
 * modification, must retain the above copyright notice and the following
 * disclaimer.
 *
 * THIS SOFTWARE IS PROVIDED BY THE COPYRIGHT HOLDERS AND CONTRIBUTORS
 * "AS IS" AND ANY EXPRESS OR IMPLIED WARRANTIES, INCLUDING, BUT NOT
 * LIMITED TO, THE IMPLIED WARRANTIES OF MERCHANTABILITY AND FITNESS FOR
 * A PARTICULAR PURPOSE ARE DISCLAIMED. IN NO EVENT SHALL THE COPYRIGHT
 * OWNER OR CONTRIBUTORS BE LIABLE FOR ANY DIRECT, INDIRECT, INCIDENTAL,
 * SPECIAL, EXEMPLARY, OR CONSEQUENTIAL DAMAGES (INCLUDING, BUT NOT
 * LIMITED TO, PROCUREMENT OF SUBSTITUTE GOODS OR SERVICES; LOSS OF USE,
 * DATA, OR PROFITS; OR BUSINESS INTERRUPTION) HOWEVER CAUSED AND ON ANY
 * THEORY OF LIABILITY, WHETHER IN CONTRACT, STRICT LIABILITY, OR TORT
 * (INCLUDING NEGLIGENCE OR OTHERWISE) ARISING IN ANY WAY OUT OF THE USE
 * OF THIS SOFTWARE, EVEN IF ADVISED OF THE POSSIBILITY OF SUCH DAMAGE.
 */
package io.spine.server;

import com.google.protobuf.Message;
import io.grpc.stub.StreamObserver;
import io.spine.annotation.Experimental;
import io.spine.annotation.Internal;
import io.spine.core.Ack;
import io.spine.core.BoundedContextName;
import io.spine.core.BoundedContextNames;
import io.spine.core.Event;
import io.spine.logging.Logging;
import io.spine.option.EntityOption.Visibility;
import io.spine.server.commandbus.CommandBus;
import io.spine.server.commandbus.CommandDispatcher;
import io.spine.server.commandbus.CommandDispatcherDelegate;
import io.spine.server.commandbus.CommandErrorHandler;
import io.spine.server.commandbus.DelegatingCommandDispatcher;
import io.spine.server.entity.Entity;
import io.spine.server.entity.Repository;
import io.spine.server.entity.VisibilityGuard;
import io.spine.server.event.DelegatingEventDispatcher;
import io.spine.server.event.EventBus;
import io.spine.server.event.EventDispatcher;
import io.spine.server.event.EventDispatcherDelegate;
import io.spine.server.event.EventFactory;
import io.spine.server.integration.ExternalDispatcherFactory;
import io.spine.server.integration.ExternalMessageDispatcher;
import io.spine.server.integration.IntegrationBus;
import io.spine.server.integration.IntegrationEvent;
import io.spine.server.integration.grpc.IntegrationEventSubscriberGrpc;
<<<<<<< HEAD
=======
import io.spine.server.rejection.DelegatingRejectionDispatcher;
import io.spine.server.rejection.RejectionBus;
import io.spine.server.rejection.RejectionDispatcher;
import io.spine.server.rejection.RejectionDispatcherDelegate;
>>>>>>> a812b1e7
import io.spine.server.stand.Stand;
import io.spine.server.storage.StorageFactory;
import io.spine.server.tenant.TenantIndex;
import io.spine.system.server.SystemBoundedContext;
import io.spine.system.server.SystemGateway;
import io.spine.type.TypeName;

import java.util.Optional;
import java.util.Set;
import java.util.function.Supplier;

import static com.google.common.base.Preconditions.checkArgument;
import static com.google.common.base.Preconditions.checkNotNull;
import static com.google.common.base.Preconditions.checkState;
import static com.google.common.base.Suppliers.memoize;
import static io.spine.util.Exceptions.newIllegalStateException;

/**
 * A logical and structural boundary of a model.
 *
 * <p>Logically, a bounded context represents a sub-system, built to be described with the same
 * ubiquitous language. Any term within a single bounded context has a single meaning and
 * may or may not map to another term in the language of another bounded context.
 *
 * <p>The ubiquitous language of a bounded context is represented by the entity state, event,
 * and command types, entity types, etc. An entity and its adjacent types belong to the bounded
 * context, which the entity {@link Repository} is
 * {@linkplain BoundedContext#register(Repository) registered} in.
 *
 * <p>Structurally, a bounded context brings together all the infrastructure required for
 * the components of a model to cooperate.
 *
 * <p>An instance of {@code BoundedContext} acts as a major point of configuration for all
 * the model elements which belong to it.
 *
 * @author Alexander Yevsyukov
 * @author Mikhail Melnik
 * @author Dmitry Ganzha
 * @author Dmytro Dashenkov
 * @see <a href="https://martinfowler.com/bliki/BoundedContext.html">
 *     Martin Fowler on BoundedContext</a>
 */
@SuppressWarnings({"ClassWithTooManyMethods", "OverlyCoupledClass"})
public abstract class BoundedContext
        extends IntegrationEventSubscriberGrpc.IntegrationEventSubscriberImplBase
        implements AutoCloseable, Logging {

    /**
     * The name of the bounded context, which is used to distinguish the context in an application
     * with several bounded contexts.
     */
    private final BoundedContextName name;

    /** If {@code true} the bounded context serves many tenants. */
    private final boolean multitenant;

    private final CommandBus commandBus;
    private final EventBus eventBus;
    private final IntegrationBus integrationBus;
    private final Stand stand;

    /** Controls access to entities of all registered repositories. */
    private final VisibilityGuard guard = VisibilityGuard.newInstance();

    /** Memoized version of the {@code StorageFactory} supplier passed to the constructor. */
    private final Supplier<StorageFactory> storageFactory;

    private final TenantIndex tenantIndex;

    /**
     * Creates new instance.
     *
     * @throws IllegalStateException
     *         if called from a derived class, which is not a part of the framework
     * @apiNote This constructor is for internal use of the framework.
     *          Application developers should not create classes derived from {@code BoundedContext}
     */
    @Internal
    protected BoundedContext(BoundedContextBuilder builder) {
        super();
        checkInheritance();

        this.name = builder.getName();
        this.multitenant = builder.isMultitenant();
        this.storageFactory = memoize(() -> builder.buildStorageFactorySupplier()
                                                   .get());
        this.eventBus = builder.buildEventBus();
        this.stand = builder.buildStand();
        this.tenantIndex = builder.buildTenantIndex();

        this.commandBus = buildCommandBus(builder, eventBus);
        this.integrationBus = buildIntegrationBus(builder, eventBus, name);
    }

    private static CommandBus buildCommandBus(BoundedContextBuilder builder, EventBus eventBus) {
        Optional<CommandBus.Builder> busBuilder = builder.getCommandBus();
        checkState(busBuilder.isPresent());
        CommandBus result = busBuilder.get()
                                      .injectEventBus(eventBus)
                                      .build();
        return result;
    }

    /**
     * Prevents 3rd party code from creating classes extending {@link BoundedContext}.
     */
    @SuppressWarnings("ClassReferencesSubclass")
    private void checkInheritance() {
        Class<? extends BoundedContext> thisClass = getClass();
        checkState(
                DomainBoundedContext.class.equals(thisClass) ||
                        SystemBoundedContext.class.equals(thisClass),
                "The class `BoundedContext` is not designed for " +
                        "inheritance by the framework users"
        );
    }

    /**
     * Creates a new instance of {@link IntegrationBus} with the given parameters.
     *
     * @param builder    the {@link BoundedContextBuilder} to obtain
     *                   the {@link IntegrationBus.Builder} from
     * @param eventBus   the initialized {@link EventBus}
     * @param name       the name of the constructed bounded context
     * @return new instance of {@link IntegrationBus}
     */
    private static IntegrationBus buildIntegrationBus(BoundedContextBuilder builder,
                                                      EventBus eventBus,
                                                      BoundedContextName name) {
        Optional<IntegrationBus.Builder> busBuilder = builder.getIntegrationBus();
        checkArgument(busBuilder.isPresent());
        IntegrationBus result =
                busBuilder.get()
                          .setBoundedContextName(name)
                          .setEventBus(eventBus)
                          .build();
        return result;
    }

    /**
     * Creates a new builder for {@code BoundedContext}.
     *
     * @return new builder instance
     */
    public static BoundedContextBuilder newBuilder() {
        return new BoundedContextBuilder();
    }

    /**
     * Registers the passed repository with the {@code BoundedContext}.
     *
     * <p>If the repository does not have a storage assigned, it will be initialized
     * using the {@code StorageFactory} associated with this bounded context.
     *
     * <p>Checks whether there is a default state for entity type.
     *
     * @param repository the repository to register
     * @param <I>        the type of IDs used in the repository
     * @param <E>        the type of entities or aggregates
     * @see Repository#initStorage(StorageFactory)
     */
    public <I, E extends Entity<I, ?>> void register(Repository<I, E> repository) {
        checkNotNull(repository);
        repository.setBoundedContext(this);
        guard.register(repository);
        repository.onRegistered();
    }

    /**
     * Registers the passed command dispatcher with the {@code CommandBus} of
     * this {@code BoundedContext}.
     */
    public void registerCommandDispatcher(CommandDispatcher<?> dispatcher) {
        checkNotNull(dispatcher);
        if (dispatcher.dispatchesCommands()) {
            getCommandBus().register(dispatcher);
        }
    }

    /**
     * Registers the passed command dispatcher with the {@code CommandBus} of
     * this {@code BoundedContext}.
     */
    public void registerCommandDispatcher(CommandDispatcherDelegate<?> dispatcher) {
        checkNotNull(dispatcher);
        if (dispatcher.dispatchesCommands()) {
            registerCommandDispatcher(DelegatingCommandDispatcher.of(dispatcher));
        }
    }

    private void registerWithIntegrationBus(ExternalDispatcherFactory<?> dispatcher) {
        ExternalMessageDispatcher<?> externalDispatcher =
                dispatcher.createExternalDispatcher()
                          .orElseThrow(notExternalDispatcherFrom(dispatcher));

        getIntegrationBus().register(externalDispatcher);
    }

    /**
     * Registers the passed event dispatcher with the {@code EventBus} of
     * this {@code BoundedContext}, if it dispatches domestic events.
     * If the passed instance dispatches external events, registers it with
     * the {@code IntegrationBus}.
     */
    public void registerEventDispatcher(EventDispatcher<?> dispatcher) {
        checkNotNull(dispatcher);
        if (dispatcher.dispatchesEvents()) {
            getEventBus().register(dispatcher);
        }

        if (dispatcher.dispatchesExternalEvents()) {
            registerWithIntegrationBus(dispatcher);
        }
    }

    /**
     * Registers the passed rejection dispatcher with the {@code RejectionBus} of
     * this {@code BoundedContext}.
     */
    public void registerRejectionDispatcher(RejectionDispatcher<?> dispatcher) {
        checkNotNull(dispatcher);
        if (dispatcher.dispatchesRejections()) {
            getRejectionBus().register(dispatcher);
        }

        if (dispatcher.dispatchesExternalRejections()) {
            registerWithIntegrationBus(dispatcher);
        }
    }

    /**
     * Registers the passed event dispatcher with the {@code EventBus} of
     * this {@code BoundedContext}, if it dispatchers domestic events.
     * If the passed instance dispatches external events, registers it with
     * the {@code IntegrationBus}.
     */
    public void registerEventDispatcher(EventDispatcherDelegate<?> dispatcher) {
        checkNotNull(dispatcher);
        DelegatingEventDispatcher<?> delegatingDispatcher =
                DelegatingEventDispatcher.of(dispatcher);

        if (dispatcher.dispatchesEvents()) {
            getEventBus().register(delegatingDispatcher);
        }

        if (dispatcher.dispatchesExternalEvents()) {
            registerWithIntegrationBus(delegatingDispatcher);
        }
    }

    /**
     * Supplies {@code IllegalStateException} for the cases when dispatchers or dispatcher
     * delegates do not provide an external message dispatcher.
     */
    private static
    Supplier<IllegalStateException> notExternalDispatcherFrom(Object dispatcher) {
        return () -> newIllegalStateException("No external dispatcher provided by %s", dispatcher);
    }

    /**
     * Registers the passed rejection dispatcher with the {@code RejectionBus} of
     * this {@code BoundedContext}.
     */
    public void registerRejectionDispatcher(RejectionDispatcherDelegate<?> dispatcher) {
        checkNotNull(dispatcher);
        DelegatingRejectionDispatcher<?> delegatingDispatcher =
                DelegatingRejectionDispatcher.of(dispatcher);
        if (dispatcher.dispatchesRejections()) {
            registerRejectionDispatcher(delegatingDispatcher);
        }
        if (dispatcher.dispatchesExternalRejections()) {
            registerWithIntegrationBus(delegatingDispatcher);
        }
    }

    /**
     * Creates a {@code CommandErrorHandler} for objects that handle commands.
     */
    public CommandErrorHandler createCommandErrorHandler() {
        SystemGateway systemGateway = getSystemGateway();
        CommandErrorHandler result = CommandErrorHandler
                .newBuilder()
                .setRejectionBus(getRejectionBus())
                .setSystemGateway(systemGateway)
                .build();
        return result;
    }
    /**
     * Sends an integration event to this {@code BoundedContext}.
     */
    @Experimental
    @Override
    public void notify(IntegrationEvent integrationEvent, StreamObserver<Ack> observer) {
        Event event = EventFactory.toEvent(integrationEvent);
        eventBus.post(event, observer);
    }

    /**
     * Obtains a set of entity type names by their visibility.
     */
    public Set<TypeName> getEntityTypes(Visibility visibility) {
        Set<TypeName> result = guard.getEntityTypes(visibility);
        return result;
    }

    /**
     * Finds a repository by the state class of entities.
     */
    @Internal
    public Optional<Repository> findRepository(Class<? extends Message> entityStateClass) {
        // See if there is a repository for this state at all.
        if (!guard.hasRepository(entityStateClass)) {
            throw newIllegalStateException("No repository found for the the entity state class %s",
                                           entityStateClass.getName());
        }
        Optional<Repository> repository = guard.getRepository(entityStateClass);
        return repository;
    }

    /** Obtains instance of {@link CommandBus} of this {@code BoundedContext}. */
    public CommandBus getCommandBus() {
        return this.commandBus;
    }

    /** Obtains instance of {@link EventBus} of this {@code BoundedContext}. */
    public EventBus getEventBus() {
        return this.eventBus;
    }

    /** Obtains instance of {@link IntegrationBus} of this {@code BoundedContext}. */
    public IntegrationBus getIntegrationBus() {
        return this.integrationBus;
    }

    /** Obtains instance of {@link Stand} of this {@code BoundedContext}. */
    public Stand getStand() {
        return stand;
    }

    /**
     * Obtains an ID of the bounded context.
     *
     * <p>The ID allows to identify a bounded context if a multi-context application.
     * If the ID was not defined, during the building process, the context would get
     * {@link BoundedContextNames#assumingTests()} name.
     *
     * @return the ID of this {@code BoundedContext}
     */
    public BoundedContextName getName() {
        return name;
    }

    /**
     * Obtains {@link StorageFactory} associated with this {@code BoundedContext}.
     */
    public StorageFactory getStorageFactory() {
        return storageFactory.get();
    }

    /**
     * @return {@code true} if the bounded context serves many organizations
     */
    public boolean isMultitenant() {
        return multitenant;
    }

    /**
     * Obtains a tenant index of this Bounded Context.
     *
     * <p>If the Bounded Context is single-tenant returns
     * {@linkplain TenantIndex#singleTenant() null-object}
     * implementation.
     */
    @Internal
    public TenantIndex getTenantIndex() {
        return tenantIndex;
    }

    /** Obtains instance of {@link SystemGateway} of this {@code BoundedContext}. */
    @Internal
    public abstract SystemGateway getSystemGateway();

    /**
     * Closes the {@code BoundedContext} performing all necessary clean-ups.
     *
     * <p>This method performs the following:
     * <ol>
     *     <li>Closes associated {@link StorageFactory}.
     *     <li>Closes {@link CommandBus}.
     *     <li>Closes {@link EventBus}.
     *     <li>Closes {@link IntegrationBus}.
     *     <li>Closes {@link io.spine.server.event.EventStore EventStore}.
     *     <li>Closes {@link Stand}.
     *     <li>Shuts down all registered repositories. Each registered repository is:
     *      <ul>
     *          <li>un-registered from {@link CommandBus}
     *          <li>un-registered from {@link EventBus}
     *          <li>detached from its storage
     *      </ul>
     * </ol>
     *
     * @throws Exception caused by closing one of the components
     */
    @Override
    public void close() throws Exception {
        storageFactory.get()
                      .close();
        commandBus.close();
        eventBus.close();
        integrationBus.close();
        stand.close();

        shutDownRepositories();

        log().info(closed(nameForLogging()));
    }

    String nameForLogging() {
        return BoundedContext.class.getSimpleName() + ' ' + getName().getValue();
    }

    /**
     * Returns the passed name with added suffix {@code " closed."}.
     */
    private static String closed(String name) {
        return name + " closed.";
    }

    /**
     * Closes all repositories and clears {@link TenantIndex}.
     */
    private void shutDownRepositories() {
        guard.shutDownRepositories();

        if (tenantIndex != null) {
            tenantIndex.close();
        }
    }
}<|MERGE_RESOLUTION|>--- conflicted
+++ resolved
@@ -47,13 +47,6 @@
 import io.spine.server.integration.IntegrationBus;
 import io.spine.server.integration.IntegrationEvent;
 import io.spine.server.integration.grpc.IntegrationEventSubscriberGrpc;
-<<<<<<< HEAD
-=======
-import io.spine.server.rejection.DelegatingRejectionDispatcher;
-import io.spine.server.rejection.RejectionBus;
-import io.spine.server.rejection.RejectionDispatcher;
-import io.spine.server.rejection.RejectionDispatcherDelegate;
->>>>>>> a812b1e7
 import io.spine.server.stand.Stand;
 import io.spine.server.storage.StorageFactory;
 import io.spine.server.tenant.TenantIndex;
@@ -270,21 +263,6 @@
     }
 
     /**
-     * Registers the passed rejection dispatcher with the {@code RejectionBus} of
-     * this {@code BoundedContext}.
-     */
-    public void registerRejectionDispatcher(RejectionDispatcher<?> dispatcher) {
-        checkNotNull(dispatcher);
-        if (dispatcher.dispatchesRejections()) {
-            getRejectionBus().register(dispatcher);
-        }
-
-        if (dispatcher.dispatchesExternalRejections()) {
-            registerWithIntegrationBus(dispatcher);
-        }
-    }
-
-    /**
      * Registers the passed event dispatcher with the {@code EventBus} of
      * this {@code BoundedContext}, if it dispatchers domestic events.
      * If the passed instance dispatches external events, registers it with
@@ -311,22 +289,6 @@
     private static
     Supplier<IllegalStateException> notExternalDispatcherFrom(Object dispatcher) {
         return () -> newIllegalStateException("No external dispatcher provided by %s", dispatcher);
-    }
-
-    /**
-     * Registers the passed rejection dispatcher with the {@code RejectionBus} of
-     * this {@code BoundedContext}.
-     */
-    public void registerRejectionDispatcher(RejectionDispatcherDelegate<?> dispatcher) {
-        checkNotNull(dispatcher);
-        DelegatingRejectionDispatcher<?> delegatingDispatcher =
-                DelegatingRejectionDispatcher.of(dispatcher);
-        if (dispatcher.dispatchesRejections()) {
-            registerRejectionDispatcher(delegatingDispatcher);
-        }
-        if (dispatcher.dispatchesExternalRejections()) {
-            registerWithIntegrationBus(delegatingDispatcher);
-        }
     }
 
     /**
