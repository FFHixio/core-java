--- conflicted
+++ resolved
@@ -48,13 +48,8 @@
     public ImmutableCollection<EntityStateWithVersion> process(Query query) {
         TenantId tenant = tenantOf(query);
         SystemReadSide readSide = delegatingTo(systemReadSide).get(tenant);
-<<<<<<< HEAD
         Iterator<EntityStateWithVersion> read = readSide.readDomainAggregate(query);
-        ImmutableList<EntityStateWithVersion> result = copyOf(read);
-=======
-        Iterator<Any> read = readSide.readDomainAggregate(query);
-        ImmutableList<Any> result = ImmutableList.copyOf(read);
->>>>>>> 192ec803
+        ImmutableList<EntityStateWithVersion> result = ImmutableList.copyOf(read);
         return result;
     }
 
