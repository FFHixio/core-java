/*
 * Copyright 2019, TeamDev. All rights reserved.
 *
 * Redistribution and use in source and/or binary forms, with or without
 * modification, must retain the above copyright notice and the following
 * disclaimer.
 *
 * THIS SOFTWARE IS PROVIDED BY THE COPYRIGHT HOLDERS AND CONTRIBUTORS
 * "AS IS" AND ANY EXPRESS OR IMPLIED WARRANTIES, INCLUDING, BUT NOT
 * LIMITED TO, THE IMPLIED WARRANTIES OF MERCHANTABILITY AND FITNESS FOR
 * A PARTICULAR PURPOSE ARE DISCLAIMED. IN NO EVENT SHALL THE COPYRIGHT
 * OWNER OR CONTRIBUTORS BE LIABLE FOR ANY DIRECT, INDIRECT, INCIDENTAL,
 * SPECIAL, EXEMPLARY, OR CONSEQUENTIAL DAMAGES (INCLUDING, BUT NOT
 * LIMITED TO, PROCUREMENT OF SUBSTITUTE GOODS OR SERVICES; LOSS OF USE,
 * DATA, OR PROFITS; OR BUSINESS INTERRUPTION) HOWEVER CAUSED AND ON ANY
 * THEORY OF LIABILITY, WHETHER IN CONTRACT, STRICT LIABILITY, OR TORT
 * (INCLUDING NEGLIGENCE OR OTHERWISE) ARISING IN ANY WAY OUT OF THE USE
 * OF THIS SOFTWARE, EVEN IF ADVISED OF THE POSSIBILITY OF SUCH DAMAGE.
 */
package io.spine.server.stand;

import com.google.common.annotations.VisibleForTesting;
import com.google.common.collect.ImmutableSet;
import com.google.common.util.concurrent.MoreExecutors;
import com.google.errorprone.annotations.CanIgnoreReturnValue;
import com.google.errorprone.annotations.CheckReturnValue;
import com.google.protobuf.Any;
import io.grpc.stub.StreamObserver;
import io.spine.annotation.Internal;
import io.spine.base.Identifier;
import io.spine.client.Query;
import io.spine.client.QueryResponse;
import io.spine.client.Subscription;
import io.spine.client.SubscriptionUpdate;
import io.spine.client.Topic;
import io.spine.core.EventEnvelope;
import io.spine.core.Response;
import io.spine.core.Responses;
import io.spine.core.TenantId;
import io.spine.protobuf.AnyPacker;
import io.spine.server.aggregate.AggregateRepository;
import io.spine.server.entity.Entity;
import io.spine.server.entity.EntityLifecycle;
import io.spine.server.entity.EntityRecord;
import io.spine.server.entity.EntityRecordChange;
import io.spine.server.entity.EntityRecordChangeVBuilder;
import io.spine.server.entity.EntityRecordVBuilder;
import io.spine.server.entity.RecordBasedRepository;
import io.spine.server.entity.Repository;
<<<<<<< HEAD
import io.spine.server.entity.VersionableEntity;
import io.spine.server.tenant.EventOperation;
=======
import io.spine.server.tenant.EntityUpdateOperation;
>>>>>>> 12180939
import io.spine.server.tenant.QueryOperation;
import io.spine.server.tenant.SubscriptionOperation;
import io.spine.server.tenant.TenantAwareOperation;
import io.spine.system.server.SystemReadSide;
import io.spine.type.TypeUrl;
import org.checkerframework.checker.nullness.qual.Nullable;

import java.util.Collection;
import java.util.Optional;
import java.util.Set;
import java.util.concurrent.Executor;

import static com.google.common.base.Preconditions.checkNotNull;
import static com.google.common.base.Preconditions.checkState;
import static io.spine.client.Queries.typeOf;
import static io.spine.grpc.StreamObservers.ack;

/**
 * A container for storing the latest {@link io.spine.server.aggregate.Aggregate Aggregate}
 * states.
 *
 * <p>Provides an optimal way to access the latest state of published aggregates
 * for read-side services. The aggregate states are delivered to the instance of {@code Stand}
 * from {@link AggregateRepository} instances.
 *
 * <p>In order to provide a flexibility in defining data access policies,
 * {@code Stand} contains only the states of published aggregates.
 * Please refer to {@link io.spine.server.aggregate.Aggregate Aggregate} for details on
 * publishing aggregates.
 *
 * <p>Each {@link io.spine.server.BoundedContext BoundedContext} contains only one
 * instance of {@code Stand}.
 */
@SuppressWarnings("OverlyCoupledClass")
public class Stand implements AutoCloseable {

    /**
     * Used to return an empty result collection for {@link Query}.
     */
    private static final QueryProcessor NOOP_PROCESSOR = new NoopQueryProcessor();

    /**
     * Manages the subscriptions for this instance of {@code Stand}.
     */
    private final SubscriptionRegistry subscriptionRegistry;

    /**
     * Manages the {@linkplain TypeUrl types}, exposed via this instance of {@code Stand}.
     */
    private final TypeRegistry typeRegistry;

    /**
     * An instance of executor used to invoke callbacks.
     */
    private final Executor callbackExecutor;

    private final boolean multitenant;

    private final TopicValidator topicValidator;
    private final QueryValidator queryValidator;
    private final SubscriptionValidator subscriptionValidator;

    private final AggregateQueryProcessor aggregateQueryProcessor;

    private Stand(Builder builder) {
        this.callbackExecutor = builder.getCallbackExecutor();
        this.multitenant = builder.multitenant != null
                           ? builder.multitenant
                           : false;
        this.subscriptionRegistry = builder.getSubscriptionRegistry();
        this.typeRegistry = builder.getTypeRegistry();
        this.topicValidator = builder.getTopicValidator();
        this.queryValidator = builder.getQueryValidator();
        this.subscriptionValidator = builder.getSubscriptionValidator();
        this.aggregateQueryProcessor = new AggregateQueryProcessor(builder.getSystemReadSide());
    }

<<<<<<< HEAD
=======
    /**
     * Posts the state of an {@link Entity} to this {@code Stand}.
     *
     * @param entity the entity which state should be delivered to the {@code Stand}
     */
    public void post(TenantId tenantId, Entity<?, ?> entity) {
        EntityStateEnvelope<?, ?> envelope = EntityStateEnvelope.of(entity, tenantId);
        update(envelope);
    }

>>>>>>> 12180939
    public static Builder newBuilder() {
        return new Builder();
    }

    /**
     * Notifies subscriptions that a new event occurred in the system.
     */
    public void notifySubscriptions(EventEnvelope event) {
        EventOperation op = new EventOperation(event.getOuterObject()) {
            @Override
            public void run() {
                notifyMatchingSubscriptions(event);
            }
        };
        op.execute();
    }

    @SuppressWarnings("TypeMayBeWeakened") // Subscriptions work with events exclusively.
    private void notifyMatchingSubscriptions(EventEnvelope event) {
        TypeUrl typeUrl = TypeUrl.of(event.getMessage());
        if (!subscriptionRegistry.hasType(typeUrl)) {
            return;
        }
        Set<SubscriptionRecord> allRecords = subscriptionRegistry.byType(typeUrl);
        for (SubscriptionRecord record : allRecords) {
            boolean subscriptionIsActive = record.isActive();
            boolean stateMatches = record.matches(event);
            if (subscriptionIsActive && stateMatches) {
                Runnable action = () -> record.runUpdate(event);
                callbackExecutor.execute(action);
            }
        }
    }

    @Internal
    @VisibleForTesting
    public boolean isMultitenant() {
        return multitenant;
    }

    /**
     * Subscribes for all further changes of an entity state, which satisfies the {@link Topic}.
     *
     * <p>Once this instance of {@code Stand} receives an update of an entity
     * with the given {@code TypeUrl}, all such callbacks are executed.
     *
     * @param topic an instance {@link Topic}, defining the entity and criteria,
     *              which changes should be propagated to the {@code callback}
     */
    public void subscribe(Topic topic, StreamObserver<Subscription> responseObserver) {
        topicValidator.validate(topic, responseObserver);

        TenantId tenantId = topic.getContext()
                                 .getTenantId();
        TenantAwareOperation op = new TenantAwareOperation(tenantId) {

            @Override
            public void run() {
                Subscription subscription = subscriptionRegistry.add(topic);
                responseObserver.onNext(subscription);
                responseObserver.onCompleted();
            }
        };
        op.execute();
    }

    /**
     * Activates the subscription created via {@link #subscribe(Topic, StreamObserver)
     * subscribe() method call}.
     *
     * <p>After the activation, the clients will start receiving the updates via
     * {@code SubscriptionUpdateCallback} upon the changes in the entities, defined by
     * the {@code Target} attribute used for this subscription.
     *
     * @param subscription
     *         the subscription to activate.
     * @param callback
     *         an instance of {@link SubscriptionUpdateCallback} executed upon entity update.
     * @see #subscribe(Topic, StreamObserver)
     */
    public void activate(Subscription subscription,
                         SubscriptionUpdateCallback callback,
                         StreamObserver<Response> responseObserver) {
        checkNotNull(subscription);
        checkNotNull(callback);

        subscriptionValidator.validate(subscription, responseObserver);

        SubscriptionOperation op = new SubscriptionOperation(subscription) {
            @Override
            public void run() {
                subscriptionRegistry.activate(subscription, callback);
                ack(responseObserver);
            }
        };

        op.execute();
    }

    /**
     * Cancels the {@link Subscription}.
     *
     * <p>Typically invoked to cancel the previous
     * {@link #activate(Subscription, SubscriptionUpdateCallback, StreamObserver) activate()} call.
     *
     * <p>After this method is called, the subscribers stop receiving the updates,
     * related to the given {@code Subscription}.
     *
     * @param subscription a subscription to cancel.
     */
    public void cancel(Subscription subscription,
                       StreamObserver<Response> responseObserver) {
        subscriptionValidator.validate(subscription, responseObserver);

        SubscriptionOperation op = new SubscriptionOperation(subscription) {

            @Override
            public void run() {
                subscriptionRegistry.remove(subscription);
                ack(responseObserver);
            }
        };
        op.execute();
    }

    /**
     * Reads all {@link Entity} types exposed for reading by this instance of {@code Stand}.
     *
     * <p>Use {@link Stand#registerTypeSupplier(Repository)} to expose a type.
     *
     * <p>The result includes all values from {@link #getExposedAggregateTypes()} as well.
     *
     * @return the set of types as {@link TypeUrl} instances
     */
    public ImmutableSet<TypeUrl> getExposedTypes() {
        return typeRegistry.getTypes();
    }

    /**
     * Reads all {@link io.spine.server.aggregate.Aggregate Aggregate} entity types
     * exposed for reading by this instance of {@code Stand}.
     *
     * <p>Use {@link Stand#registerTypeSupplier(Repository)} to expose an {@code Aggregate} type.
     *
     * @return the set of types as {@link TypeUrl} instances
     */
    public ImmutableSet<TypeUrl> getExposedAggregateTypes() {
        return typeRegistry.getAggregateTypes();
    }

    /**
     * Reads a particular set of items from the read-side of the application and
     * feed the result into an instance.
     *
     * <p>{@link Query} defines the query target and the expected detail level for response.
     *
     * <p>The query results are fed to an instance
     * of {@link StreamObserver}&lt;{@link QueryResponse}&gt;.
     *
     * @param query            an instance of query
     * @param responseObserver an observer to feed the query results to.
     */
    public void execute(Query query,
                        StreamObserver<QueryResponse> responseObserver) {
        queryValidator.validate(query, responseObserver);

        TypeUrl type = typeOf(query);
        QueryProcessor queryProcessor = processorFor(type);

        QueryOperation op = new QueryOperation(query) {
            @Override
            public void run() {
                Collection<Any> readResult = queryProcessor.process(query());
                QueryResponse response = QueryResponse
                        .newBuilder()
                        .addAllMessages(readResult)
                        .setResponse(Responses.ok())
                        .build();
                responseObserver.onNext(response);
                responseObserver.onCompleted();
            }
        };
        op.execute();
    }

    /**
     * Registers a supplier for the objects of a certain {@link TypeUrl} to be able
     * to read them in response to a {@link Query Query}.
     *
     * <p>In case the supplier is an instance of {@link AggregateRepository}, the {@code Repository}
     * is not registered as type supplier, since the {@code Aggregate} reads are performed
     * by accessing the latest state in the supplied {@code StandStorage}.
     *
     * <p>However, the type of the {@code AggregateRepository} instance is recorded for
     * the postponed processing of updates.
     */
    public <I, E extends Entity<I, ?>>
           void registerTypeSupplier(Repository<I, E> repository) {
        typeRegistry.register(repository);
    }

    /**
     * Dumps all {@link TypeUrl}-to-{@link RecordBasedRepository} relations.
     */
    @Override
    public void close() throws Exception {
        typeRegistry.close();
    }

    /**
     * Posts the state of a versionable entity to this stand.
     *
     * @implNote
     * The only purpose of this method is to deliver the new entity state to the subscribers
     * through the artificially created {@link io.spine.system.server.EntityStateChanged} event. It
     * doesn't do any proper lifecycle handling, ignoring lifecycle flags, applied messages IDs,
     * etc.
     *
     * @param entity
     *         the entity whose state needs to be posted
     * @param lifecycle
     *         the lifecycle of the entity
     */
    @Deprecated
    public void post(VersionableEntity entity, EntityLifecycle lifecycle) {
        Any id = Identifier.pack(entity.getId());
        Any state = AnyPacker.pack(entity.getState());
        EntityRecord record = EntityRecordVBuilder
                .newBuilder()
                .setEntityId(id)
                .setState(state)
                .build();
        EntityRecordChange change = EntityRecordChangeVBuilder
                .newBuilder()
                .setNewValue(record)
                .build();
        lifecycle.onStateChanged(change, ImmutableSet.of());
    }

    /**
     * A callback which updates the subscription with a given event.
     *
     * @see #activate(Subscription, SubscriptionUpdateCallback, StreamObserver)
     * @see #cancel(Subscription, StreamObserver)
     */
    public interface SubscriptionUpdateCallback {

        void run(SubscriptionUpdate update);
    }

    /**
     * Factory method which determines a proper {@link QueryProcessor} implementation
     * depending on {@link TypeUrl} of the incoming {@link Query#getTarget()}.
     *
     * <p>As {@code Stand} accumulates the read-side updates from various repositories,
     * the {@code Query} processing varies a lot. The target type of the incoming {@code Query}
     * tells the {@code Stand} about the essence of the object queried. Thus making it possible
     * to pick a proper strategy for data fetch.
     *
     * @param type the target type of the {@code Query}
     * @return suitable implementation of {@code QueryProcessor}
     */
    private QueryProcessor processorFor(TypeUrl type) {
        Optional<? extends RecordBasedRepository<?, ?, ?>> foundRepository =
                typeRegistry.getRecordRepository(type);
        if (foundRepository.isPresent()) {
            RecordBasedRepository<?, ?, ?> repository = foundRepository.get();
            return new EntityQueryProcessor(repository);
        } else if (getExposedAggregateTypes().contains(type)) {
            return aggregateProcessor();
        } else {
            return NOOP_PROCESSOR;
        }
    }

    private QueryProcessor aggregateProcessor() {
        return aggregateQueryProcessor;
    }

    @CanIgnoreReturnValue
    public static class Builder {

        /**
         * The multi-tenancy flag for the {@code Stand} to build.
         *
         * <p>The value of this field should be equal to that of corresponding
         * {@linkplain io.spine.server.BoundedContextBuilder BoundedContextBuilder} and is not
         * supposed to be {@linkplain #setMultitenant(Boolean) set directly}.
         *
         * <p>If set directly, the value would be matched to the multi-tenancy flag of aggregating
         * {@code BoundedContext}.
         */
        private @Nullable Boolean multitenant;

        private Executor callbackExecutor;
        private SubscriptionRegistry subscriptionRegistry;
        private TypeRegistry typeRegistry;
        private TopicValidator topicValidator;
        private QueryValidator queryValidator;
        private SubscriptionValidator subscriptionValidator;
        private SystemReadSide systemReadSide;

        public Executor getCallbackExecutor() {
            return callbackExecutor;
        }

        /**
         * Sets an {@code Executor} to be used for executing callback methods.
         *
         * <p>If the {@code Executor} is not set,
         * {@link MoreExecutors#directExecutor() directExecutor()} will be used.
         *
         * @param callbackExecutor the instance of {@code Executor}
         * @return this instance of {@code Builder}
         */
        public Builder setCallbackExecutor(Executor callbackExecutor) {
            this.callbackExecutor = checkNotNull(callbackExecutor);
            return this;
        }

        @Internal
        public Builder setMultitenant(@Nullable Boolean multitenant) {
            this.multitenant = multitenant;
            return this;
        }

        @Internal
        public Builder setSystemReadSide(SystemReadSide readSide) {
            this.systemReadSide = checkNotNull(readSide);
            return this;
        }

        @Internal
        public @Nullable Boolean isMultitenant() {
            return multitenant;
        }

        private SubscriptionRegistry getSubscriptionRegistry() {
            return subscriptionRegistry;
        }

        private TopicValidator getTopicValidator() {
            return topicValidator;
        }

        private QueryValidator getQueryValidator() {
            return queryValidator;
        }

        private SubscriptionValidator getSubscriptionValidator() {
            return subscriptionValidator;
        }

        private TypeRegistry getTypeRegistry() {
            return typeRegistry;
        }

        private SystemReadSide getSystemReadSide() {
            return systemReadSide;
        }

        /**
         * Builds an instance of {@code Stand}.
         *
         * <p>This method is supposed to be called internally when building aggregating
         * {@code BoundedContext}.
         *
         * @return new instance of Stand
         */
        @CheckReturnValue
        @Internal
        public Stand build() {
            checkState(systemReadSide != null, "SystemWriteSide is not set.");

            boolean multitenant = this.multitenant == null
                                  ? false
                                  : this.multitenant;

            if (callbackExecutor == null) {
                callbackExecutor = MoreExecutors.directExecutor();
            }

            subscriptionRegistry = MultitenantSubscriptionRegistry.newInstance(multitenant);

            typeRegistry = InMemoryTypeRegistry.newInstance();

            topicValidator = new TopicValidator(typeRegistry);
            queryValidator = new QueryValidator(typeRegistry);
            subscriptionValidator = new SubscriptionValidator(subscriptionRegistry);

            Stand result = new Stand(this);
            return result;
        }
    }
}<|MERGE_RESOLUTION|>--- conflicted
+++ resolved
@@ -47,12 +47,7 @@
 import io.spine.server.entity.EntityRecordVBuilder;
 import io.spine.server.entity.RecordBasedRepository;
 import io.spine.server.entity.Repository;
-<<<<<<< HEAD
-import io.spine.server.entity.VersionableEntity;
 import io.spine.server.tenant.EventOperation;
-=======
-import io.spine.server.tenant.EntityUpdateOperation;
->>>>>>> 12180939
 import io.spine.server.tenant.QueryOperation;
 import io.spine.server.tenant.SubscriptionOperation;
 import io.spine.server.tenant.TenantAwareOperation;
@@ -130,19 +125,6 @@
         this.aggregateQueryProcessor = new AggregateQueryProcessor(builder.getSystemReadSide());
     }
 
-<<<<<<< HEAD
-=======
-    /**
-     * Posts the state of an {@link Entity} to this {@code Stand}.
-     *
-     * @param entity the entity which state should be delivered to the {@code Stand}
-     */
-    public void post(TenantId tenantId, Entity<?, ?> entity) {
-        EntityStateEnvelope<?, ?> envelope = EntityStateEnvelope.of(entity, tenantId);
-        update(envelope);
-    }
-
->>>>>>> 12180939
     public static Builder newBuilder() {
         return new Builder();
     }
