--- conflicted
+++ resolved
@@ -139,7 +139,6 @@
         return result;
     }
 
-<<<<<<< HEAD
     /** Returns {@code true} if the map is empty, {@code false} otherwise. */
     @CheckReturnValue
     public boolean isEmpty() {
@@ -164,11 +163,6 @@
     @CheckReturnValue
     @Nullable
     public H get(Key messageClass) {
-=======
-    @CheckReturnValue
-    @Nullable
-    H get(Class<? extends Message> messageClass) {
->>>>>>> 511f27a3
         return map.get(checkNotNull(messageClass));
     }
 }