/*
 * Copyright 2018, TeamDev. All rights reserved.
 *
 * Redistribution and use in source and/or binary forms, with or without
 * modification, must retain the above copyright notice and the following
 * disclaimer.
 *
 * THIS SOFTWARE IS PROVIDED BY THE COPYRIGHT HOLDERS AND CONTRIBUTORS
 * "AS IS" AND ANY EXPRESS OR IMPLIED WARRANTIES, INCLUDING, BUT NOT
 * LIMITED TO, THE IMPLIED WARRANTIES OF MERCHANTABILITY AND FITNESS FOR
 * A PARTICULAR PURPOSE ARE DISCLAIMED. IN NO EVENT SHALL THE COPYRIGHT
 * OWNER OR CONTRIBUTORS BE LIABLE FOR ANY DIRECT, INDIRECT, INCIDENTAL,
 * SPECIAL, EXEMPLARY, OR CONSEQUENTIAL DAMAGES (INCLUDING, BUT NOT
 * LIMITED TO, PROCUREMENT OF SUBSTITUTE GOODS OR SERVICES; LOSS OF USE,
 * DATA, OR PROFITS; OR BUSINESS INTERRUPTION) HOWEVER CAUSED AND ON ANY
 * THEORY OF LIABILITY, WHETHER IN CONTRACT, STRICT LIABILITY, OR TORT
 * (INCLUDING NEGLIGENCE OR OTHERWISE) ARISING IN ANY WAY OUT OF THE USE
 * OF THIS SOFTWARE, EVEN IF ADVISED OF THE POSSIBILITY OF SUCH DAMAGE.
 */

package io.spine.server.commandbus;

import com.google.errorprone.annotations.CanIgnoreReturnValue;
import com.google.protobuf.Message;
import io.spine.annotation.Internal;
import io.spine.base.Error;
import io.spine.base.Errors;
import io.spine.core.CommandEnvelope;
import io.spine.core.CommandId;
import io.spine.string.Stringifiers;
import io.spine.system.server.MarkCommandAsErrored;
import io.spine.system.server.SystemGateway;
import org.checkerframework.checker.nullness.qual.MonotonicNonNull;
import org.checkerframework.checker.nullness.qual.Nullable;
import org.slf4j.Logger;
import org.slf4j.LoggerFactory;

import static com.google.common.base.Preconditions.checkNotNull;
import static java.lang.String.format;

/**
 * The handler of the errors thrown while command dispatching.
 *
 * <p>The {@linkplain CommandDispatcher command dispatchers} may delegate
 * the {@linkplain CommandDispatcher#onError error handling} to an instance of
 * {@code CommandErrorHandler}.
 *
 * @author Dmytro Dashenkov
 * @see #handleError(CommandEnvelope, RuntimeException)
 */
@Internal
public final class CommandErrorHandler {

    private final SystemGateway systemGateway;

    private CommandErrorHandler(SystemGateway systemGateway) {
        this.systemGateway = systemGateway;
    }

    /**
     * Creates a new {@code CommandErrorHandler} with the given {@link SystemGateway}.
     *
     * @param systemGateway {@link SystemGateway} to post system commands into
     * @return new instance of {@code CommandErrorHandler}
     */
    public static CommandErrorHandler with(SystemGateway systemGateway) {
        checkNotNull(systemGateway);
        return new CommandErrorHandler(systemGateway);
    }

    /**
     * Handles an error occurred during dispatching of a command.
     *
     * @return the result of the error handing
     */
    @CanIgnoreReturnValue
    public HandledError handleError(CommandEnvelope envelope, RuntimeException exception) {
        checkNotNull(envelope);
        checkNotNull(exception);
        if (isPreProcessed(exception)) {
            return HandledError.forPreProcessed();
        } else {
            log().error(format("Error dispatching command (class: %s id: %s).",
                               envelope.getMessage().getClass(),
                               Stringifiers.toString(envelope.getId())),
                        exception);
            Error error = Errors.causeOf(exception);
            markErrored(envelope, error);
            return HandledError.forRuntime(exception);
        }
    }

    private void markErrored(CommandEnvelope command, Error error) {
        CommandId commandId = command.getId();
        MarkCommandAsErrored systemCommand = MarkCommandAsErrored
                .newBuilder()
                .setId(commandId)
                .setError(error)
                .build();
        postSystem(systemCommand);
    }

    private void postSystem(Message systemCommand) {
        systemGateway.postCommand(systemCommand);
    }

    private static boolean isPreProcessed(RuntimeException exception) {
        return exception instanceof CommandDispatchingException;
    }

    /**
     * A wrapper for a handled error.
     *
     * <p>{@linkplain #rethrow() Rethrows} the encountered {@link RuntimeException} if it is not
     * caused by a {@link Rejection} or has already been rethrown by a {@code CommandErrorHandler}.
     */
    public static final class HandledError {

        /**
         * The instance of {@code HandledError} with {@code null} exception.
         */
        private static final HandledError EMPTY = new HandledError(null);

        /**
         * The handled {@link RuntimeException}.
         */
        private final @MonotonicNonNull RuntimeException exception;

        private HandledError(@Nullable RuntimeException exception) {
            this.exception = exception;
        }

        private static HandledError forPreProcessed() {
            return EMPTY;
        }

        private static HandledError forRuntime(RuntimeException exception) {
            return new HandledError(exception);
        }

        /**
<<<<<<< HEAD
         * Rethrows the handled exception.
         *
         * <p>Performs no action if this {@code Exception} has already been rethrown by
         * a {@code CommandErrorHandler}.
=======
         * Rethrows the handled exception if it was <b>not</b> caused by a {@link Rejection} or
         * rethrown earlier.
         *
         * <p>Otherwise, preforms no action.
>>>>>>> 39af9bc9
         */
        public void rethrow() {
            if (exception != null) {
                throw new CommandDispatchingException(exception);
            }
        }
    }

    private static Logger log() {
        return LogSingleton.INSTANCE.value;
    }

    private enum LogSingleton {
        INSTANCE;
        @SuppressWarnings("NonSerializableFieldInSerializableClass")
        private final Logger value = LoggerFactory.getLogger(CommandErrorHandler.class);
    }
}<|MERGE_RESOLUTION|>--- conflicted
+++ resolved
@@ -139,17 +139,10 @@
         }
 
         /**
-<<<<<<< HEAD
-         * Rethrows the handled exception.
-         *
-         * <p>Performs no action if this {@code Exception} has already been rethrown by
-         * a {@code CommandErrorHandler}.
-=======
          * Rethrows the handled exception if it was <b>not</b> caused by a {@link Rejection} or
          * rethrown earlier.
          *
          * <p>Otherwise, preforms no action.
->>>>>>> 39af9bc9
          */
         public void rethrow() {
             if (exception != null) {
