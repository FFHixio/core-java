/*
 * Copyright 2018, TeamDev. All rights reserved.
 *
 * Redistribution and use in source and/or binary forms, with or without
 * modification, must retain the above copyright notice and the following
 * disclaimer.
 *
 * THIS SOFTWARE IS PROVIDED BY THE COPYRIGHT HOLDERS AND CONTRIBUTORS
 * "AS IS" AND ANY EXPRESS OR IMPLIED WARRANTIES, INCLUDING, BUT NOT
 * LIMITED TO, THE IMPLIED WARRANTIES OF MERCHANTABILITY AND FITNESS FOR
 * A PARTICULAR PURPOSE ARE DISCLAIMED. IN NO EVENT SHALL THE COPYRIGHT
 * OWNER OR CONTRIBUTORS BE LIABLE FOR ANY DIRECT, INDIRECT, INCIDENTAL,
 * SPECIAL, EXEMPLARY, OR CONSEQUENTIAL DAMAGES (INCLUDING, BUT NOT
 * LIMITED TO, PROCUREMENT OF SUBSTITUTE GOODS OR SERVICES; LOSS OF USE,
 * DATA, OR PROFITS; OR BUSINESS INTERRUPTION) HOWEVER CAUSED AND ON ANY
 * THEORY OF LIABILITY, WHETHER IN CONTRACT, STRICT LIABILITY, OR TORT
 * (INCLUDING NEGLIGENCE OR OTHERWISE) ARISING IN ANY WAY OUT OF THE USE
 * OF THIS SOFTWARE, EVEN IF ADVISED OF THE POSSIBILITY OF SUCH DAMAGE.
 */

package io.spine.server.commandbus;

import com.google.protobuf.Duration;
import com.google.protobuf.Timestamp;
import io.spine.core.Ack;
import io.spine.core.Command;
import io.spine.core.CommandContext;
import io.spine.core.CommandEnvelope;
import io.spine.core.CommandId;
import io.spine.server.bus.BusFilter;
import org.checkerframework.checker.nullness.qual.Nullable;

import java.util.Optional;
import java.util.Set;

import static com.google.common.base.Preconditions.checkNotNull;
import static com.google.common.base.Preconditions.checkState;
import static com.google.common.collect.Sets.newHashSet;
import static com.google.protobuf.util.Timestamps.checkValid;
import static io.spine.base.Time.getCurrentTime;
import static io.spine.core.Commands.isScheduled;
import static io.spine.server.bus.Buses.acknowledge;
import static java.util.Optional.empty;
import static java.util.Optional.of;

/**
 * Schedules commands delivering them to the target according to the scheduling options.
 *
 * @author Alexander Litus
 * @author Alexander Yevsyukov
 */
public abstract class CommandScheduler implements BusFilter<CommandEnvelope> {

    private static final Set<CommandId> scheduledCommandIds = newHashSet();

    private boolean isActive = true;

    private @Nullable CommandBus commandBus;

    private @Nullable Rescheduler rescheduler;

    protected CommandScheduler() {
    }

    /**
     * Assigns the {@code CommandBus} to the scheduler during {@code CommandBus}
     * {@linkplain CommandBus.Builder#build() construction}.
     */
    void setCommandBus(CommandBus commandBus) {
        this.commandBus = commandBus;
    }

    /**
     * Assigns the {@code Recscheduler} to the scheduler during {@code CommandBus}
     * {@linkplain CommandBus.Builder#build() construction}.
     */
    void setRescheduler(Rescheduler rescheduler) {
        this.rescheduler = rescheduler;
    }

    private Rescheduler rescheduler() {
        checkState(rescheduler != null, "Rescheduler is not initialized");
        return rescheduler;
    }

    @Override
    public Optional<Ack> accept(CommandEnvelope envelope) {
        Command command = envelope.getCommand();
        if (isScheduled(command)) {
            schedule(envelope.getCommand());
            return Optional.of(acknowledge(envelope.getId()));
        }
<<<<<<< HEAD
        return Optional.empty();
=======
        return empty();
    }

    private void scheduleAndStore(CommandEnvelope commandEnvelope) {
        Command command = commandEnvelope.getCommand();
        schedule(command);
        commandBus().commandStore()
                    .store(command, SCHEDULED);
>>>>>>> 614b2892
    }

    @Override
    public void close() {
        shutdown();
    }

    /**
     * Schedules a command and delivers it to the target according to the scheduling options.
     *
     * <p>A command with the same ID cannot be scheduled again.
     *
     * @param command a command to deliver later
     * @throws IllegalStateException if the scheduler is shut down
     */
    public void schedule(Command command) {
        checkState(isActive, "Scheduler is shut down.");
        if (isScheduledAlready(command)) {
            return;
        }
        Command commandUpdated = setSchedulingTime(command, getCurrentTime());
        doSchedule(commandUpdated);
        rememberAsScheduled(commandUpdated);

        CommandEnvelope updatedCommandEnvelope = CommandEnvelope.of(commandUpdated);
        commandBus().onScheduled(updatedCommandEnvelope);
    }

    /**
     * Obtains {@code CommandBus} associated with this scheduler.
     *
     * @throws IllegalStateException if {@code CommandBus} was not
     * {@linkplain #setCommandBus(CommandBus) set} prior to calling this method
     */
    protected CommandBus commandBus() {
        checkState(commandBus != null, "CommandBus is not set");
        return commandBus;
    }

    /**
     * Schedules a command and delivers it to the target according to
     * the scheduling options set to a context.
     *
     * @param command a command to deliver later
     * @see #post(Command)
     */
    protected abstract void doSchedule(Command command);

    void rescheduleCommands() {
        rescheduler().rescheduleCommands();
    }

    /**
     * Delivers a scheduled command to a target.
     *
     * @param command a command to deliver
     */
    protected void post(Command command) {
        commandBus().postPreviouslyScheduled(command);
    }

    private static boolean isScheduledAlready(Command command) {
        CommandId id = command.getId();
        boolean isScheduledAlready = scheduledCommandIds.contains(id);
        return isScheduledAlready;
    }

    private static void rememberAsScheduled(Command command) {
        CommandId id = command.getId();
        scheduledCommandIds.add(id);
    }

    /**
     * Initiates an orderly shutdown in which previously scheduled commands will be delivered later,
     * but no new commands will be accepted.
     *
     * <p>Invocation has no effect if the scheduler is already shut down.
     */
    public void shutdown() {
        isActive = false;
    }

    /**
     * Sets a new scheduling time in the {@linkplain CommandContext.Schedule context}
     * of the passed command.
     *
     * @param command        a command to update
     * @param schedulingTime the time when the command was scheduled by the {@code CommandScheduler}
     * @return an updated command
     */
    static Command setSchedulingTime(Command command, Timestamp schedulingTime) {
        checkNotNull(command);
        checkNotNull(schedulingTime);

        Duration delay = command.getContext()
                                .getSchedule()
                                .getDelay();
        Command result = setSchedule(command, delay, schedulingTime);
        return result;
    }
    /**
     * Updates {@linkplain CommandContext.Schedule command schedule}.
     *
     * @param command        a command to update
     * @param delay          a {@linkplain CommandContext.Schedule#getDelay() delay} to set
     * @param schedulingTime the time when the command was scheduled by the {@code CommandScheduler}
     * @return an updated command
     */
    static Command setSchedule(Command command, Duration delay, Timestamp schedulingTime) {
        checkNotNull(command);
        checkNotNull(delay);
        checkNotNull(schedulingTime);
        checkValid(schedulingTime);

        CommandContext context = command.getContext();
        CommandContext.Schedule scheduleUpdated = context.getSchedule()
                                                         .toBuilder()
                                                         .setDelay(delay)
                                                         .build();
        CommandContext contextUpdated = context.toBuilder()
                                               .setSchedule(scheduleUpdated)
                                               .build();

        Command.SystemProperties sysProps = command.getSystemProperties()
                                                   .toBuilder()
                                                   .setSchedulingTime(schedulingTime)
                                                   .build();
        Command result = command.toBuilder()
                                .setContext(contextUpdated)
                                .setSystemProperties(sysProps)
                                .build();
        return result;
    }
}<|MERGE_RESOLUTION|>--- conflicted
+++ resolved
@@ -90,18 +90,7 @@
             schedule(envelope.getCommand());
             return Optional.of(acknowledge(envelope.getId()));
         }
-<<<<<<< HEAD
-        return Optional.empty();
-=======
         return empty();
-    }
-
-    private void scheduleAndStore(CommandEnvelope commandEnvelope) {
-        Command command = commandEnvelope.getCommand();
-        schedule(command);
-        commandBus().commandStore()
-                    .store(command, SCHEDULED);
->>>>>>> 614b2892
     }
 
     @Override
@@ -202,6 +191,7 @@
         Command result = setSchedule(command, delay, schedulingTime);
         return result;
     }
+
     /**
      * Updates {@linkplain CommandContext.Schedule command schedule}.
      *
