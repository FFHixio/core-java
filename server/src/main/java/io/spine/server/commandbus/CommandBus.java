--- conflicted
+++ resolved
@@ -20,11 +20,8 @@
 package io.spine.server.commandbus;
 
 import com.google.common.annotations.VisibleForTesting;
-<<<<<<< HEAD
 import com.google.common.base.Optional;
 import com.google.common.collect.Streams;
-=======
->>>>>>> 614b2892
 import com.google.errorprone.annotations.CanIgnoreReturnValue;
 import com.google.errorprone.annotations.CheckReturnValue;
 import com.google.protobuf.Message;
@@ -126,14 +123,8 @@
     private CommandBus(Builder builder) {
         super();
         this.multitenant = builder.multitenant != null
-<<<<<<< HEAD
-                ? builder.multitenant
-                : false;
-=======
                            ? builder.multitenant
                            : false;
-        this.commandStore = builder.commandStore;
->>>>>>> 614b2892
         this.scheduler = builder.commandScheduler;
         this.log = builder.log;
         this.isThreadSpawnAllowed = builder.threadSpawnAllowed;
@@ -156,8 +147,7 @@
      * Creates a new {@link Builder} for the {@code CommandBus}.
      */
     public static Builder newBuilder() {
-        Builder builder = new Builder();
-        return builder;
+        return new Builder();
     }
 
     @Internal
@@ -233,32 +223,18 @@
 
     @Override
     protected void dispatch(CommandEnvelope envelope) {
-<<<<<<< HEAD
-        final CommandDispatcher<?> dispatcher = getDispatcher(envelope);
+        CommandDispatcher<?> dispatcher = getDispatcher(envelope);
         onDispatchCommand(envelope);
-=======
-        CommandDispatcher<?> dispatcher = getDispatcher(envelope);
->>>>>>> 614b2892
         try {
             dispatcher.dispatch(envelope);
         } catch (RuntimeException e) {
             Throwable cause = getRootCause(e);
-<<<<<<< HEAD
             if (causedByRejection(e)) {
                 ThrowableMessage throwableMessage = (ThrowableMessage) cause;
                 Rejection rejection = toRejection(throwableMessage, envelope.getCommand());
-                Class<?> rejectionClass = unpack(rejection.getMessage()).getClass();
+                Class<?> rejectionClass = unpack(rejection.getMessage())
+                                                          .getClass();
                 log().trace("Posting rejection {} to RejectionBus.", rejectionClass.getName());
-=======
-            commandStore.updateCommandStatus(envelope, cause, log);
-            if (causedByRejection(e)) {
-                ThrowableMessage throwableMessage = (ThrowableMessage) cause;
-                Rejection rejection = toRejection(throwableMessage, envelope.getCommand());
-                Class<?> rejectionClass = AnyPacker.unpack(rejection.getMessage())
-                                                   .getClass();
-                Log.log()
-                   .trace("Posting rejection {} to RejectionBus.", rejectionClass.getName());
->>>>>>> 614b2892
                 rejectionBus().post(rejection);
             }
         }
@@ -408,6 +384,7 @@
         private RejectionBus rejectionBus;
 
         private SystemGateway systemGateway;
+
         private TenantIndex tenantIndex;
 
         /**
@@ -551,10 +528,7 @@
                 rejectionBus = RejectionBus.newBuilder()
                                            .build();
             }
-<<<<<<< HEAD
-=======
-
->>>>>>> 614b2892
+
             CommandBus commandBus = createCommandBus();
 
             commandScheduler.setCommandBus(commandBus);
