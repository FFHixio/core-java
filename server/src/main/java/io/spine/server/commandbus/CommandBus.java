--- conflicted
+++ resolved
@@ -411,18 +411,10 @@
             if (commandScheduler == null) {
                 commandScheduler = new ExecutorCommandScheduler();
             }
-<<<<<<< HEAD
-            flowWatcher = new CommandFlowWatcher((tenantId) -> gatewayFor(tenantId, systemGateway));
-=======
-            if (rejectionBus == null) {
-                rejectionBus = RejectionBus.newBuilder()
-                                           .build();
-            }
             flowWatcher = new CommandFlowWatcher((tenantId) -> {
                 SystemGateway result = delegatingTo(systemGateway).get(tenantId);
                 return result;
             });
->>>>>>> a812b1e7
             commandScheduler.setFlowWatcher(flowWatcher);
 
             CommandBus commandBus = createCommandBus();
