--- conflicted
+++ resolved
@@ -43,21 +43,9 @@
     }
 
     /** Creates an instance of unsupported command error. */
-<<<<<<< HEAD
-    private static Error unsupportedCommandError(Message commandMessage) {
-        final String commandType = commandMessage.getDescriptorForType().getFullName();
-        final String errMsg = format("Commands of the type `%s` are not supported.", commandType);
-        final Error.Builder error = Error.newBuilder()
-                .setType(UnsupportedCommandException.class.getCanonicalName())
-                .setCode(CommandValidationError.UNSUPPORTED_COMMAND.getNumber())
-                .putAllAttributes(commandTypeAttribute(commandMessage))
-                .setMessage(errMsg);
-        return error.build();
-=======
     private static Error unsupportedCommand(Command command) {
         final String format = "Commands of the type `%s` are not supported.";
         final CommandValidationError errorCode = CommandValidationError.UNSUPPORTED_COMMAND;
         return createError(format, command, errorCode);
->>>>>>> 427cbefa
     }
 }