/*
 * Copyright 2018, TeamDev. All rights reserved.
 *
 * Redistribution and use in source and/or binary forms, with or without
 * modification, must retain the above copyright notice and the following
 * disclaimer.
 *
 * THIS SOFTWARE IS PROVIDED BY THE COPYRIGHT HOLDERS AND CONTRIBUTORS
 * "AS IS" AND ANY EXPRESS OR IMPLIED WARRANTIES, INCLUDING, BUT NOT
 * LIMITED TO, THE IMPLIED WARRANTIES OF MERCHANTABILITY AND FITNESS FOR
 * A PARTICULAR PURPOSE ARE DISCLAIMED. IN NO EVENT SHALL THE COPYRIGHT
 * OWNER OR CONTRIBUTORS BE LIABLE FOR ANY DIRECT, INDIRECT, INCIDENTAL,
 * SPECIAL, EXEMPLARY, OR CONSEQUENTIAL DAMAGES (INCLUDING, BUT NOT
 * LIMITED TO, PROCUREMENT OF SUBSTITUTE GOODS OR SERVICES; LOSS OF USE,
 * DATA, OR PROFITS; OR BUSINESS INTERRUPTION) HOWEVER CAUSED AND ON ANY
 * THEORY OF LIABILITY, WHETHER IN CONTRACT, STRICT LIABILITY, OR TORT
 * (INCLUDING NEGLIGENCE OR OTHERWISE) ARISING IN ANY WAY OUT OF THE USE
 * OF THIS SOFTWARE, EVEN IF ADVISED OF THE POSSIBILITY OF SUCH DAMAGE.
 */

package io.spine.server.command.model;

import com.google.protobuf.Empty;
import com.google.protobuf.Message;
import io.spine.base.EventMessage;
import io.spine.base.ThrowableMessage;
import io.spine.core.CommandEnvelope;
import io.spine.server.EventProducer;
import io.spine.server.command.Assign;
<<<<<<< HEAD
=======
import io.spine.server.command.CommandHandler;
>>>>>>> 8eed8974
import io.spine.server.model.EventsResult;
import io.spine.server.model.MessageAcceptor;
import io.spine.server.model.MethodAccessChecker;
import io.spine.server.model.MethodExceptionChecker;
import io.spine.server.model.MethodFactory;
import io.spine.server.procman.ProcessManager;

import java.lang.reflect.Method;
import java.util.List;

import static com.google.common.base.Preconditions.checkState;

/**
 * The wrapper for a command handler method.
 *
 * @author Alexander Yevsyukov
 */
public final class CommandHandlerMethod
        extends CommandAcceptingMethod<CommandHandler, CommandHandlerMethod.Result> {

    /**
     * Creates a new instance to wrap {@code method} on {@code target}.
     *
     * @param method subscriber method
     * @param acceptor
     */
    private CommandHandlerMethod(Method method,
                                 MessageAcceptor<CommandEnvelope> acceptor) {
        super(method, acceptor);
    }

    static CommandHandlerMethod from(Method method,
                                     MessageAcceptor<CommandEnvelope> acceptor) {
        return new CommandHandlerMethod(method, acceptor);
    }

<<<<<<< HEAD
    public static MethodFactory<CommandHandlerMethod, ?> factory() {
=======
    public static MethodFactory<CommandHandlerMethod> factory() {
>>>>>>> 8eed8974
        return Factory.INSTANCE;
    }

    /**
     * Transforms the passed raw method output into a list of event messages.
     */
    @Override
<<<<<<< HEAD
    protected Result toResult(EventProducer target, Object rawMethodOutput) {
        return new Result(target, rawMethodOutput);
=======
    protected Result toResult(CommandHandler target, Object rawMethodOutput) {
        Result result = new Result(target, rawMethodOutput);
        return result;
>>>>>>> 8eed8974
    }

    /**
     * The factory of {@link CommandHandlerMethod}s.
     */
<<<<<<< HEAD
    private static class Factory extends CommandAcceptingMethod.Factory<CommandHandlerMethod> {
=======
    private static class Factory extends MethodFactory<CommandHandlerMethod> {
>>>>>>> 8eed8974

        private static final Factory INSTANCE = new Factory();

        private Factory() {
<<<<<<< HEAD
            super(Assign.class);
        }

        @Override
        public Class<CommandHandlerMethod> getMethodClass() {
            return CommandHandlerMethod.class;
=======
            super(CommandHandlerMethod.class, new Filter());
>>>>>>> 8eed8974
        }

        @Override
        public void checkAccessModifier(Method method) {
            MethodAccessChecker checker = MethodAccessChecker.forMethod(method);
            checker.checkPackagePrivate("Command handler method {} should be package-private.");
        }

        /**
         * {@inheritDoc}
         *
         * <p>For the {@link CommandHandlerMethod}, the {@link ThrowableMessage} checked exception
         * type is allowed, because the mechanism of {@linkplain ThrowableMessage
         * command rejections} is based on this type.
         */
        @Override
        protected void checkThrownExceptions(Method method) {
            MethodExceptionChecker checker = MethodExceptionChecker.forMethod(method);
            checker.checkThrowsNoExceptionsBut(ThrowableMessage.class);
        }

        @Override
<<<<<<< HEAD
        protected CommandHandlerMethod doCreate(Method method,
                                                MessageAcceptor<CommandEnvelope> acceptor) {
            return from(method, acceptor);
=======
        protected CommandHandlerMethod doCreate(Method method) {
            return from(method);
        }
    }

    /**
     * The predicate that filters command handling methods.
     *
     * <p>See {@link Assign} annotation for more info about such methods.
     */
    private static class Filter extends HandlerMethodPredicate<CommandContext> {

        private Filter() {
            super(Assign.class, CommandContext.class);
        }

        @Override
        protected boolean verifyReturnType(Method method) {
            boolean result = returnsMessageOrIterable(method, EventMessage.class);
            return result;
>>>>>>> 8eed8974
        }
    }

    /**
     * The result of a command handler method execution.
     */
    public static final class Result extends EventsResult {

        private Result(EventProducer producer, Object rawMethodResult) {
            super(producer, rawMethodResult);
            List<Message> eventMessages = toMessages(rawMethodResult);
            List<Message> filtered = filterEmpty(eventMessages);
            ensureNotEmptyIfNotProcessManager(filtered, rawMethodResult, producer);
            setMessages(filtered);
        }

        /**
         * Ensures that a command handler method produces one or more event messages.
         *
         * <p>The only allowed exception to this are {@link ProcessManager} instances returning
         * {@link Empty} from their command handler methods.
         *
         * @param eventMessages  the events produced as the result of the command handling
         * @param handlingResult the result of the command handler method invocation
         * @param target         the target on which the method was executed
         * @throws IllegalStateException if the command handling method did not produce any events
         */
        private static void ensureNotEmptyIfNotProcessManager(List<? extends Message> eventMessages,
                                                              Object handlingResult,
                                                              Object target) {

            //TODO:2018-07-25:dmytro.kuzmin: Prohibit returning `Empty` from `ProcessManager` in favor
            // of "Expected<...>" construction.
            // See https://github.com/SpineEventEngine/core-java/issues/790.
            boolean procmanReturnedEmpty =
                    handlingResult instanceof Empty && target instanceof ProcessManager;
            checkState(!eventMessages.isEmpty() || procmanReturnedEmpty,
                       "Command handling method did not produce events");
        }
    }
}<|MERGE_RESOLUTION|>--- conflicted
+++ resolved
@@ -27,10 +27,7 @@
 import io.spine.core.CommandEnvelope;
 import io.spine.server.EventProducer;
 import io.spine.server.command.Assign;
-<<<<<<< HEAD
-=======
 import io.spine.server.command.CommandHandler;
->>>>>>> 8eed8974
 import io.spine.server.model.EventsResult;
 import io.spine.server.model.MessageAcceptor;
 import io.spine.server.model.MethodAccessChecker;
@@ -67,11 +64,7 @@
         return new CommandHandlerMethod(method, acceptor);
     }
 
-<<<<<<< HEAD
     public static MethodFactory<CommandHandlerMethod, ?> factory() {
-=======
-    public static MethodFactory<CommandHandlerMethod> factory() {
->>>>>>> 8eed8974
         return Factory.INSTANCE;
     }
 
@@ -79,38 +72,24 @@
      * Transforms the passed raw method output into a list of event messages.
      */
     @Override
-<<<<<<< HEAD
-    protected Result toResult(EventProducer target, Object rawMethodOutput) {
+    protected Result toResult(CommandHandler target, Object rawMethodOutput) {
         return new Result(target, rawMethodOutput);
-=======
-    protected Result toResult(CommandHandler target, Object rawMethodOutput) {
-        Result result = new Result(target, rawMethodOutput);
-        return result;
->>>>>>> 8eed8974
     }
 
     /**
      * The factory of {@link CommandHandlerMethod}s.
      */
-<<<<<<< HEAD
     private static class Factory extends CommandAcceptingMethod.Factory<CommandHandlerMethod> {
-=======
-    private static class Factory extends MethodFactory<CommandHandlerMethod> {
->>>>>>> 8eed8974
 
         private static final Factory INSTANCE = new Factory();
 
         private Factory() {
-<<<<<<< HEAD
             super(Assign.class);
         }
 
         @Override
         public Class<CommandHandlerMethod> getMethodClass() {
             return CommandHandlerMethod.class;
-=======
-            super(CommandHandlerMethod.class, new Filter());
->>>>>>> 8eed8974
         }
 
         @Override
@@ -133,32 +112,9 @@
         }
 
         @Override
-<<<<<<< HEAD
         protected CommandHandlerMethod doCreate(Method method,
                                                 MessageAcceptor<CommandEnvelope> acceptor) {
             return from(method, acceptor);
-=======
-        protected CommandHandlerMethod doCreate(Method method) {
-            return from(method);
-        }
-    }
-
-    /**
-     * The predicate that filters command handling methods.
-     *
-     * <p>See {@link Assign} annotation for more info about such methods.
-     */
-    private static class Filter extends HandlerMethodPredicate<CommandContext> {
-
-        private Filter() {
-            super(Assign.class, CommandContext.class);
-        }
-
-        @Override
-        protected boolean verifyReturnType(Method method) {
-            boolean result = returnsMessageOrIterable(method, EventMessage.class);
-            return result;
->>>>>>> 8eed8974
         }
     }
 
