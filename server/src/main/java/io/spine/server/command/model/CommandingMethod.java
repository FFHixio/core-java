--- conflicted
+++ resolved
@@ -23,10 +23,6 @@
 import com.google.errorprone.annotations.Immutable;
 import com.google.protobuf.Message;
 import io.spine.core.CommandEnvelope;
-<<<<<<< HEAD
-=======
-import io.spine.core.EventEnvelope;
->>>>>>> 8eed8974
 import io.spine.server.command.Command;
 import io.spine.server.commandbus.CommandBus;
 import io.spine.server.commandbus.SeveralCommands;
@@ -52,23 +48,13 @@
  *
  * @param <T> the type of the target object
  * @param <M> the type of the message class
-<<<<<<< HEAD
-=======
- * @param <C> the type of the message context
->>>>>>> 8eed8974
  * @param <R> the type of the method result
  *
  * @author Alexander Yevsyukov
  */
 @Immutable
-<<<<<<< HEAD
 public interface CommandingMethod<M extends MessageClass, R extends MethodResult>
         extends HandlerMethod<Object, M, CommandEnvelope, R> {
-=======
-public
-interface CommandingMethod<T, M extends MessageClass, C extends Message, R extends MethodResult>
-        extends HandlerMethod<T, M, C, R> {
->>>>>>> 8eed8974
 
     /**
      * Abstract base for commanding method predicates.
