/*
 * Copyright 2018, TeamDev. All rights reserved.
 *
 * Redistribution and use in source and/or binary forms, with or without
 * modification, must retain the above copyright notice and the following
 * disclaimer.
 *
 * THIS SOFTWARE IS PROVIDED BY THE COPYRIGHT HOLDERS AND CONTRIBUTORS
 * "AS IS" AND ANY EXPRESS OR IMPLIED WARRANTIES, INCLUDING, BUT NOT
 * LIMITED TO, THE IMPLIED WARRANTIES OF MERCHANTABILITY AND FITNESS FOR
 * A PARTICULAR PURPOSE ARE DISCLAIMED. IN NO EVENT SHALL THE COPYRIGHT
 * OWNER OR CONTRIBUTORS BE LIABLE FOR ANY DIRECT, INDIRECT, INCIDENTAL,
 * SPECIAL, EXEMPLARY, OR CONSEQUENTIAL DAMAGES (INCLUDING, BUT NOT
 * LIMITED TO, PROCUREMENT OF SUBSTITUTE GOODS OR SERVICES; LOSS OF USE,
 * DATA, OR PROFITS; OR BUSINESS INTERRUPTION) HOWEVER CAUSED AND ON ANY
 * THEORY OF LIABILITY, WHETHER IN CONTRACT, STRICT LIABILITY, OR TORT
 * (INCLUDING NEGLIGENCE OR OTHERWISE) ARISING IN ANY WAY OUT OF THE USE
 * OF THIS SOFTWARE, EVEN IF ADVISED OF THE POSSIBILITY OF SUCH DAMAGE.
 */

package io.spine.server.command.model;

import com.google.errorprone.annotations.Immutable;
import io.spine.core.CommandClass;
import io.spine.server.model.MessageHandlerMap;
import io.spine.server.model.MethodFactory;
import io.spine.server.model.ModelClass;

import java.util.Set;

/**
 * Abstract base for classes providing message handling information of classes that handle commands.
 *
 * @param <C> the type of a command handling class
 * @author Alexander Yevsyukov
 */
@Immutable(containerOf = "H")
public abstract class AbstractCommandHandlingClass<C, H extends CommandAcceptingMethod<?, ?>>
        extends ModelClass<C>
        implements CommandHandlingClass {

    private static final long serialVersionUID = 0L;

    private final MessageHandlerMap<CommandClass, H> commands;

<<<<<<< HEAD
    AbstractCommandHandlingClass(Class<? extends C> cls, MethodFactory<H, ?> factory) {
=======
    AbstractCommandHandlingClass(Class<? extends C> cls, MethodFactory<H> factory) {
>>>>>>> 8eed8974
        super(cls);
        this.commands = new MessageHandlerMap<>(cls, factory);
    }

    @Override
    public Set<CommandClass> getCommands() {
        return commands.getMessageClasses();
    }

    /** Obtains the handler method for the passed command class. */
    @Override
    public H getHandler(CommandClass commandClass) {
        return commands.getMethod(commandClass);
    }

    boolean contains(CommandClass commandClass) {
        return commands.containsClass(commandClass);
    }
}<|MERGE_RESOLUTION|>--- conflicted
+++ resolved
@@ -43,11 +43,7 @@
 
     private final MessageHandlerMap<CommandClass, H> commands;
 
-<<<<<<< HEAD
     AbstractCommandHandlingClass(Class<? extends C> cls, MethodFactory<H, ?> factory) {
-=======
-    AbstractCommandHandlingClass(Class<? extends C> cls, MethodFactory<H> factory) {
->>>>>>> 8eed8974
         super(cls);
         this.commands = new MessageHandlerMap<>(cls, factory);
     }
