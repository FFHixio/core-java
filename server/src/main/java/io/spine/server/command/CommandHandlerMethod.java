/*
 * Copyright 2018, TeamDev. All rights reserved.
 *
 * Redistribution and use in source and/or binary forms, with or without
 * modification, must retain the above copyright notice and the following
 * disclaimer.
 *
 * THIS SOFTWARE IS PROVIDED BY THE COPYRIGHT HOLDERS AND CONTRIBUTORS
 * "AS IS" AND ANY EXPRESS OR IMPLIED WARRANTIES, INCLUDING, BUT NOT
 * LIMITED TO, THE IMPLIED WARRANTIES OF MERCHANTABILITY AND FITNESS FOR
 * A PARTICULAR PURPOSE ARE DISCLAIMED. IN NO EVENT SHALL THE COPYRIGHT
 * OWNER OR CONTRIBUTORS BE LIABLE FOR ANY DIRECT, INDIRECT, INCIDENTAL,
 * SPECIAL, EXEMPLARY, OR CONSEQUENTIAL DAMAGES (INCLUDING, BUT NOT
 * LIMITED TO, PROCUREMENT OF SUBSTITUTE GOODS OR SERVICES; LOSS OF USE,
 * DATA, OR PROFITS; OR BUSINESS INTERRUPTION) HOWEVER CAUSED AND ON ANY
 * THEORY OF LIABILITY, WHETHER IN CONTRACT, STRICT LIABILITY, OR TORT
 * (INCLUDING NEGLIGENCE OR OTHERWISE) ARISING IN ANY WAY OUT OF THE USE
 * OF THIS SOFTWARE, EVEN IF ADVISED OF THE POSSIBILITY OF SUCH DAMAGE.
 */

package io.spine.server.command;

<<<<<<< HEAD
=======
import com.google.common.base.Predicate;
>>>>>>> 1d751543
import com.google.protobuf.Any;
import com.google.protobuf.Message;
import io.spine.annotation.Internal;
import io.spine.base.Identifier;
import io.spine.base.ThrowableMessage;
import io.spine.core.CommandClass;
import io.spine.core.CommandContext;
import io.spine.core.Rejection;
import io.spine.server.entity.Entity;
import io.spine.server.model.HandlerKey;
import io.spine.server.model.HandlerMethod;
import io.spine.server.model.HandlerMethodFailedException;
import io.spine.server.model.HandlerMethodPredicate;
import io.spine.server.model.MethodAccessChecker;
import io.spine.server.model.MethodExceptionChecker;
import io.spine.server.model.MethodPredicate;

import java.lang.reflect.Method;
import java.util.List;
import java.util.Optional;
<<<<<<< HEAD
import java.util.function.Predicate;
=======
>>>>>>> 1d751543

import static com.google.common.base.Throwables.getRootCause;

/**
 * The wrapper for a command handler method.
 *
 * @author Alexander Yevsyukov
 */
@Internal
public final class CommandHandlerMethod extends HandlerMethod<CommandClass, CommandContext> {

    /** The instance of the predicate to filter command handler methods of a class. */
    private static final MethodPredicate PREDICATE = new FilterPredicate();

    /**
     * Creates a new instance to wrap {@code method} on {@code target}.
     *
     * @param method subscriber method
     */
    private CommandHandlerMethod(Method method) {
        super(method);
    }

    @Override
    public CommandClass getMessageClass() {
        return CommandClass.of(rawMessageClass());
    }

    @Override
    public HandlerKey key() {
        return HandlerKey.of(getMessageClass());
    }

    static CommandHandlerMethod from(Method method) {
        return new CommandHandlerMethod(method);
    }

    static MethodPredicate predicate() {
        return PREDICATE;
    }

    public static HandlerMethod.Factory<CommandHandlerMethod> factory() {
        return Factory.getInstance();
    }

    /**
     * {@inheritDoc}
     *
     * @return the list of event messages (or an empty list if the handler returns nothing)
     */
    @Override
    public List<? extends Message> invoke(Object target, Message message, CommandContext context) {
        Object handlingResult = super.invoke(target, message, context);
        List<? extends Message> events = toList(handlingResult);
        return events;
    }

    /**
     * {@inheritDoc}
     *
     * <p>{@linkplain ThrowableMessage#initProducer(Any) Initializes} producer ID if the exception
     * was caused by a thrown rejection.
     */
    @Override
    protected HandlerMethodFailedException whyFailed(Object target,
                                                     Message message,
                                                     CommandContext context,
                                                     Exception cause) {
<<<<<<< HEAD
        HandlerMethodFailedException exception =
                super.whyFailed(target, message, context, cause);

        Throwable rootCause = getRootCause(exception);
        if (rootCause instanceof ThrowableMessage) {
            ThrowableMessage thrownMessage = (ThrowableMessage) rootCause;

            Optional<Any> producerId = idOf(target);
=======
        HandlerMethodFailedException exception = super.whyFailed(target, message, context, cause);

        Throwable rootCause = getRootCause(exception);
        if (rootCause instanceof ThrowableMessage) {
            ThrowableMessage thrownMessage = (ThrowableMessage)rootCause;

            Optional<Any> producerId = idOf(target);

>>>>>>> 1d751543
            producerId.ifPresent(thrownMessage::initProducer);
        }

        return exception;
    }

    /**
     * Obtains ID of the passed object by attempting to cast it to {@link Entity} or
     * {@link CommandHandler}.
     *
     * @return packed ID or empty optional if the object is of type for which we cannot get ID
     */
    @SuppressWarnings("ChainOfInstanceofChecks")
    private static Optional<Any> idOf(Object target) {
        Any producerId;
        if (target instanceof Entity) {
            producerId = Identifier.pack(((Entity) target).getId());
        } else if (target instanceof CommandHandler) {
            producerId = Identifier.pack(((CommandHandler) target).getId());
        } else {
            return Optional.empty();
        }
        return Optional.of(producerId);
    }

    /**
     * The factory for filtering {@linkplain CommandHandlerMethod command handling methods}.
     */
    private static class Factory extends HandlerMethod.Factory<CommandHandlerMethod> {

        private static final Factory INSTANCE = new Factory();

        private static Factory getInstance() {
            return INSTANCE;
        }

        @Override
        public Class<CommandHandlerMethod> getMethodClass() {
            return CommandHandlerMethod.class;
        }

        @Override
        public Predicate<Method> getPredicate() {
            return predicate();
        }

        @Override
        public void checkAccessModifier(Method method) {
            MethodAccessChecker checker = MethodAccessChecker.forMethod(method);
            checker.checkPackagePrivate("Command handler method {} should be package-private.");
        }

        /**
         * {@inheritDoc}
         *
         * <p>For the {@link CommandHandlerMethod}, the {@link ThrowableMessage} checked exception
         * type is allowed, because the mechanism of {@linkplain Rejection
         * command rejections} is based on this type.
         */
        @Override
        protected void checkThrownExceptions(Method method) {
            MethodExceptionChecker checker = MethodExceptionChecker.forMethod(method);
            checker.checkThrowsNoExceptionsBut(RuntimeException.class, ThrowableMessage.class);
        }

        @Override
        protected CommandHandlerMethod createFromMethod(Method method) {
            return from(method);
        }
    }

    /**
     * The predicate that filters command handling methods.
     *
     * <p>See {@link Assign} annotation for more info about such methods.
     */
    private static class FilterPredicate extends HandlerMethodPredicate<CommandContext> {

        private FilterPredicate() {
            super(Assign.class, CommandContext.class);
        }

        @Override
        protected boolean verifyReturnType(Method method) {
            boolean result = returnsMessageOrIterable(method);
            return result;
        }
    }
}<|MERGE_RESOLUTION|>--- conflicted
+++ resolved
@@ -20,10 +20,6 @@
 
 package io.spine.server.command;
 
-<<<<<<< HEAD
-=======
-import com.google.common.base.Predicate;
->>>>>>> 1d751543
 import com.google.protobuf.Any;
 import com.google.protobuf.Message;
 import io.spine.annotation.Internal;
@@ -44,10 +40,7 @@
 import java.lang.reflect.Method;
 import java.util.List;
 import java.util.Optional;
-<<<<<<< HEAD
 import java.util.function.Predicate;
-=======
->>>>>>> 1d751543
 
 import static com.google.common.base.Throwables.getRootCause;
 
@@ -116,7 +109,6 @@
                                                      Message message,
                                                      CommandContext context,
                                                      Exception cause) {
-<<<<<<< HEAD
         HandlerMethodFailedException exception =
                 super.whyFailed(target, message, context, cause);
 
@@ -125,16 +117,6 @@
             ThrowableMessage thrownMessage = (ThrowableMessage) rootCause;
 
             Optional<Any> producerId = idOf(target);
-=======
-        HandlerMethodFailedException exception = super.whyFailed(target, message, context, cause);
-
-        Throwable rootCause = getRootCause(exception);
-        if (rootCause instanceof ThrowableMessage) {
-            ThrowableMessage thrownMessage = (ThrowableMessage)rootCause;
-
-            Optional<Any> producerId = idOf(target);
-
->>>>>>> 1d751543
             producerId.ifPresent(thrownMessage::initProducer);
         }
 
