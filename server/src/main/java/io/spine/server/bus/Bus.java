/*
 * Copyright 2017, TeamDev Ltd. All rights reserved.
 *
 * Redistribution and use in source and/or binary forms, with or without
 * modification, must retain the above copyright notice and the following
 * disclaimer.
 *
 * THIS SOFTWARE IS PROVIDED BY THE COPYRIGHT HOLDERS AND CONTRIBUTORS
 * "AS IS" AND ANY EXPRESS OR IMPLIED WARRANTIES, INCLUDING, BUT NOT
 * LIMITED TO, THE IMPLIED WARRANTIES OF MERCHANTABILITY AND FITNESS FOR
 * A PARTICULAR PURPOSE ARE DISCLAIMED. IN NO EVENT SHALL THE COPYRIGHT
 * OWNER OR CONTRIBUTORS BE LIABLE FOR ANY DIRECT, INDIRECT, INCIDENTAL,
 * SPECIAL, EXEMPLARY, OR CONSEQUENTIAL DAMAGES (INCLUDING, BUT NOT
 * LIMITED TO, PROCUREMENT OF SUBSTITUTE GOODS OR SERVICES; LOSS OF USE,
 * DATA, OR PROFITS; OR BUSINESS INTERRUPTION) HOWEVER CAUSED AND ON ANY
 * THEORY OF LIABILITY, WHETHER IN CONTRACT, STRICT LIABILITY, OR TORT
 * (INCLUDING NEGLIGENCE OR OTHERWISE) ARISING IN ANY WAY OUT OF THE USE
 * OF THIS SOFTWARE, EVEN IF ADVISED OF THE POSSIBILITY OF SUCH DAMAGE.
 */

package io.spine.server.bus;

import com.google.common.base.Function;
import com.google.common.base.Optional;
import com.google.protobuf.Message;
import io.grpc.stub.StreamObserver;
import io.spine.base.FailureThrowable;
import io.spine.core.IsSent;
import io.spine.core.MessageEnvelope;
import io.spine.type.MessageClass;

import javax.annotation.Nullable;
import java.util.Collection;

import static com.google.common.base.Preconditions.checkArgument;
import static com.google.common.base.Preconditions.checkNotNull;
import static com.google.common.collect.Iterables.isEmpty;
import static com.google.common.collect.Iterables.transform;
import static com.google.common.collect.Lists.newLinkedList;
import static io.spine.validate.Validate.isNotDefault;
import static java.util.Collections.singleton;

/**
 * Abstract base for buses.
 *
 * @param <T> the type of outer objects (containing messages of interest) that are posted the bus
 * @param <E> the type of envelopes for outer objects used by this bus
 * @param <C> the type of message class
 * @param <D> the type of dispatches used by this bus
 * @author Alex Tymchenko
 * @author Alexander Yevsyukov
 * @author Dmytro Dashenkov
 */
public abstract class Bus<T extends Message,
                          E extends MessageEnvelope<T>,
                          C extends MessageClass,
                          D extends MessageDispatcher<C, E>> implements AutoCloseable {

    private final Function<T, E> messageConverter = new MessageToEnvelope();

    @Nullable
    private DispatcherRegistry<C, D> registry;

    /**
     * Registers the passed dispatcher.
     *
     * @param dispatcher the dispatcher to register
     * @throws IllegalArgumentException if the set of message classes
     *                                  {@linkplain MessageDispatcher#getMessageClasses() exposed}
     *                                  by the dispatcher is empty
     */
    public void register(D dispatcher) {
        registry().register(checkNotNull(dispatcher));
    }

    /**
     * Unregisters dispatching for message classes of the passed dispatcher.
     *
     * @param dispatcher the dispatcher to unregister
     */
    public void unregister(D dispatcher) {
        registry().unregister(checkNotNull(dispatcher));
    }

    /**
     * Posts the message to the bus.
     *
     * @param message  the message to post
     * @param observer the observer to receive outcome of the operation
     * @see #post(Iterable, StreamObserver) for posing multiple messages at once
     */
    public final void post(T message, StreamObserver<IsSent> observer) {
        checkNotNull(message);
        checkNotNull(observer);
        checkArgument(isNotDefault(message));

        post(singleton(message), observer);
    }

    /**
     * Posts the given messages to the bus.
     *
     * <p>The {@linkplain StreamObserver observer} serves to notify the consumer about the result
     * of the call. The {@link StreamObserver#onNext StreamObserver.onNext()} is called for each
     * message posted to the bus.
     *
     * <p>In case the message is accepted by the bus, {@linkplain IsSent IsSent} with the
     * {@link io.spine.core.Status.StatusCase#OK OK} status is passed to the observer.
     *
     * <p>If the message cannot be sent due to some issues, a corresponding
     * {@link io.spine.base.Error Error} status is passed in {@code IsSent} instance.
     *
     * <p>Depending on the underlying {@link MessageDispatcher}, a message which causes a business
     * {@link io.spine.core.Failure} may result ether a {@link io.spine.core.Failure} status or
     * an {@link io.spine.core.Status.StatusCase#OK OK} status {@link IsSent} instance. Usually,
     * the {@link io.spine.core.Failure} status may only pop up if the {@link MessageDispatcher}
     * processes the message sequentially and throws
<<<<<<< HEAD
     * the {@linkplain FailureThrowable FailureThrowables} (wrapped in a
=======
     * the {@linkplain io.spine.base.ThrowableMessage ThrowableMessages} (wrapped in a
>>>>>>> 3f37d6ea
     * {@link RuntimeException}) instead of handling them. Otherwise, the {@code OK} status should
     * be expected.
     *
     * <p>Note that {@linkplain StreamObserver#onError StreamObserver.onError()} is never called
     * for the passed observer, since errors are propagated as statuses of {@code IsSent} response.
     *
     * @param messages the messages to post
     * @param observer the observer to receive outcome of the operation
     */
    public final void post(Iterable<T> messages, StreamObserver<IsSent> observer) {
        checkNotNull(messages);
        checkNotNull(observer);

        final Iterable<T> filteredMessages = filter(messages, observer);
        if (!isEmpty(filteredMessages)) {
            store(messages);
            final Iterable<E> envelopes = transform(filteredMessages, toEnvelope());
            doPost(envelopes, observer);
        }
        observer.onCompleted();
    }

    /**
     * Handles the message, for which there is no dispatchers registered in the registry.
     *
     * @param message the message that has no target dispatchers, packed into an envelope
     */
    public abstract void handleDeadMessage(E message);

    /**
     * Retrieves the ID of the given {@link MessageEnvelope}.
     */
    protected abstract Message getId(E envelope);

    /**
     * Obtains the dispatcher registry.
     */
    protected DispatcherRegistry<C, D> registry() {
        if (registry == null) {
            registry = createRegistry();
        }
        return registry;
    }

    /**
     * Factory method for creating an instance of the registry for
     * dispatchers of the bus.
     */
    protected abstract DispatcherRegistry<C, D> createRegistry();

    /**
     * Filters the given messages.
     *
     * <p>Each message goes through the filter chain, specific to the {@code Bus} implementation.
     *
     * <p>If a message passes the filtering, it is included into the resulting {@link Iterable};
     * otherwise, {@linkplain StreamObserver#onNext StreamObserver.onNext()} is called for that message.
     *
     * <p>Any filter in the filter chain may process the message by itself. In this case an observer
     * is notified by the filter directly.
     *
     * @param messages the message to filter
     * @param observer the observer to receive the negative outcome of the operation
     * @return the message itself if it passes the filtering or
     * {@link Optional#absent() Optional.absent()} otherwise
     */
    private Iterable<T> filter(Iterable<T> messages, StreamObserver<IsSent> observer) {
        checkNotNull(messages);
        checkNotNull(observer);
        final Collection<T> result = newLinkedList();
        for (T message : messages) {
            final Optional<IsSent> response = preProcess(toEnvelope(message));
            if (response.isPresent()) {
                observer.onNext(response.get());
            } else {
                result.add(message);
            }
        }
        return result;
    }

    /**
     * Pre-processes the given message.
     *
     * <p>The pre-processing may include validation.
     *
     * <p>If the given message is completely processed and should not be passed to the dispatchers
     * via {@link #doPost doPost} method, the returned {@link Optional} contains a value with either
     * status.
     *
     * <p>If the message should be passed to the dispatchers via {@link #doPost doPost}, the result
     * of this method is {@link Optional#absent() Optional.absent()}.
     *
     * @param message the {@linkplain MessageEnvelope message envelope} to pre-process
     * @return the result of message processing by this bus if any, or
     * {@link Optional#absent() Optional.absent()} otherwise
     */
    protected abstract Optional<IsSent> preProcess(E message);

    /**
     * Packs the given message of type {@code T} into an envelope of type {@code E}.
     *
     * @param message the message to pack
     * @return new envelope with the given message inside
     */
    protected abstract E toEnvelope(T message);

    /**
     * Posts the given envelope to the bus.
     *
     * <p>Finds and invokes the {@linkplain MessageDispatcher MessageDispatcher(s)} for the given
     * message.
     *
     * <p>This method assumes that the given message has passed the filtering.
     *
     * @return the result of mailing with the Message ID and:
     *         <ul>
     *             <li>{@link io.spine.core.Status.StatusCase#OK OK} status if the message has been
     *                 passed to the dispatcher;
     *             <li>{@link io.spine.core.Failure Failure} status, if a {@code Failure} has
     *                 happened during the message handling (if applicable);
     *             <li>{@link io.spine.base.Error Error} status if a {@link Throwable}, which is not
<<<<<<< HEAD
     *                 a {@link FailureThrowable FailureThrowable}, has been thrown
=======
     *                 a {@link io.spine.base.ThrowableMessage ThrowableMessage}, has been thrown
>>>>>>> 3f37d6ea
     *                 during the message posting.
     *         </ul>
     * @see #post(Message, StreamObserver) for the public API
     */
    protected abstract IsSent doPost(E envelope);

    /**
     * Posts each of the given envelopes into the bus and notifies the given observer.
     *
     * @param envelopes the envelopes to post
     * @param observer  the observer to be notified of the operation result
     * @see #doPost(MessageEnvelope)
     */
    private void doPost(Iterable<E> envelopes, StreamObserver<IsSent> observer) {
        for (E message : envelopes) {
            final IsSent result = doPost(message);
            observer.onNext(result);
        }
    }

    /**
     * Stores the given messages into the underlying storage.
     *
     * @param messages the messages to store
     */
    protected abstract void store(Iterable<T> messages);

    /**
     * @return a {@link Function} converting the messages into the envelopes of the specified
     * type
     */
    private Function<T, E> toEnvelope() {
        return messageConverter;
    }

    /**
     * A function creating the instances of {@link MessageEnvelope} from the given message.
     */
    private class MessageToEnvelope implements Function<T, E> {

        @Override
        public E apply(@Nullable T message) {
            checkNotNull(message);
            final E result = toEnvelope(message);
            return result;
        }
    }
}<|MERGE_RESOLUTION|>--- conflicted
+++ resolved
@@ -115,11 +115,8 @@
      * an {@link io.spine.core.Status.StatusCase#OK OK} status {@link IsSent} instance. Usually,
      * the {@link io.spine.core.Failure} status may only pop up if the {@link MessageDispatcher}
      * processes the message sequentially and throws
-<<<<<<< HEAD
      * the {@linkplain FailureThrowable FailureThrowables} (wrapped in a
-=======
      * the {@linkplain io.spine.base.ThrowableMessage ThrowableMessages} (wrapped in a
->>>>>>> 3f37d6ea
      * {@link RuntimeException}) instead of handling them. Otherwise, the {@code OK} status should
      * be expected.
      *
@@ -242,11 +239,7 @@
      *             <li>{@link io.spine.core.Failure Failure} status, if a {@code Failure} has
      *                 happened during the message handling (if applicable);
      *             <li>{@link io.spine.base.Error Error} status if a {@link Throwable}, which is not
-<<<<<<< HEAD
-     *                 a {@link FailureThrowable FailureThrowable}, has been thrown
-=======
      *                 a {@link io.spine.base.ThrowableMessage ThrowableMessage}, has been thrown
->>>>>>> 3f37d6ea
      *                 during the message posting.
      *         </ul>
      * @see #post(Message, StreamObserver) for the public API
