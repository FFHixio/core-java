/*
 * Copyright 2020, TeamDev. All rights reserved.
 *
 * Redistribution and use in source and/or binary forms, with or without
 * modification, must retain the above copyright notice and the following
 * disclaimer.
 *
 * THIS SOFTWARE IS PROVIDED BY THE COPYRIGHT HOLDERS AND CONTRIBUTORS
 * "AS IS" AND ANY EXPRESS OR IMPLIED WARRANTIES, INCLUDING, BUT NOT
 * LIMITED TO, THE IMPLIED WARRANTIES OF MERCHANTABILITY AND FITNESS FOR
 * A PARTICULAR PURPOSE ARE DISCLAIMED. IN NO EVENT SHALL THE COPYRIGHT
 * OWNER OR CONTRIBUTORS BE LIABLE FOR ANY DIRECT, INDIRECT, INCIDENTAL,
 * SPECIAL, EXEMPLARY, OR CONSEQUENTIAL DAMAGES (INCLUDING, BUT NOT
 * LIMITED TO, PROCUREMENT OF SUBSTITUTE GOODS OR SERVICES; LOSS OF USE,
 * DATA, OR PROFITS; OR BUSINESS INTERRUPTION) HOWEVER CAUSED AND ON ANY
 * THEORY OF LIABILITY, WHETHER IN CONTRACT, STRICT LIABILITY, OR TORT
 * (INCLUDING NEGLIGENCE OR OTHERWISE) ARISING IN ANY WAY OUT OF THE USE
 * OF THIS SOFTWARE, EVEN IF ADVISED OF THE POSSIBILITY OF SUCH DAMAGE.
 */

package io.spine.server;

import com.google.common.base.MoreObjects;
<<<<<<< HEAD
import io.spine.base.entity.EntityState;
=======
import com.google.common.collect.ImmutableSet;
import io.spine.base.EntityState;
>>>>>>> ed31f7e8
import io.spine.option.EntityOption.Visibility;
import io.spine.server.entity.EntityVisibility;
import io.spine.server.entity.Repository;
import io.spine.server.entity.model.EntityClass;
import io.spine.type.TypeName;

import java.util.HashMap;
import java.util.Map;
import java.util.Optional;
import java.util.Set;
import java.util.stream.Stream;

import static com.google.common.base.Preconditions.checkNotNull;
import static com.google.common.collect.ImmutableSet.toImmutableSet;
import static io.spine.util.Exceptions.newIllegalStateException;

/**
 * A registry of repositories that controls access to them depending on the visibility of
 * corresponding entity states.
 */
final class VisibilityGuard {

<<<<<<< HEAD
    private final Map<Class<? extends EntityState<?>>, RepositoryAccess> repositories
            = new HashMap<>();
=======
    private final
    Map<Class<? extends EntityState>, RepositoryAccess> repositories = new HashMap<>();
>>>>>>> ed31f7e8

    /** Prevent instantiation from outside. */
    private VisibilityGuard() {
    }

    /**
     * Creates a new instance of the guard.
     */
    static VisibilityGuard newInstance() {
        return new VisibilityGuard();
    }

    /**
     * Registers the passed repository with the guard.
     */
    void register(Repository<?, ?> repository) {
        checkNotNull(repository);
        EntityClass<?> entityClass = repository.entityModelClass();
        Class<? extends EntityState<?>> stateClass = entityClass.stateClass();
        checkNotAlreadyRegistered(stateClass);
        repositories.put(stateClass, new RepositoryAccess(repository));
    }

    private void checkNotAlreadyRegistered(Class<? extends EntityState<?>> stateClass) {
        RepositoryAccess alreadyRegistered = repositories.get(stateClass);
        if (alreadyRegistered != null) {
            throw newIllegalStateException(
                    "A repository for the state class %s already registered: `%s`.",
                    stateClass.getName(),
                    alreadyRegistered
            );
        }
    }

    /**
     * Verifies if there is a registered repository for the passed entity state class.
     */
    boolean hasRepository(Class<? extends EntityState<?>> stateClass) {
        checkNotNull(stateClass);
        boolean result = repositories.containsKey(stateClass);
        return result;
    }

    /**
     * Obtains the repository for the passed entity state class.
     *
     * @param stateClass
     *         the class of the state of entities managed by the repository
     * @return the repository wrapped into {@code Optional} or {@code Optional#empty()} if the
     *         entity state is {@linkplain Visibility#NONE not visible}
     * @throws IllegalArgumentException
     *         if the repository for the passed state class was not
     *         {@linkplain #register(Repository) registered} with the guard
     *         prior to this call, or if all repositories were
     *         {@linkplain #shutDownRepositories() shut down}
     */
<<<<<<< HEAD
    Optional<Repository<?, ?>> repositoryFor(Class<? extends EntityState<?>> stateClass) {
=======
    Optional<Repository<?, ?>> repositoryFor(Class<? extends EntityState> stateClass) {
>>>>>>> ed31f7e8
        checkNotNull(stateClass);
        RepositoryAccess repositoryAccess = findOrThrow(stateClass);
        return repositoryAccess.get();
    }

    private RepositoryAccess findOrThrow(Class<? extends EntityState<?>> stateClass) {
        RepositoryAccess repository = repositories.get(stateClass);
        if (repository == null) {
            throw newIllegalStateException(
                    "A repository for the state class `%s` is not registered.",
                    stateClass.getName()
            );
        }
        return repository;
    }

    /**
     * Obtains a repository by the type of the entity state.
     *
     * @throws IllegalStateException
     *         if there is not repository entities of which have the passed state
     */
    Repository<?, ?> get(Class<? extends EntityState> stateClass) {
        RepositoryAccess access = findOrThrow(stateClass);
        return access.repository;
    }

    private Stream<RepositoryAccess> repoAccess() {
        return repositories.values()
                           .stream();
    }

    /** Obtains all guarded repositories. */
    private ImmutableSet<Repository<?, ?>> repositories() {
        ImmutableSet<Repository<?, ?>> result =
                repoAccess().map(access -> access.repository)
                            .collect(toImmutableSet());
        return result;
    }

    /**
     * Obtains a set of entity type names by their visibility.
     */
    public Set<TypeName> entityStateTypes(Visibility visibility) {
        checkNotNull(visibility);
        Set<TypeName> result =
                repoAccess().filter(access -> access.visibility.is(visibility))
                            .map(RepositoryAccess::stateTypeName)
                            .collect(toImmutableSet());
        return result;
    }

    Set<TypeName> allEntityTypes() {
        Set<TypeName> result =
                repoAccess().map(RepositoryAccess::stateTypeName)
                            .collect(toImmutableSet());
        return result;
    }

    /**
     * Closes all registered repositories and clears the registration list.
     */
    void shutDownRepositories() {
        repositories().forEach(Repository::close);
        repositories.clear();
    }

    boolean isClosed() {
        return repositories.isEmpty();
    }

    /**
     * Allows to get a reference to repository if states of its entities are visible.
     */
    private static class RepositoryAccess {

<<<<<<< HEAD
        private final Repository<? ,?> repository;
=======
        private final Repository<?, ?> repository;
>>>>>>> ed31f7e8
        private final EntityVisibility visibility;

        private RepositoryAccess(Repository<?, ?> repository) {
            this.repository = repository;
            EntityClass<?> entityClass = repository.entityModelClass();
            this.visibility = entityClass.visibility();
        }

        private Optional<Repository<?, ?>> get() {
            return visibility.isNotNone()
                   ? Optional.of(repository)
                   : Optional.empty();
        }

        private TypeName stateTypeName() {
            return repository.entityStateType()
                             .toTypeName();
        }

        @Override
        public String toString() {
            return MoreObjects.toStringHelper(this)
                              .add("repository", repository)
                              .add("visibility", visibility)
                              .toString();
        }
    }
}<|MERGE_RESOLUTION|>--- conflicted
+++ resolved
@@ -21,12 +21,9 @@
 package io.spine.server;
 
 import com.google.common.base.MoreObjects;
-<<<<<<< HEAD
 import io.spine.base.entity.EntityState;
-=======
 import com.google.common.collect.ImmutableSet;
 import io.spine.base.EntityState;
->>>>>>> ed31f7e8
 import io.spine.option.EntityOption.Visibility;
 import io.spine.server.entity.EntityVisibility;
 import io.spine.server.entity.Repository;
@@ -49,13 +46,8 @@
  */
 final class VisibilityGuard {
 
-<<<<<<< HEAD
-    private final Map<Class<? extends EntityState<?>>, RepositoryAccess> repositories
-            = new HashMap<>();
-=======
     private final
-    Map<Class<? extends EntityState>, RepositoryAccess> repositories = new HashMap<>();
->>>>>>> ed31f7e8
+    Map<Class<? extends EntityState<?>>, RepositoryAccess> repositories = new HashMap<>();
 
     /** Prevent instantiation from outside. */
     private VisibilityGuard() {
@@ -112,11 +104,7 @@
      *         prior to this call, or if all repositories were
      *         {@linkplain #shutDownRepositories() shut down}
      */
-<<<<<<< HEAD
     Optional<Repository<?, ?>> repositoryFor(Class<? extends EntityState<?>> stateClass) {
-=======
-    Optional<Repository<?, ?>> repositoryFor(Class<? extends EntityState> stateClass) {
->>>>>>> ed31f7e8
         checkNotNull(stateClass);
         RepositoryAccess repositoryAccess = findOrThrow(stateClass);
         return repositoryAccess.get();
@@ -193,11 +181,7 @@
      */
     private static class RepositoryAccess {
 
-<<<<<<< HEAD
-        private final Repository<? ,?> repository;
-=======
         private final Repository<?, ?> repository;
->>>>>>> ed31f7e8
         private final EntityVisibility visibility;
 
         private RepositoryAccess(Repository<?, ?> repository) {
