/*
 * Copyright 2020, TeamDev. All rights reserved.
 *
 * Redistribution and use in source and/or binary forms, with or without
 * modification, must retain the above copyright notice and the following
 * disclaimer.
 *
 * THIS SOFTWARE IS PROVIDED BY THE COPYRIGHT HOLDERS AND CONTRIBUTORS
 * "AS IS" AND ANY EXPRESS OR IMPLIED WARRANTIES, INCLUDING, BUT NOT
 * LIMITED TO, THE IMPLIED WARRANTIES OF MERCHANTABILITY AND FITNESS FOR
 * A PARTICULAR PURPOSE ARE DISCLAIMED. IN NO EVENT SHALL THE COPYRIGHT
 * OWNER OR CONTRIBUTORS BE LIABLE FOR ANY DIRECT, INDIRECT, INCIDENTAL,
 * SPECIAL, EXEMPLARY, OR CONSEQUENTIAL DAMAGES (INCLUDING, BUT NOT
 * LIMITED TO, PROCUREMENT OF SUBSTITUTE GOODS OR SERVICES; LOSS OF USE,
 * DATA, OR PROFITS; OR BUSINESS INTERRUPTION) HOWEVER CAUSED AND ON ANY
 * THEORY OF LIABILITY, WHETHER IN CONTRACT, STRICT LIABILITY, OR TORT
 * (INCLUDING NEGLIGENCE OR OTHERWISE) ARISING IN ANY WAY OUT OF THE USE
 * OF THIS SOFTWARE, EVEN IF ADVISED OF THE POSSIBILITY OF SUCH DAMAGE.
 */

package io.spine.server.delivery;

import com.google.common.annotations.VisibleForTesting;
import com.google.common.collect.ImmutableList;
import com.google.protobuf.Duration;
import com.google.protobuf.util.Durations;
import io.spine.annotation.Internal;
import io.spine.logging.Logging;
import io.spine.server.BoundedContext;
import io.spine.server.NodeId;
import io.spine.server.ServerEnvironment;
import io.spine.server.bus.MulticastDispatchListener;
import io.spine.server.delivery.memory.InMemoryShardedWorkRegistry;
import io.spine.server.projection.ProjectionRepository;
import io.spine.string.Stringifiers;
import io.spine.type.TypeUrl;

import java.util.ArrayList;
import java.util.List;
import java.util.Optional;
import java.util.stream.Stream;

import static com.google.common.base.Preconditions.checkArgument;
import static com.google.common.base.Preconditions.checkNotNull;
import static com.google.common.flogger.LazyArgs.lazy;
import static java.util.Collections.synchronizedList;

/**
 * Delivers the messages to the entities.
 *
 * <p>Splits the incoming messages into shards and allows to deliver the
 * messages to their destinations on a per-shard basis. Guarantees that one and only one
 * application server node serves the messages from the given shard at a time, thus preventing
 * any concurrent modifications of entity state.
 *
 * <p>Delegates the message dispatching and low-level handling of message duplicates to
 * {@link #newInbox(TypeUrl) Inbox}es of each target entity. The respective {@code Inbox} instances
 * should be created in each of {@code Entity} repositories.
 *
 * <h1>Configuration</h1>
 *
 * <h2>Delivery Strategy</h2>
 *
 * <p>By default, a shard is assigned according to the identifier of the target entity. The
 * messages heading to a single entity will always reside in a single shard. However,
 * the framework users may {@linkplain DeliveryBuilder#setStrategy(DeliveryStrategy) customize}
 * this behavior.
 *
 * <p>The typical customization would be to specify the same shard index for the related targets.
 * E.g. if there is an {@code OrderAggregate}, {@code OrderItemAggregate}
 * and {@code OrderItemProjection}, they could share the same shard index. In this way the messages
 * headed to these entities will be dispatched and processed together. In turn, that will reduce
 * the eventual consistency lag between {@code C} side (i.e. aggregate state updates)
 * and {@code Q} side (i.e. the respective updates in projections).
 *
 * <h2>Deduplication</h2>
 *
 * <p>As long as the underlying storage and transport mechanisms are restricted by the CAP theorem,
 * there may be duplicates in the messages written, read or dispatched. The {@code Delivery}
 * responds to it by storing some of the already delivered messages for longer and using them as
 * a source for deduplication.
 *
 * <p>{@linkplain DeliveryBuilder#setDeduplicationWindow(Duration) Provides} the time-based
 * deduplication capabilities to eliminate the messages, which may have been already delivered
 * to their targets. The duplicates will be detected among the messages, which are not older, than
 * {@code now - [deduplication window]}.
 *
 * <h2>Customizing {@code InboxStorage}</h2>
 *
 * <p>{@code Delivery} is responsible for providing the {@link InboxStorage} for every inbox
 * registered. Framework users may {@linkplain DeliveryBuilder#setInboxStorage(InboxStorage)
 * configure} the storage. By default, the {@code InboxStorage} for the delivery is provided
 * by the environment-specific {@linkplain ServerEnvironment#storageFactory() storage factory}
 * and is single-tenant. In case there is at least one multi-tenant {@code BoundedContext}
 * served by the {@code Delivery}, the {@code InboxStorage} should be configured
 * to support the multi-tenancy.
 *
 * <h2>Catch-up</h2>
 *
 * <p>In addition to delivering the messages sent in a real-time, {@code Delivery} dispatches
 * the historical events sent to the catching-up projections. These events are dispatched through
 * the same shards as the live messages. A special {@link CatchUpStation} is responsible for
 * handling this use-case. See more on that in the respective section.
 *
 * <p>To control how many historical events are read and put into shards, the end-users may
 * configure the {@linkplain DeliveryBuilder#setCatchUpPageSize(int) maximum number of messages}
 * read from the history at a time. This is helpful to balance the per-shard throughput, so
 * that the live messages are still dispatched through the same shards in a reasonable time.
 *
 * <p>The statuses of the ongoing catch-up processes are stored in a dedicated
 * {@link CatchUpStorage}. The {@code DeliveryBuilder} {@linkplain
 * DeliveryBuilder#setCatchUpStorage(CatchUpStorage) exposes an API} for the customization of this
 * storage. By default, the {@code CatchUpStorage} is single-tenant. However,
 * as with the {@code InboxStorage} used by the {@code Delivery}, it should be configured
 * as multi-tenant if at least one {@code BoundedContext} served by the {@code Delivery}
 * is multi-tenant.
 *
 * <h2>Observers</h2>
 *
 * <p>Once a message is written to the {@code Inbox},
 * the {@linkplain Delivery#subscribe(ShardObserver) pre-configured shard observers} are
 * {@linkplain ShardObserver#onMessage(InboxMessage) notified}. In this way any third-party
 * environment planners, load balancers, and schedulers may plug into the delivery and perform
 * various routines to enable the further processing of the sharded messages. In a distributed
 * environment a message queue may be used to notify the node cluster of a shard that has some
 * messages pending for the delivery.
 *
 * <h2>Work registry</h2>
 *
 * <p>Once an application node picks the shard to deliver the messages from it, it registers itself
 * in a {@link ShardedWorkRegistry}. It serves as a list of locks-per-shard that only allows
 * to pick a shard to a single node at a time. The framework users may configure the implementation
 * of the registry by calling {@link DeliveryBuilder#setWorkRegistry(ShardedWorkRegistry)}.
 *
 * <h2>Dispatching messages</h2>
 *
 * <h3>Delivery stages</h3>
 *
 * <p>The delivery process for each shard index is split into {@link DeliveryStage}s. In scope of
 * each stage, a certain number of messages is read from the respective shard of the {@code Inbox}.
 * The messages are grouped per-target and delivered in batches if possible. The maximum
 * number of the messages within a {@code DeliveryStage} can be
 * {@linkplain DeliveryBuilder#setPageSize(int) configured}.
 *
 * <p>After each {@code DeliveryStage} it is possible to stop the delivery by
 * {@link DeliveryBuilder#setMonitor(DeliveryMonitor) supplying} a custom delivery monitor.
 * Please refer to the {@link DeliveryMonitor documentation} for the details.
 *
 * <h3>Conveyor and stations</h3>
 *
 * <p>In a scope of {@code DeliveryStage} the page of the {@code InboxMessage}s is placed
 * to the {@link Conveyor} responsible for tracking the status of each message.
 * The conveyor is run through the pipeline of stations, each modifying the state of the messages.
 * At the end of the pipeline, the changed made to the messages are committed to the underlying
 * {@code InboxStorage} in a bulk. Such an approach allows to minimize the number of the requests
 * sent to the storage.
 *
 * <p>As long as the new {@code DeliveryStage} is started, the new instance of the {@code Conveyor}
 * is created.
 *
 * <p>Below is the list of the conveyor stations in the pipeline.
 *
 * <b>1. Catch-up station</b>
 *
 * <p>This station is responsible for dispatching the historical events in
 * {@link InboxMessageStatus#TO_CATCH_UP TO_CATCH_UP} status to the respective targets. Also,
 * while the target entity is under a catch-up, all the live messages headed to it are ignored.
 * Once the catch-up is completed, this station handles the transition period, in which the last
 * batch of the historical events and live messages are dispatched together.
 * See {@link CatchUpStation} for more details.
 *
 * <b>2. Live delivery station</b>
 *
 * <p>This station is responsible for dispatching the messages sent in a real-time. It ignores
 * the messages in {@link InboxMessageStatus#TO_CATCH_UP TO_CATCH_UP} status. Another responsibility
 * of this station is to set for how long the delivered messages should be kept according to the
 * {@linkplain DeliveryBuilder#setDeduplicationWindow(Duration) deduplication window} settings.
 * See {@link LiveDeliveryStation} for more details.
 *
 * <b>3. Cleanup station</b>
 *
 * <p>This station removes the messages which are already delivered and are no longer needed for the
 * deduplication. See {@link CleanupStation} for the description.
 *
 * <b>Deduplication</b>
 *
 * <p>During the dispatching, {@code Conveyor} keeps track of the delivered messages. The stations
 * performing the actual message dispatching rely onto this knowledge and deduplicate
 * the messages prior to calling the target's endpoint.
 *
 * <p>Additionally, the {@code Delivery} provides a {@linkplain DeliveredMessages cache of recently
 * delivered messages}. Each instance of the {@code Conveyor} has an access to it and uses it
 * in deduplication procedures.
 *
 * <h2>Local environment</h2>
 *
 * <p>By default, the delivery is configured to {@linkplain Delivery#local() run locally}. It
 * uses {@linkplain LocalDispatchingObserver see-and-dispatch observer}, which delivers the
 * messages from the observed shard once a message is passed to its
 * {@link LocalDispatchingObserver#onMessage(InboxMessage) onMessage(InboxMessage)} method. This
 * process is synchronous.
 *
 * <p>To deal with the multi-threaded access in a local mode,
 * an {@linkplain InMemoryShardedWorkRegistry} is used. It operates on top of the
 * {@code synchronized} in-memory data structures and prevents several threads from picking up the
 * same shard.
 *
 * <h2>Shard maintenance</h2>
 *
 * <p>To perform the maintenance procedures, the {@code Delivery} requires all the {@code
 * BoundedContext}s to register themselves in it. Upon this registration, a special
 * {@link ShardMaintenanceProcess} is registered as an event dispatcher in a passed
 * {@code BoundedContext}. Such a registration is performed automatically when the context is
 * {@linkplain  io.spine.server.BoundedContextBuilder#build() built}.
 */
@SuppressWarnings({"OverlyCoupledClass", "ClassWithTooManyMethods"}) // It's fine for a centerpiece.
public final class Delivery implements Logging {

    /**
     * The width of the deduplication window in a local environment.
     *
     * <p>Selected to be pretty big to avoid dispatching duplicates to any entities.
     */
    private static final Duration LOCAL_DEDUPLICATION_WINDOW = Durations.fromSeconds(30);

    /**
     * The strategy of assigning a shard index for a message that is delivered to a particular
     * target.
     */
    private final DeliveryStrategy strategy;

    /**
     * For how long we keep the previously delivered message per-target to ensure the new messages
     * aren't duplicates.
     */
    private final Duration deduplicationWindow;

    /**
     * The delivery strategies to use for the postponed message dispatching.
     *
     * <p>Stored per {@link TypeUrl}, which is a state type of a target {@code Entity}.
     *
     * <p>Once messages arrive for the postponed processing, a corresponding delivery is selected
     * according to the message contents. The {@code TypeUrl} in this map is stored
     * as {@code String} to avoid an extra boxing into {@code TypeUrl} of the value,
     * which resides as a Protobuf {@code string} inside an incoming message.
     */
    private final InboxDeliveries deliveries;

    /**
     * The observers that are notified when a message is written into a particular shard.
     */
    private final List<ShardObserver> shardObservers;

    /**
     * The registry keeping track of which shards are processed by which application nodes.
     */
    private final ShardedWorkRegistry workRegistry;

    /**
     * The storage of messages to deliver.
     */
    private final InboxStorage inboxStorage;

    /**
     * The storage of ongoing catch-up process states.
     */
    private final CatchUpStorage catchUpStorage;

    /**
     * How many messages to read per query when recalling the historical events from the event log
     * during the catch-up.
     */
    private final int catchUpPageSize;

    /**
     * The monitor of delivery stages.
     */
    private final DeliveryMonitor monitor;

    /**
     * The cache of the locally delivered messages.
     */
    private final DeliveredMessages deliveredMessages;

    /**
     * The maximum amount of messages to deliver within a {@link DeliveryStage}.
     */
    private final int pageSize;

    /**
     * The listener of the dispatching operations inside the {@link io.spine.server.bus.MulticastBus
     * MulticastBus}es.
     *
     * <p>Responsible for sending the notifications to the shard observers.
     */
    private final DeliveryDispatchListener dispatchListener =
            new DeliveryDispatchListener(this::onNewMessage);

    Delivery(DeliveryBuilder builder) {
        this.strategy = builder.getStrategy();
        this.workRegistry = builder.getWorkRegistry();
        this.deduplicationWindow = builder.getDeduplicationWindow();
        this.inboxStorage = builder.getInboxStorage();
        this.catchUpStorage = builder.getCatchUpStorage();
        this.catchUpPageSize = builder.getCatchUpPageSize();
        this.monitor = builder.getMonitor();
        this.pageSize = builder.getPageSize();
        this.deliveries = new InboxDeliveries();
        this.shardObservers = synchronizedList(new ArrayList<>());
        this.deliveredMessages = new DeliveredMessages();
    }

    /**
     * Creates an instance of new {@code Builder} of {@code Delivery}.
     */
    public static DeliveryBuilder newBuilder() {
        return new DeliveryBuilder();
    }

    /**
     * Creates a new instance of {@code Delivery} suitable for local and development environment.
     *
     * <p>In this setup, the {@code InboxMessage}s are delivered to their targets synchronously.
     *
     * <p>Uses a {@linkplain UniformAcrossAllShards#singleShard() single-shard} splitting.
     *
     * <p>To construct a {@code Delivery} instance, a {@code StorageFactory} is needed.
     * If it was not configured in the {@code ServerEnvironment}, uses a new {@code
     * InMemoryStorageFactory}.
     *
     * @see #localAsync() to create an asynchronous version of the local {@code Delivery}
     */
    public static Delivery local() {
        return localWithShardsAndWindow(1, LOCAL_DEDUPLICATION_WINDOW);
    }

    /**
     * Creates a new instance of {@code Delivery} for local and development environment.
     *
     * <p>The {@code InboxMessage}s are delivered to their targets asynchronously.
     *
     * <p>The returned instance of {@code Delivery} is configured to use
     * {@linkplain UniformAcrossAllShards#singleShard() the single shard}.
     *
     * <p>To construct a {@code Delivery} instance, a {@code StorageFactory} is needed.
     * If it was not configured in the {@code ServerEnvironment}, a new {@code
     * InMemoryStorageFactory} used.
     *
     * @see #local() to create a syncrhonous version of the local {@code Delivery}
     */
    public static Delivery localAsync() {
        Delivery delivery = newBuilder()
                .setStrategy(UniformAcrossAllShards.singleShard())
                .build();
        delivery.subscribe(new LocalDispatchingObserver(true));
        return delivery;
    }

    /**
     * Creates a new instance of {@code Delivery} suitable for local and development environment
     * with the given number of shards.
     */
    @VisibleForTesting
    static Delivery localWithShardsAndWindow(int shardCount, Duration deduplicationWindow) {
        checkArgument(shardCount > 0, "Shard count must be positive");
        checkNotNull(deduplicationWindow);

        DeliveryStrategy strategy = UniformAcrossAllShards.forNumber(shardCount);
        return localWithStrategyAndWindow(strategy, deduplicationWindow);
    }

    @VisibleForTesting
    static Delivery localWithStrategyAndWindow(DeliveryStrategy strategy,
                                               Duration deduplicationWindow) {
        Delivery delivery =
                newBuilder().setDeduplicationWindow(deduplicationWindow)
                            .setStrategy(strategy)
                            .build();
        delivery.subscribe(new LocalDispatchingObserver());
        return delivery;
    }

    /**
     * Delivers the messages put into the shard with the passed index to their targets.
     *
     * <p>At a given moment of time, exactly one application node may serve messages from
     * a particular shard. Therefore, in scope of this delivery, an approach based on pessimistic
     * locking per-{@code ShardIndex} is applied.
     *
     * <p>In case the given shard is already processed by some node, this method does nothing and
     * returns {@code Optional.empty()}.
     *
     * <p>The content of the shard is read and delivered on page-by-page basis. The runtime
     * exceptions occurring while a page is being delivered are accumulated and then the first
     * exception is rethrown, if any.
     *
     * <p>After all the pages are read, the delivery process is launched again for the same shard.
     * It is required in order to handle the messages, that may have been put to the same shard
     * as an outcome of the first-wave messages.
     *
     * <p>Once the shard has no more messages to deliver, the delivery process ends, releasing
     * the lock for the respective {@code ShardIndex}.
     *
     * @param index
     *         the shard index to deliver the messages from.
     * @return the statistics on the performed delivery, or {@code Optional.empty()} if there
     *         were no delivery performed
     */
    public Optional<DeliveryStats> deliverMessagesFrom(ShardIndex index) {
        NodeId currentNode = ServerEnvironment.instance()
                                              .nodeId();
        Optional<ShardProcessingSession> picked = workRegistry.pickUp(index, currentNode);
        if (!picked.isPresent()) {
            return Optional.empty();
        }
        ShardProcessingSession session = picked.get();
        monitor.onDeliveryStarted(index);

        RunResult runResult;
        int totalDelivered = 0;
        try {
            do {
                runResult = runDelivery(session);
                totalDelivered += runResult.deliveredCount();
            } while (runResult.shouldRunAgain());
        } finally {
            session.complete();
        }
        DeliveryStats stats = new DeliveryStats(index, totalDelivered);
        monitor.onDeliveryCompleted(stats);
        Optional<InboxMessage> lateMessage = inboxStorage.newestMessageToDeliver(index);
        lateMessage.ifPresent(this::onNewMessage);

        return Optional.of(stats);
    }

    /**
     * Runs the delivery for the shard, which session is passed.
     *
     * <p>The messages are read page-by-page according to the {@link #pageSize page size} setting.
     *
     * <p>After delivering each page of messages, a {@code DeliveryStage} is produced.
     * The configured {@link #monitor DeliveryMonitor} may stop the execution according to
     * the monitored {@code DeliveryStage}.
     *
     * @return the results of the run
     */
    private RunResult runDelivery(ShardProcessingSession session) {
        ShardIndex index = session.shardIndex();

        Page<InboxMessage> startingPage = inboxStorage.readAll(index, pageSize);
        Optional<Page<InboxMessage>> maybePage = Optional.of(startingPage);

        boolean continueAllowed = true;
        List<DeliveryStage> stages = new ArrayList<>();
        Iterable<CatchUp> catchUpJobs = ImmutableList.copyOf(catchUpStorage.readAll());
        while (continueAllowed && maybePage.isPresent()) {
            Page<InboxMessage> currentPage = maybePage.get();
            ImmutableList<InboxMessage> messages = currentPage.contents();
            if (!messages.isEmpty()) {
                DeliveryAction action = new GroupByTargetAndDeliver(deliveries);
                Conveyor conveyor = new Conveyor(messages, deliveredMessages);
                List<Station> stations = conveyorStationsFor(catchUpJobs, action);
                DeliveryStage stage = launch(conveyor, stations, index);
                continueAllowed = monitorTellsToContinue(stage);
                stages.add(stage);
            }
            if (continueAllowed) {
                if(messages.size() < pageSize) {
                    catchUpJobs = ImmutableList.copyOf(catchUpStorage.readAll());
                }
                maybePage = currentPage.next();
            }
        }

        int totalMessagesDelivered = stages.stream()
                                           .map(DeliveryStage::getMessagesDelivered)
                                           .reduce(0, Integer::sum);
        return new RunResult(totalMessagesDelivered, !continueAllowed);
    }

    /**
     * Launches the conveyor, running it through the passed stations and processing the messages
     * in the specified shard.
     *
     * <p>Once all the stations complete their routine, this {@code DeliveryStage} is considered
     * completed.
     *
     * @return the delivery stage results
     */
    private DeliveryStage launch(Conveyor conveyor, Iterable<Station> stations, ShardIndex index) {
        int deliveredInBatch = 0;

        for (Station station : stations) {
            Station.Result result = station.process(conveyor);
            result.errors()
                  .throwIfAny();
            deliveredInBatch += result.deliveredCount();
        }
        notifyOfDuplicatesIn(conveyor);
        conveyor.flushTo(inboxStorage);

        return newStage(index, deliveredInBatch);
    }

    private ImmutableList<Station> conveyorStationsFor(Iterable<CatchUp> catchUpJobs,
                                                       DeliveryAction action) {
        return ImmutableList.of(
<<<<<<< HEAD
                new MaintenanceStation(deliveryContextWith(catchUpJobs)),
=======
>>>>>>> ed31f7e8
                new CatchUpStation(action, catchUpJobs),
                new LiveDeliveryStation(action, deduplicationWindow),
                new CleanupStation()
        );
    }

    private static DeliveryContext deliveryContextWith(Iterable<CatchUp> catchUpJobs) {
        return DeliveryContext.newBuilder()
                              .addAllCatchUpJob(catchUpJobs)
                              .vBuild();
    }

    private void notifyOfDuplicatesIn(Conveyor conveyor) {
        Stream<InboxMessage> streamOfDuplicates = conveyor.recentDuplicates();
        streamOfDuplicates.forEach((message) -> {
            ShardedMessageDelivery<InboxMessage> delivery = deliveries.get(message);
            delivery.onDuplicate(message);
        });
    }

    private static DeliveryStage newStage(ShardIndex index, int deliveredInBatch) {
        return DeliveryStage
                .newBuilder()
                .setIndex(index)
                .setMessagesDelivered(deliveredInBatch)
                .vBuild();
    }

    private boolean monitorTellsToContinue(DeliveryStage stage) {
        return monitor.shouldContinueAfter(stage);
    }

    /**
     * Notifies that the contents of the shard with the given index have been updated
     * with some message.
     *
     * @param message
     *         a message that was written into the shard
     */
    @SuppressWarnings("OverlyBroadCatchBlock")
    private void onNewMessage(InboxMessage message) {
        for (ShardObserver observer : shardObservers) {
            try {
                observer.onMessage(message);
            } catch (Exception e) {
                _error().withCause(e)
                        .log("Error calling a shard observer with the message %s.",
                             lazy(() -> Stringifiers.toString(message)));
            }
        }
    }

    /**
     * Creates an instance of {@link Inbox.Builder} for the given entity type.
     *
     * @param entityType
     *         the type of the entity, to which the inbox will belong
     * @param <I>
     *         the type if entity identifiers
     * @return the builder for the {@code Inbox}
     */
    public <I> Inbox.Builder<I> newInbox(TypeUrl entityType) {
        return Inbox.newBuilder(entityType, inboxWriter());
    }

    /**
     * Creates a new instance of the builder for {@link CatchUpProcess}.
     *
     * @param repo
     *         projection repository for which the catch-up process will be created
     * @param <I>
     *         the type of identifiers of entities managed by the projection repository
     * @return new builder for the {@code CatchUpProcess}
     */
    public <I> CatchUpProcessBuilder<I> newCatchUpProcess(ProjectionRepository<I, ?, ?> repo) {
        CatchUpProcessBuilder<I> builder = CatchUpProcess.newBuilder(repo);
        return builder.setStorage(catchUpStorage)
                      .setPageSize(catchUpPageSize);
    }

    /**
     * Registers the internal {@code Delivery} message dispatchers
     * in the given {@code BoundedContext}.
     *
     * <p>The registration of the dispatchers allows to handle the {@code Delivery}-specific events.
     *
     * @param context Bounded Context in which the message dispatchers should be registered
     */
    @Internal
    public void registerDispatchersIn(BoundedContext context) {
<<<<<<< HEAD
        context.registerEventDispatcher(new ShardMaintenanceProcess(this));

=======
        context.internalAccess()
               .registerEventDispatcher(new ShardMaintenanceProcess(this));
>>>>>>> ed31f7e8
    }

    /**
     * Returns a listener of the dispatching operations occurring in the
     * {@link io.spine.server.bus.MulticastBus MulticastBus}es.
     */
    @Internal
    public MulticastDispatchListener dispatchListener() {
        return dispatchListener;
    }

    /**
     * Subscribes to the updates of shard contents.
     *
     * <p>The passed observer will be notified that the contents of a shard with a particular index
     * were changed.
     *
     * @param observer
     *         an observer to notify of updates.
     */
    public void subscribe(ShardObserver observer) {
        shardObservers.add(observer);
    }

    /**
     * Registers the passed {@code Inbox} and puts its {@linkplain Inbox#delivery() delivery
     * callbacks} into the list of those to be called, when the previously sharded messages
     * are dispatched to their targets.
     */
    void register(Inbox<?> inbox) {
        deliveries.register(inbox);
    }

    /**
     * Determines the shard index for the message, judging on the identifier of the entity,
     * to which this message is dispatched.
     *
     * @param entityId
     *         the ID of the entity, to which the message is heading
     * @param entityStateType
     *         the state type of the entity, to which the message is heading
     * @return the index of the shard for the message
     */
    ShardIndex whichShardFor(Object entityId, TypeUrl entityStateType) {
        return strategy.determineIndex(entityId, entityStateType);
    }

    /**
     * Unregisters the given {@code Inbox} and removes all the {@linkplain Inbox#delivery()
     * delivery callbacks} previously registered by this {@code Inbox}.
     */
    void unregister(Inbox<?> inbox) {
        deliveries.unregister(inbox);
    }

    /**
     * Returns the instance of {@link InboxStorage} used by this {@code Delivery}.
     */
    @VisibleForTesting
    InboxStorage inboxStorage() {
        return inboxStorage;
    }

    /**
     * Returns the instance of {@link CatchUpStorage} used by this {@code Delivery}.
     */
    @VisibleForTesting
    CatchUpStorage catchUpStorage() {
        return catchUpStorage;
    }

    int shardCount() {
        return strategy.shardCount();
    }

    @VisibleForTesting
    ImmutableList<ShardObserver> shardObservers() {
        return ImmutableList.copyOf(shardObservers);
    }

    private InboxWriter inboxWriter() {
        return new NotifyingWriter(inboxStorage) {

            @Override
            protected void onShardUpdated(InboxMessage message) {
                Delivery.this.dispatchListener.notifyOf(message);
            }
        };
    }
}<|MERGE_RESOLUTION|>--- conflicted
+++ resolved
@@ -507,10 +507,7 @@
     private ImmutableList<Station> conveyorStationsFor(Iterable<CatchUp> catchUpJobs,
                                                        DeliveryAction action) {
         return ImmutableList.of(
-<<<<<<< HEAD
                 new MaintenanceStation(deliveryContextWith(catchUpJobs)),
-=======
->>>>>>> ed31f7e8
                 new CatchUpStation(action, catchUpJobs),
                 new LiveDeliveryStation(action, deduplicationWindow),
                 new CleanupStation()
@@ -601,13 +598,8 @@
      */
     @Internal
     public void registerDispatchersIn(BoundedContext context) {
-<<<<<<< HEAD
-        context.registerEventDispatcher(new ShardMaintenanceProcess(this));
-
-=======
         context.internalAccess()
                .registerEventDispatcher(new ShardMaintenanceProcess(this));
->>>>>>> ed31f7e8
     }
 
     /**
