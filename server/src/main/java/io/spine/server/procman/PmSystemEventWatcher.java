/*
 * Copyright 2019, TeamDev. All rights reserved.
 *
 * Redistribution and use in source and/or binary forms, with or without
 * modification, must retain the above copyright notice and the following
 * disclaimer.
 *
 * THIS SOFTWARE IS PROVIDED BY THE COPYRIGHT HOLDERS AND CONTRIBUTORS
 * "AS IS" AND ANY EXPRESS OR IMPLIED WARRANTIES, INCLUDING, BUT NOT
 * LIMITED TO, THE IMPLIED WARRANTIES OF MERCHANTABILITY AND FITNESS FOR
 * A PARTICULAR PURPOSE ARE DISCLAIMED. IN NO EVENT SHALL THE COPYRIGHT
 * OWNER OR CONTRIBUTORS BE LIABLE FOR ANY DIRECT, INDIRECT, INCIDENTAL,
 * SPECIAL, EXEMPLARY, OR CONSEQUENTIAL DAMAGES (INCLUDING, BUT NOT
 * LIMITED TO, PROCUREMENT OF SUBSTITUTE GOODS OR SERVICES; LOSS OF USE,
 * DATA, OR PROFITS; OR BUSINESS INTERRUPTION) HOWEVER CAUSED AND ON ANY
 * THEORY OF LIABILITY, WHETHER IN CONTRACT, STRICT LIABILITY, OR TORT
 * (INCLUDING NEGLIGENCE OR OTHERWISE) ARISING IN ANY WAY OUT OF THE USE
 * OF THIS SOFTWARE, EVEN IF ADVISED OF THE POSSIBILITY OF SUCH DAMAGE.
 */

package io.spine.server.procman;

<<<<<<< HEAD
import io.spine.core.CommandEnvelope;
import io.spine.core.EventEnvelope;
=======
import io.spine.core.Command;
import io.spine.core.Event;
>>>>>>> 504b85b2
import io.spine.core.Subscribe;
import io.spine.server.BoundedContext;
import io.spine.server.delivery.SystemEventWatcher;
<<<<<<< HEAD
import io.spine.system.server.CommandDispatchedToHandler;
import io.spine.system.server.EventDispatchedToReactor;
=======
import io.spine.server.event.DuplicateEventException;
import io.spine.server.type.CommandEnvelope;
import io.spine.server.type.EventEnvelope;
import io.spine.system.server.event.CommandDispatchedToHandler;
import io.spine.system.server.event.EventDispatchedToReactor;
import io.spine.system.server.rejection.HistoryRejections;
>>>>>>> 504b85b2

/**
 * An {@link io.spine.server.event.AbstractEventSubscriber EventSubscriber} for system events
 * related to dispatching commands and events to {@link ProcessManager}s of a given type.
 */
final class PmSystemEventWatcher<I> extends SystemEventWatcher<I> {

    private final ProcessManagerRepository<I, ?, ?> repository;

    PmSystemEventWatcher(ProcessManagerRepository<I, ?, ?> repository) {
        super(repository.entityStateType());
        this.repository = repository;
    }

    @Subscribe
    void on(CommandDispatchedToHandler event) {
        I id = extract(event.getReceiver());
        CommandEnvelope envelope = CommandEnvelope.of(event.getPayload());
        repository.dispatchNowTo(id, envelope);
    }

<<<<<<< HEAD
//    @Subscribe
//    public void on(HistoryRejections.CannotDispatchCommandTwice event) {
//        Command command = event.getPayload();
//        DuplicateCommandException exception = DuplicateCommandException.of(command);
//        CommandEnvelope envelope = CommandEnvelope.of(command);
//        repository.onError(envelope, exception);
//    }
=======
    @Subscribe
    void on(HistoryRejections.CannotDispatchCommandTwice event) {
        Command command = event.getPayload();
        DuplicateCommandException exception = DuplicateCommandException.of(command);
        CommandEnvelope envelope = CommandEnvelope.of(command);
        repository.onError(envelope, exception);
    }
>>>>>>> 504b85b2

    @Subscribe
    void on(EventDispatchedToReactor event) {
        I id = extract(event.getReceiver());
        EventEnvelope envelope = EventEnvelope.of(event.getPayload());
        repository.dispatchNowTo(id, envelope);
    }

<<<<<<< HEAD
//    @Subscribe
//    public void on(HistoryRejections.CannotDispatchEventTwice event) {
//        Event payload = event.getPayload();
//        DuplicateEventException exception = new DuplicateEventException(payload);
//        EventEnvelope envelope = EventEnvelope.of(payload);
//        repository.onError(envelope, exception);
//    }
=======
    @Subscribe
    void on(HistoryRejections.CannotDispatchEventTwice event) {
        Event payload = event.getPayload();
        DuplicateEventException exception = new DuplicateEventException(payload);
        EventEnvelope envelope = EventEnvelope.of(payload);
        repository.onError(envelope, exception);
    }
>>>>>>> 504b85b2

    @Override // Exposes the method to this package.
    protected void registerIn(BoundedContext context) {
        super.registerIn(context);
    }
}<|MERGE_RESOLUTION|>--- conflicted
+++ resolved
@@ -20,27 +20,13 @@
 
 package io.spine.server.procman;
 
-<<<<<<< HEAD
 import io.spine.core.CommandEnvelope;
 import io.spine.core.EventEnvelope;
-=======
-import io.spine.core.Command;
-import io.spine.core.Event;
->>>>>>> 504b85b2
 import io.spine.core.Subscribe;
 import io.spine.server.BoundedContext;
 import io.spine.server.delivery.SystemEventWatcher;
-<<<<<<< HEAD
 import io.spine.system.server.CommandDispatchedToHandler;
 import io.spine.system.server.EventDispatchedToReactor;
-=======
-import io.spine.server.event.DuplicateEventException;
-import io.spine.server.type.CommandEnvelope;
-import io.spine.server.type.EventEnvelope;
-import io.spine.system.server.event.CommandDispatchedToHandler;
-import io.spine.system.server.event.EventDispatchedToReactor;
-import io.spine.system.server.rejection.HistoryRejections;
->>>>>>> 504b85b2
 
 /**
  * An {@link io.spine.server.event.AbstractEventSubscriber EventSubscriber} for system events
@@ -62,7 +48,6 @@
         repository.dispatchNowTo(id, envelope);
     }
 
-<<<<<<< HEAD
 //    @Subscribe
 //    public void on(HistoryRejections.CannotDispatchCommandTwice event) {
 //        Command command = event.getPayload();
@@ -70,15 +55,6 @@
 //        CommandEnvelope envelope = CommandEnvelope.of(command);
 //        repository.onError(envelope, exception);
 //    }
-=======
-    @Subscribe
-    void on(HistoryRejections.CannotDispatchCommandTwice event) {
-        Command command = event.getPayload();
-        DuplicateCommandException exception = DuplicateCommandException.of(command);
-        CommandEnvelope envelope = CommandEnvelope.of(command);
-        repository.onError(envelope, exception);
-    }
->>>>>>> 504b85b2
 
     @Subscribe
     void on(EventDispatchedToReactor event) {
@@ -87,7 +63,6 @@
         repository.dispatchNowTo(id, envelope);
     }
 
-<<<<<<< HEAD
 //    @Subscribe
 //    public void on(HistoryRejections.CannotDispatchEventTwice event) {
 //        Event payload = event.getPayload();
@@ -95,15 +70,6 @@
 //        EventEnvelope envelope = EventEnvelope.of(payload);
 //        repository.onError(envelope, exception);
 //    }
-=======
-    @Subscribe
-    void on(HistoryRejections.CannotDispatchEventTwice event) {
-        Event payload = event.getPayload();
-        DuplicateEventException exception = new DuplicateEventException(payload);
-        EventEnvelope envelope = EventEnvelope.of(payload);
-        repository.onError(envelope, exception);
-    }
->>>>>>> 504b85b2
 
     @Override // Exposes the method to this package.
     protected void registerIn(BoundedContext context) {
