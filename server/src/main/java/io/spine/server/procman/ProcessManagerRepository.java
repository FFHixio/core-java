/*
 * Copyright 2018, TeamDev. All rights reserved.
 *
 * Redistribution and use in source and/or binary forms, with or without
 * modification, must retain the above copyright notice and the following
 * disclaimer.
 *
 * THIS SOFTWARE IS PROVIDED BY THE COPYRIGHT HOLDERS AND CONTRIBUTORS
 * "AS IS" AND ANY EXPRESS OR IMPLIED WARRANTIES, INCLUDING, BUT NOT
 * LIMITED TO, THE IMPLIED WARRANTIES OF MERCHANTABILITY AND FITNESS FOR
 * A PARTICULAR PURPOSE ARE DISCLAIMED. IN NO EVENT SHALL THE COPYRIGHT
 * OWNER OR CONTRIBUTORS BE LIABLE FOR ANY DIRECT, INDIRECT, INCIDENTAL,
 * SPECIAL, EXEMPLARY, OR CONSEQUENTIAL DAMAGES (INCLUDING, BUT NOT
 * LIMITED TO, PROCUREMENT OF SUBSTITUTE GOODS OR SERVICES; LOSS OF USE,
 * DATA, OR PROFITS; OR BUSINESS INTERRUPTION) HOWEVER CAUSED AND ON ANY
 * THEORY OF LIABILITY, WHETHER IN CONTRACT, STRICT LIABILITY, OR TORT
 * (INCLUDING NEGLIGENCE OR OTHERWISE) ARISING IN ANY WAY OUT OF THE USE
 * OF THIS SOFTWARE, EVEN IF ADVISED OF THE POSSIBILITY OF SUCH DAMAGE.
 */

package io.spine.server.procman;

import com.google.protobuf.Message;
import io.spine.annotation.Internal;
import io.spine.annotation.SPI;
import io.spine.core.BoundedContextName;
import io.spine.core.CommandClass;
import io.spine.core.CommandEnvelope;
import io.spine.core.CommandId;
import io.spine.core.Event;
import io.spine.core.EventClass;
import io.spine.core.EventEnvelope;
import io.spine.server.BoundedContext;
import io.spine.server.ServerEnvironment;
import io.spine.server.bus.Bus;
import io.spine.server.bus.MessageDispatcher;
import io.spine.server.command.CaughtError;
import io.spine.server.command.CommandErrorHandler;
import io.spine.server.command.CommandHandlingEntity;
import io.spine.server.commandbus.CommandBus;
import io.spine.server.commandbus.CommandDispatcherDelegate;
import io.spine.server.commandbus.DelegatingCommandDispatcher;
import io.spine.server.delivery.Shardable;
import io.spine.server.delivery.ShardedStreamConsumer;
import io.spine.server.delivery.ShardingStrategy;
import io.spine.server.delivery.UniformAcrossTargets;
import io.spine.server.entity.EntityLifecycle;
import io.spine.server.entity.EntityLifecycleMonitor;
import io.spine.server.entity.EventDispatchingRepository;
import io.spine.server.entity.TransactionListener;
import io.spine.server.event.EventBus;
import io.spine.server.event.RejectionEnvelope;
import io.spine.server.integration.ExternalMessageClass;
import io.spine.server.integration.ExternalMessageDispatcher;
import io.spine.server.integration.ExternalMessageEnvelope;
import io.spine.server.procman.model.ProcessManagerClass;
import io.spine.server.route.CommandRouting;
import io.spine.server.route.EventProducers;
import io.spine.server.route.EventRouting;
import io.spine.system.server.SystemGateway;

import java.util.Set;
import java.util.function.Supplier;

import static com.google.common.base.Preconditions.checkNotNull;
import static com.google.common.base.Suppliers.memoize;
import static com.google.common.collect.ImmutableList.of;
import static io.spine.option.EntityOption.Kind.PROCESS_MANAGER;
import static io.spine.server.procman.model.ProcessManagerClass.asProcessManagerClass;
import static io.spine.util.Exceptions.newIllegalStateException;

/**
 * The abstract base for Process Managers repositories.
 *
 * @param <I> the type of IDs of process managers
 * @param <P> the type of process managers
 * @param <S> the type of process manager state messages
 * @see ProcessManager
 * @author Alexander Litus
 * @author Alexander Yevsyukov
 */
public abstract class ProcessManagerRepository<I,
                                               P extends ProcessManager<I, S, ?>,
                                               S extends Message>
                extends EventDispatchingRepository<I, P, S>
                implements CommandDispatcherDelegate<I>,
                           Shardable {

    /** The command routing schema used by this repository. */
    private final CommandRouting<I> commandRouting = CommandRouting.newInstance();

    private final Supplier<PmCommandDelivery<I, P>> commandDeliverySupplier =
            memoize(() -> {
                PmCommandDelivery<I, P> result = new PmCommandDelivery<>(this);
                return result;
            });

    private final Supplier<PmEventDelivery<I, P>> eventDeliverySupplier =
            memoize(() -> {
                PmEventDelivery<I, P> result = new PmEventDelivery<>(this);
                return result;
            });

    /**
     * The {@link CommandErrorHandler} tackling the dispatching errors.
     *
     * <p>This field is not {@code final} only because it is initialized in {@link #onRegistered()}
     * method.
     */
    private CommandErrorHandler commandErrorHandler;

    /**
     * Creates a new instance with the event routing by the first message field.
     */
    protected ProcessManagerRepository() {
        super(EventProducers.fromFirstMessageField());
    }

    /** Obtains class information of process managers managed by this repository. */
    @SuppressWarnings("unchecked") // The cast is ensured by generic parameters of the repository.
    ProcessManagerClass<P> processManagerClass() {
        return (ProcessManagerClass<P>) entityClass();
    }

    @Internal
    @Override
    protected final ProcessManagerClass<P> getModelClass(Class<P> cls) {
        return asProcessManagerClass(cls);
    }

    @Override
    public ProcessManagerClass<P> getShardedModelClass() {
        return processManagerClass();
    }

    /**
     * {@inheritDoc}
     *
     * <p>Registers with the {@code CommandBus} for dispatching commands
     * (via {@linkplain DelegatingCommandDispatcher delegating dispatcher}).
     *
     * <p>Registers with the {@code IntegrationBus} for dispatching external events and rejections.
     *
     * <p>Ensures there is at least one message handler declared by the class of the managed
     * process manager:
     *
     * <ul>
     *     <li>command handler methods;</li>
     *     <li>domestic or external event reactor methods;</li>
     *     <li>domestic or external rejection reactor methods.</li>
     * </ul>
     *
     * <p>Throws an {@code IllegalStateException} otherwise.
     */
    @SuppressWarnings("MethodWithMoreThanThreeNegations")   // It's fine, as reflects the logic.
    @Override
    public void onRegistered() {
        super.onRegistered();

        BoundedContext boundedContext = getBoundedContext();
        boolean handlesCommands = register(boundedContext.getCommandBus(),
                                           DelegatingCommandDispatcher.of(this));
        boolean handlesDomesticEvents = !getMessageClasses().isEmpty();
        boolean handlesExternalEvents = !getExternalEventDispatcher().getMessageClasses()
                                                                     .isEmpty();

        boolean subscribesToEvents = handlesDomesticEvents || handlesExternalEvents;

        if (!handlesCommands && !subscribesToEvents) {
            throw newIllegalStateException(
                    "Process managers of the repository %s have no command handlers, " +
                            "and do not react upon any rejections or events.", this);
        }
        SystemGateway systemGateway = boundedContext.getSystemGateway();
        this.commandErrorHandler = CommandErrorHandler.with(systemGateway);
        ServerEnvironment.getInstance()
                         .getSharding()
                         .register(this);
    }

    /**
     * Registers the given dispatcher in the bus if there is at least one message class declared
     * for dispatching by the dispatcher.
     *
     * @param bus        the bus to register dispatchers in
     * @param dispatcher the dispatcher to register
     * @param <D>        the type of dispatcher
     * @return {@code true} if there are message classes to dispatch by the given dispatchers,
     *         {@code false} otherwise
     */
    @SuppressWarnings("unchecked")  // To avoid a long "train" of generic parameter definitions.
    private static <D extends MessageDispatcher<?, ?, ?>>
    boolean register(Bus<?, ?, ?, D> bus, D dispatcher) {
        boolean hasHandlerMethods = !dispatcher.getMessageClasses()
                                               .isEmpty();
        if (hasHandlerMethods) {
            bus.register(dispatcher);
        }
        return hasHandlerMethods;
    }

    /**
     * Registers itself as {@link io.spine.server.event.EventDispatcher EventDispatcher} if
     * process managers of this repository are subscribed at least to one event.
     */
    @Override
    protected void registerAsEventDispatcher() {
        if (!getMessageClasses().isEmpty()) {
            super.registerAsEventDispatcher();
        }
    }

    /**
     * Obtains a set of event classes on which process managers of this repository are subscribed.
     *
     * @return a set of event classes or empty set if process managers do not subscribe to events
     */
    @Override
    @SuppressWarnings("ReturnOfCollectionOrArrayField") // it is immutable
    public Set<EventClass> getMessageClasses() {
        return processManagerClass().getEventClasses();
    }

    /**
     * Obtains a set of classes of commands handled by process managers of this repository.
     *
     * @return a set of command classes or empty set if process managers do not handle commands
     */
    @Override
    @SuppressWarnings("ReturnOfCollectionOrArrayField") // it is immutable
    public Set<CommandClass> getCommandClasses() {
        return processManagerClass().getCommands();
    }

    /**
<<<<<<< HEAD
=======
     * Obtains a set of rejection classes on which process managers of
     * this repository are subscribed.
     *
     * @return a set of rejection classes or empty set if process managers
     * are not subscribed to rejections
     */
    @Override
    @SuppressWarnings("ReturnOfCollectionOrArrayField") // it is immutable
    public Set<RejectionClass> getRejectionClasses() {
        return processManagerClass().getRejectionClasses();
    }

    /**
     * Obtains a set of external rejection classes on which process managers of
     * this repository are subscribed.
     *
     * @return a set of external rejection classes or empty set if process managers
     * are not subscribed to external rejections
     */
    @Override
    @SuppressWarnings("ReturnOfCollectionOrArrayField") // it is immutable
    public Set<RejectionClass> getExternalRejectionClasses() {
        return processManagerClass().getExternalRejectionClasses();
    }

    /**
>>>>>>> 8eed8974
     * Obtains command routing schema used by this repository.
     */
    protected final CommandRouting<I> getCommandRouting() {
        return commandRouting;
    }

    /**
     * Dispatches the command to a corresponding process manager.
     *
     * <p>If there is no stored process manager with such an ID,
     * a new process manager is created and stored after it handles the passed command.
     *
     * @param command a request to dispatch
     * @see CommandHandlingEntity#dispatchCommand(CommandEnvelope)
     */
    @Override
    public I dispatchCommand(CommandEnvelope command) {
        checkNotNull(command);
        return PmCommandEndpoint.handle(this, command);
    }

    /**
     * Dispatches the event to a corresponding process manager.
     *
     * <p>If there is no stored process manager with such an ID, a new process manager is created
     * and stored after it handles the passed event.
     *
     * @param event the event to dispatch
     * @see ProcessManager#dispatchEvent(EventEnvelope)
     */
    @Override
    public Set<I> dispatch(EventEnvelope event) {
        Set<I> result = PmEventEndpoint.handle(this, event);
        return result;
    }

    @Override
    public void onError(CommandEnvelope envelope, RuntimeException exception) {
        CaughtError error = commandErrorHandler.handleError(envelope, exception);
        error.asRejection()
             .map(RejectionEnvelope::getOuterObject)
             .ifPresent(event -> postEvents(of(event)));
        error.rethrowOnce();
    }

    @SuppressWarnings("unchecked")   // to avoid massive generic-related issues.
    PmTransaction<?, ?, ?> beginTransactionFor(P manager) {
        PmTransaction<I, S, ?> tx = PmTransaction.start((ProcessManager<I, S, ?>) manager);
        TransactionListener listener = EntityLifecycleMonitor.newInstance(this);
        tx.setListener(listener);
        return tx;
    }

    /**
     * Posts passed events to {@link EventBus}.
     */
    void postEvents(Iterable<Event> events) {
        EventBus eventBus = getBoundedContext().getEventBus();
        for (Event event : events) {
            eventBus.post(event);
        }
    }

    @Override
    protected EntityLifecycle lifecycleOf(I id) {
        return super.lifecycleOf(id);
    }

    void onDispatchEvent(I id, Event event) {
        lifecycleOf(id).onDispatchEventToReactor(event);
    }

    void onCommandTargetSet(I id, CommandId commandId) {
        lifecycleOf(id).onTargetAssignedToCommand(commandId);
    }

    /**
     * Loads or creates a process manager by the passed ID.
     *
     * <p>The process manager is created if there was no manager with such an ID stored before.
     *
     * <p>The repository injects {@code CommandBus} from its {@code BoundedContext} into the
     * instance of the process manager so that it can post commands if needed.
     *
     * @param id the ID of the process manager to load
     * @return loaded or created process manager instance
     */
    @Override
    protected P findOrCreate(I id) {
        P result = super.findOrCreate(id);
        CommandBus commandBus = getBoundedContext().getCommandBus();
        result.setCommandBus(commandBus);
        return result;
    }

    @Override
    public P create(I id) {
        P procman = super.create(id);
        lifecycleOf(id).onEntityCreated(PROCESS_MANAGER);
        return procman;
    }

    /** Open access to the event routing to the package. */
    EventRouting<I> eventRouting() {
        return getEventRouting();
    }

    /**
     * Defines a strategy of event delivery applied to the instances managed by this repository.
     *
     * <p>By default uses direct delivery.
     *
     * <p>Descendants may override this method to redefine the strategy. In particular,
     * it is possible to postpone dispatching of a certain event to a particular process manager
     * instance at runtime.
     *
     * @return delivery strategy for events applied to the instances managed by this repository
     */
    @SPI
    protected PmEventDelivery<I, P> getEventEndpointDelivery() {
        return eventDeliverySupplier.get();
    }

    /**
     * Defines a strategy of command delivery applied to the instances managed by this repository.
     *
     * <p>By default uses direct delivery.
     *
     * <p>Descendants may override this method to redefine the strategy. In particular,
     * it is possible to postpone dispatching of a certain command to a particular process manager
     * instance at runtime.
     *
     * @return delivery strategy for rejections
     */
    @SPI
    protected PmCommandDelivery<I, P> getCommandEndpointDelivery() {
        return commandDeliverySupplier.get();
    }

    @Override
    protected ExternalMessageDispatcher<I> getExternalEventDispatcher() {
        return new PmExternalEventDispatcher();
    }

    @Override
    public ShardingStrategy getShardingStrategy() {
        return UniformAcrossTargets.singleShard();
    }

    @Override
    public Iterable<ShardedStreamConsumer<?, ?>> getMessageConsumers() {
        Iterable<ShardedStreamConsumer<?, ?>> result =
                of(
                        getCommandEndpointDelivery().getConsumer(),
                        getEventEndpointDelivery().getConsumer()
                );
        return result;
    }

    @Override
    public BoundedContextName getBoundedContextName() {
        BoundedContextName name = getBoundedContext().getName();
        return name;
    }

    @Override
    public void close() {
        ServerEnvironment.getInstance()
                         .getSharding()
                         .unregister(this);
        super.close();
    }

    /**
     * An implementation of an external message dispatcher feeding external events
     * to {@code ProcessManager} instances.
     */
    private class PmExternalEventDispatcher extends AbstractExternalEventDispatcher {

        @Override
        public Set<ExternalMessageClass> getMessageClasses() {
            ProcessManagerClass<?> pmClass = asProcessManagerClass(getEntityClass());
            Set<EventClass> eventClasses = pmClass.getExternalEventClasses();
            return ExternalMessageClass.fromEventClasses(eventClasses);
        }

        @Override
        public void onError(ExternalMessageEnvelope envelope, RuntimeException exception) {
            checkNotNull(envelope);
            checkNotNull(exception);
            logError("Error dispatching external event to process manager" +
                             " (class: %s, id: %s)",
                     envelope, exception);
        }
    }
}<|MERGE_RESOLUTION|>--- conflicted
+++ resolved
@@ -233,35 +233,6 @@
     }
 
     /**
-<<<<<<< HEAD
-=======
-     * Obtains a set of rejection classes on which process managers of
-     * this repository are subscribed.
-     *
-     * @return a set of rejection classes or empty set if process managers
-     * are not subscribed to rejections
-     */
-    @Override
-    @SuppressWarnings("ReturnOfCollectionOrArrayField") // it is immutable
-    public Set<RejectionClass> getRejectionClasses() {
-        return processManagerClass().getRejectionClasses();
-    }
-
-    /**
-     * Obtains a set of external rejection classes on which process managers of
-     * this repository are subscribed.
-     *
-     * @return a set of external rejection classes or empty set if process managers
-     * are not subscribed to external rejections
-     */
-    @Override
-    @SuppressWarnings("ReturnOfCollectionOrArrayField") // it is immutable
-    public Set<RejectionClass> getExternalRejectionClasses() {
-        return processManagerClass().getExternalRejectionClasses();
-    }
-
-    /**
->>>>>>> 8eed8974
      * Obtains command routing schema used by this repository.
      */
     protected final CommandRouting<I> getCommandRouting() {
