/*
 * Copyright 2019, TeamDev. All rights reserved.
 *
 * Redistribution and use in source and/or binary forms, with or without
 * modification, must retain the above copyright notice and the following
 * disclaimer.
 *
 * THIS SOFTWARE IS PROVIDED BY THE COPYRIGHT HOLDERS AND CONTRIBUTORS
 * "AS IS" AND ANY EXPRESS OR IMPLIED WARRANTIES, INCLUDING, BUT NOT
 * LIMITED TO, THE IMPLIED WARRANTIES OF MERCHANTABILITY AND FITNESS FOR
 * A PARTICULAR PURPOSE ARE DISCLAIMED. IN NO EVENT SHALL THE COPYRIGHT
 * OWNER OR CONTRIBUTORS BE LIABLE FOR ANY DIRECT, INDIRECT, INCIDENTAL,
 * SPECIAL, EXEMPLARY, OR CONSEQUENTIAL DAMAGES (INCLUDING, BUT NOT
 * LIMITED TO, PROCUREMENT OF SUBSTITUTE GOODS OR SERVICES; LOSS OF USE,
 * DATA, OR PROFITS; OR BUSINESS INTERRUPTION) HOWEVER CAUSED AND ON ANY
 * THEORY OF LIABILITY, WHETHER IN CONTRACT, STRICT LIABILITY, OR TORT
 * (INCLUDING NEGLIGENCE OR OTHERWISE) ARISING IN ANY WAY OUT OF THE USE
 * OF THIS SOFTWARE, EVEN IF ADVISED OF THE POSSIBILITY OF SUCH DAMAGE.
 */

package io.spine.server.procman;

import io.spine.annotation.Internal;
import io.spine.core.Event;
import io.spine.server.type.EventEnvelope;

import java.util.List;

/**
 * Dispatches event to reacting process managers.
 *
 * @param <I> the type of process manager IDs
 * @param <P> the type of process managers
 */
@SuppressWarnings("unchecked") // Operations on repository are logically checked.
@Internal
public class PmEventEndpoint<I, P extends ProcessManager<I, ?, ?>>
        extends PmEndpoint<I, P, EventEnvelope> {

    protected PmEventEndpoint(ProcessManagerRepository<I, P, ?> repository, EventEnvelope event) {
        super(repository, event);
    }

    static <I, P extends ProcessManager<I, ?, ?>>
    PmEventEndpoint<I, P> of(ProcessManagerRepository<I, P, ?> repository, EventEnvelope event) {
        return new PmEventEndpoint<>(repository, event);
    }

    @Override
    protected List<Event> invokeDispatcher(P processManager, EventEnvelope event) {
        PmTransaction<I, ?, ?> tx = (PmTransaction<I, ?, ?>) processManager.tx();
        List<Event> events = tx.dispatchEvent(event);
        return events;
    }

    /**
     * Does nothing since a state of a process manager should not be necessarily
     * updated upon reacting on an event.
     */
    @Override
    protected void onEmptyResult(P pm, EventEnvelope event) {
        // Do nothing.
    }

    @Override
<<<<<<< HEAD
    public void onError(EventEnvelope envelope, RuntimeException exception) {
        repository().onError(envelope, exception);
=======
    protected void onError(EventEnvelope event, RuntimeException exception) {
        repository().onError(event, exception);
>>>>>>> 504b85b2
    }
}<|MERGE_RESOLUTION|>--- conflicted
+++ resolved
@@ -63,12 +63,7 @@
     }
 
     @Override
-<<<<<<< HEAD
-    public void onError(EventEnvelope envelope, RuntimeException exception) {
-        repository().onError(envelope, exception);
-=======
-    protected void onError(EventEnvelope event, RuntimeException exception) {
+    public void onError(EventEnvelope event, RuntimeException exception) {
         repository().onError(event, exception);
->>>>>>> 504b85b2
     }
 }