/*
 * Copyright 2017, TeamDev Ltd. All rights reserved.
 *
 * Redistribution and use in source and/or binary forms, with or without
 * modification, must retain the above copyright notice and the following
 * disclaimer.
 *
 * THIS SOFTWARE IS PROVIDED BY THE COPYRIGHT HOLDERS AND CONTRIBUTORS
 * "AS IS" AND ANY EXPRESS OR IMPLIED WARRANTIES, INCLUDING, BUT NOT
 * LIMITED TO, THE IMPLIED WARRANTIES OF MERCHANTABILITY AND FITNESS FOR
 * A PARTICULAR PURPOSE ARE DISCLAIMED. IN NO EVENT SHALL THE COPYRIGHT
 * OWNER OR CONTRIBUTORS BE LIABLE FOR ANY DIRECT, INDIRECT, INCIDENTAL,
 * SPECIAL, EXEMPLARY, OR CONSEQUENTIAL DAMAGES (INCLUDING, BUT NOT
 * LIMITED TO, PROCUREMENT OF SUBSTITUTE GOODS OR SERVICES; LOSS OF USE,
 * DATA, OR PROFITS; OR BUSINESS INTERRUPTION) HOWEVER CAUSED AND ON ANY
 * THEORY OF LIABILITY, WHETHER IN CONTRACT, STRICT LIABILITY, OR TORT
 * (INCLUDING NEGLIGENCE OR OTHERWISE) ARISING IN ANY WAY OUT OF THE USE
 * OF THIS SOFTWARE, EVEN IF ADVISED OF THE POSSIBILITY OF SUCH DAMAGE.
 */

package io.spine.server.procman;

import com.google.common.annotations.VisibleForTesting;
import com.google.protobuf.Message;
import io.spine.core.CommandContext;
import io.spine.core.CommandEnvelope;
import io.spine.core.Event;
import io.spine.core.EventEnvelope;
import io.spine.core.MessageEnvelope;
import io.spine.core.RejectionEnvelope;
import io.spine.server.command.CommandHandlerMethod;
import io.spine.server.command.CommandHandlingEntity;
import io.spine.server.commandbus.CommandBus;
import io.spine.server.event.EventReactorMethod;
import io.spine.server.model.HandlerMethod;
import io.spine.server.model.Model;
import io.spine.server.rejection.RejectionReactorMethod;
import io.spine.validate.ValidatingBuilder;

import java.util.List;

import static com.google.common.base.Preconditions.checkNotNull;
import static com.google.common.base.Preconditions.checkState;

/**
 * A central processing unit used to maintain the state of the business process and determine
 * the next processing step based on intermediate results.
 *
 * <p>A process manager reacts to domain events in a cross-aggregate, eventually consistent manner.
 *
 * <p>Event/command handlers are invoked by the {@link ProcessManagerRepository}
 * that manages instances of a process manager class.
 *
 * <p>For more information on Process Managers, please see:
 * <ul>
 *     <li><a href="http://www.enterpriseintegrationpatterns.com/patterns/messaging/ProcessManager.html">Process Manager Pattern</a>
 *     <li>
 *         <a href="http://kellabyte.com/2012/05/30/clarifying-the-saga-pattern/">Clarifying the Saga pattern</a>
 *         (and the difference between Process Manager and Saga)
 *
 *     <li><a href="https://dzone.com/articles/are-sagas-and-workflows-same-t">Are Sagas and Workflows the same...</a>
 *     <li><a href="https://msdn.microsoft.com/en-us/library/jj591569.aspx">CQRS Journey Guide: A Saga on Sagas</a>
 * </ul>
 *
 * @param <I> the type of the process manager IDs
 * @param <S> the type of the process manager state
 * @author Alexander Litus
 * @author Alexander Yevsyukov
 */
public abstract class ProcessManager<I,
                                     S extends Message,
                                     B extends ValidatingBuilder<S, ? extends Message.Builder>>
        extends CommandHandlingEntity<I, S, B> {

    private final ProcessManagerClass<?> thisClass = Model.getInstance()
                                                          .asProcessManagerClass(getClass());

    /** The Command Bus to post routed commands. */
    private volatile CommandBus commandBus;

    /**
     * Creates a new instance.
     *
     * @param id an ID for the new instance
     * @throws IllegalArgumentException if the ID type is unsupported
     */
    protected ProcessManager(I id) {
        super(id);
    }

    /** The method to inject {@code CommandBus} instance from the repository. */
    void setCommandBus(CommandBus commandBus) {
        this.commandBus = checkNotNull(commandBus);
    }

    /** Returns the {@code CommandBus} to which post commands produced by this process manager. */
    protected CommandBus getCommandBus() {
        return commandBus;
    }

    @Override
    @VisibleForTesting      // Overridden to expose this method to tests.
    protected B getBuilder() {
        return super.getBuilder();
    }

    /**
     * Dispatches the command to the handler method and transforms the output
     * into a list of events.
     *
     * @param cmd the envelope with the command to dispatch
     * @return the list of events generated as the result of handling the command.
     */
    @Override
    protected List<Event> dispatchCommand(CommandEnvelope cmd) {
        final CommandHandlerMethod method = thisClass.getHandler(cmd.getMessageClass());
        final List<? extends Message> messages =
                method.invoke(this, cmd.getMessage(), cmd.getCommandContext());
        final List<Event> result = toEvents(messages, cmd);
        return result;
    }

    /**
     * Transforms the passed list of event messages into the list of events.
     *
     * @param  eventMessages event messages for which generate events
     * @param  origin        the envelope with the origin of events
     * @return list of events
     */
    private List<Event> toEvents(List<? extends Message> eventMessages, MessageEnvelope origin) {
        return HandlerMethod.toEvents(getProducerId(), getVersion(), eventMessages, origin);
    }

    /**
     * Dispatches an event to the event reactor method of the process manager.
     *
     * @param  event the envelope with the event
     * @return a list of produced events or an empty list if the process manager does not
     *         produce new events because of the passed event
     */
    List<Event> dispatchEvent(EventEnvelope event)  {
        final EventReactorMethod method = thisClass.getReactor(event.getMessageClass());
        final List<? extends Message> eventMessages =
                method.invoke(this, event.getMessage(), event.getEventContext());
        final List<Event> events = toEvents(eventMessages, event);
        return events;
    }

    /**
     * Dispatches a rejection to the reacting method of the process manager.
     *
     * @param rejection the envelope with the rejection
     * @return a list of produced events or an empty list if the process manager does not
     *         produce new events because of the passed event
     */
    List<Event> dispatchRejection(RejectionEnvelope rejection) {
        final RejectionReactorMethod method = thisClass.getReactor(rejection.getMessageClass());
        final List<? extends Message> eventMessages =
        method.invoke(this, rejection.getMessage(), rejection.getRejectionContext());
        final List<Event> events = toEvents(eventMessages, rejection);
        return events;
    }

    /**
     * Creates a new {@link CommandRouter}.
     *
     * <p>A {@code CommandRouter} allows to create and post one or more commands
     * in response to a command received by the {@code ProcessManager}.
     *
     * <p>A typical usage looks like this:
     *
     * <pre>
     *     {@literal @}Assign
     *     CommandRouted on(MyCommand message, CommandContext context) {
     *         // Create new command messages here.
     *         return newRouterFor(message, context)
     *                  .add(messageOne)
     *                  .add(messageTwo)
     *                  .routeAll();
     *     }
     * </pre>
     *
     * <p>The routed commands are created on behalf of the actor of the original command.
     * That is, the {@code actor} and {@code zoneOffset} fields of created {@code CommandContext}
     * instances will be the same as in the incoming command.
     *
     * @param commandMessage the source command message
     * @param commandContext the context of the source command
     * @return new {@code CommandRouter}
     */
    protected CommandRouter newRouterFor(Message commandMessage, CommandContext commandContext) {
        checkNotNull(commandMessage);
        checkNotNull(commandContext);
        final CommandBus commandBus = ensureCommandBus();
        final CommandRouter router = new CommandRouter(commandBus, commandMessage, commandContext);
        return router;
    }

    /**
     * Creates a new {@code IteratingCommandRouter}.
     *
     * <p>An {@code IteratingCommandRouter} allows to create several commands
     * in response to a command received by the {@code ProcessManager} and post these commands
     * one by one.
     * 
     * <p>A typical usage looks like this:
     * <pre>
     *     {@literal @}Assign
     *     CommandRouted on(MyCommand message, CommandContext context) {
     *         // Create new command messages here.
     *         router = newIteratingRouterFor(message, context);
     *         return router.add(messageOne)
     *                      .add(messageTwo)
     *                      .add(messageThree)
     *                      .routeFirst();
     *     }
     *
     *     {@literal @}Subscribe
     *     void on(EventOne message, EventContext context) {
     *         if (router.hasNext()) {
     *             router.routeNext();
     *         }
     *     }
     * </pre>
     *
     * @param commandMessage the source command message
     * @param commandContext the context of the source command
     * @return new {@code IteratingCommandRouter}
     * @see IteratingCommandRouter#routeFirst()
     * @see IteratingCommandRouter#routeNext()
     */
    protected IteratingCommandRouter newIteratingRouterFor(Message commandMessage,
                                                           CommandContext commandContext) {
        checkNotNull(commandMessage);
        checkNotNull(commandContext);
        final CommandBus commandBus = ensureCommandBus();
        final IteratingCommandRouter router =
                new IteratingCommandRouter(commandBus, commandMessage, commandContext);
        return router;
    }

    private CommandBus ensureCommandBus() {
        final CommandBus commandBus = getCommandBus();
        checkState(commandBus != null, "CommandBus must be initialized");
        return commandBus;
    }

    @Override
    protected String getMissingTxMessage() {
<<<<<<< HEAD
        return "ProcessManager modification is not available this way. Please modify the state from" +
                " a command handling or event reacting method.";
    }

    /**
     * Provides type information for process manager classes.
     */
    static class TypeInfo {

        private TypeInfo() {
            // Prevent construction of this utility class.
        }

        /**
         * Obtains the set of command classes handled by passed process manager class.
         *
         * @param pmClass the process manager class to inspect
         * @return immutable set of command classes or an empty set if no commands are handled
         */
        static Set<CommandClass> getCommandClasses(Class<? extends ProcessManager> pmClass) {
            return ImmutableSet.copyOf(CommandHandlerMethod.inspect(pmClass));
        }

        /**
         * Returns the set of event classes on which the process manager reacts.
         *
         * @param pmClass the process manager class to inspect
         * @return immutable set of event classes or an empty set if no events are handled
         */
        static Set<EventClass> getEventClasses(Class<? extends ProcessManager> pmClass) {
            return EventReactorMethod.inspect(pmClass);
        }

        /**
         * Obtains the set of rejection classes to which process managers of the passed class are
         * subscribed.
         *
         * @param pmClass the process manager class to inspect
         * @return immutable set of rejection classes or an empty set if the class is not subscribed
         * to rejections
         */
        static Set<RejectionClass> getRejectionClasses(Class<? extends ProcessManager> pmClass) {
            return ImmutableSet.copyOf(RejectionReactorMethod.inspect(pmClass));
        }

        /**
         * Returns the set of event classes handled by the passed {@link ProcessManager} class.
         *
         * @param cls the class to inspect
         * @return immutable set of event classes or an empty set if no events are handled
         */
        static Set<EventClass> getExternalEventClasses(Class<? extends ProcessManager> cls) {
            return EventReactorMethod.inspectExternal(cls);
        }
=======
        return "ProcessManager modification is not available this way. " +
                "Please modify the state from a command handling or event reacting method.";
>>>>>>> ae382258
    }
}<|MERGE_RESOLUTION|>--- conflicted
+++ resolved
@@ -247,64 +247,7 @@
 
     @Override
     protected String getMissingTxMessage() {
-<<<<<<< HEAD
-        return "ProcessManager modification is not available this way. Please modify the state from" +
-                " a command handling or event reacting method.";
-    }
-
-    /**
-     * Provides type information for process manager classes.
-     */
-    static class TypeInfo {
-
-        private TypeInfo() {
-            // Prevent construction of this utility class.
-        }
-
-        /**
-         * Obtains the set of command classes handled by passed process manager class.
-         *
-         * @param pmClass the process manager class to inspect
-         * @return immutable set of command classes or an empty set if no commands are handled
-         */
-        static Set<CommandClass> getCommandClasses(Class<? extends ProcessManager> pmClass) {
-            return ImmutableSet.copyOf(CommandHandlerMethod.inspect(pmClass));
-        }
-
-        /**
-         * Returns the set of event classes on which the process manager reacts.
-         *
-         * @param pmClass the process manager class to inspect
-         * @return immutable set of event classes or an empty set if no events are handled
-         */
-        static Set<EventClass> getEventClasses(Class<? extends ProcessManager> pmClass) {
-            return EventReactorMethod.inspect(pmClass);
-        }
-
-        /**
-         * Obtains the set of rejection classes to which process managers of the passed class are
-         * subscribed.
-         *
-         * @param pmClass the process manager class to inspect
-         * @return immutable set of rejection classes or an empty set if the class is not subscribed
-         * to rejections
-         */
-        static Set<RejectionClass> getRejectionClasses(Class<? extends ProcessManager> pmClass) {
-            return ImmutableSet.copyOf(RejectionReactorMethod.inspect(pmClass));
-        }
-
-        /**
-         * Returns the set of event classes handled by the passed {@link ProcessManager} class.
-         *
-         * @param cls the class to inspect
-         * @return immutable set of event classes or an empty set if no events are handled
-         */
-        static Set<EventClass> getExternalEventClasses(Class<? extends ProcessManager> cls) {
-            return EventReactorMethod.inspectExternal(cls);
-        }
-=======
         return "ProcessManager modification is not available this way. " +
                 "Please modify the state from a command handling or event reacting method.";
->>>>>>> ae382258
     }
 }