/*
 * Copyright 2019, TeamDev. All rights reserved.
 *
 * Redistribution and use in source and/or binary forms, with or without
 * modification, must retain the above copyright notice and the following
 * disclaimer.
 *
 * THIS SOFTWARE IS PROVIDED BY THE COPYRIGHT HOLDERS AND CONTRIBUTORS
 * "AS IS" AND ANY EXPRESS OR IMPLIED WARRANTIES, INCLUDING, BUT NOT
 * LIMITED TO, THE IMPLIED WARRANTIES OF MERCHANTABILITY AND FITNESS FOR
 * A PARTICULAR PURPOSE ARE DISCLAIMED. IN NO EVENT SHALL THE COPYRIGHT
 * OWNER OR CONTRIBUTORS BE LIABLE FOR ANY DIRECT, INDIRECT, INCIDENTAL,
 * SPECIAL, EXEMPLARY, OR CONSEQUENTIAL DAMAGES (INCLUDING, BUT NOT
 * LIMITED TO, PROCUREMENT OF SUBSTITUTE GOODS OR SERVICES; LOSS OF USE,
 * DATA, OR PROFITS; OR BUSINESS INTERRUPTION) HOWEVER CAUSED AND ON ANY
 * THEORY OF LIABILITY, WHETHER IN CONTRACT, STRICT LIABILITY, OR TORT
 * (INCLUDING NEGLIGENCE OR OTHERWISE) ARISING IN ANY WAY OUT OF THE USE
 * OF THIS SOFTWARE, EVEN IF ADVISED OF THE POSSIBILITY OF SUCH DAMAGE.
 */

package io.spine.server.projection;

import com.google.common.annotations.VisibleForTesting;
import com.google.common.collect.ImmutableList;
import com.google.common.collect.ImmutableSet;
import com.google.errorprone.annotations.OverridingMethodsMustInvokeSuper;
import com.google.protobuf.Message;
import com.google.protobuf.Timestamp;
import io.spine.annotation.Internal;
import io.spine.core.Event;
import io.spine.server.BoundedContext;
import io.spine.server.ServerEnvironment;
import io.spine.server.delivery.Delivery;
import io.spine.server.delivery.Inbox;
import io.spine.server.delivery.InboxLabel;
import io.spine.server.entity.EventDispatchingRepository;
import io.spine.server.entity.model.StateClass;
import io.spine.server.event.EventFilter;
import io.spine.server.event.EventStreamQuery;
import io.spine.server.event.model.SubscriberMethod;
import io.spine.server.event.store.EventStore;
import io.spine.server.integration.ExternalMessageClass;
import io.spine.server.integration.ExternalMessageDispatcher;
import io.spine.server.integration.ExternalMessageEnvelope;
import io.spine.server.projection.model.ProjectionClass;
import io.spine.server.route.EventRouting;
import io.spine.server.route.StateUpdateRouting;
import io.spine.server.stand.Stand;
import io.spine.server.storage.RecordStorage;
import io.spine.server.storage.StorageFactory;
import io.spine.server.type.EventClass;
import io.spine.server.type.EventEnvelope;
import io.spine.type.TypeName;
import org.checkerframework.checker.nullness.qual.MonotonicNonNull;
import org.checkerframework.checker.nullness.qual.Nullable;

import java.util.Optional;
import java.util.Set;

import static com.google.common.base.Preconditions.checkNotNull;
import static com.google.common.collect.ImmutableList.toImmutableList;
import static com.google.common.collect.Sets.union;
import static io.spine.option.EntityOption.Kind.PROJECTION;
import static io.spine.server.projection.model.ProjectionClass.asProjectionClass;
import static io.spine.util.Exceptions.newIllegalStateException;

/**
 * Abstract base for repositories managing {@link Projection}s.
 *
 * @param <I> the type of IDs of projections
 * @param <P> the type of projections
 * @param <S> the type of projection state messages
 */
public abstract class ProjectionRepository<I, P extends Projection<I, S, ?>, S extends Message>
        extends EventDispatchingRepository<I, P, S> {

    /** An underlying entity storage used to store projections. */
    private RecordStorage<I> recordStorage;

    private @MonotonicNonNull Inbox<I> inbox;

    /**
     * Initializes the repository.
     *
     * <p>Ensures there is at least one event subscriber method (external or domestic) declared
     * by the class of the projection. Throws an {@code IllegalStateException} otherwise.
     *
     * <p>If projections of this repository are {@linkplain io.spine.core.Subscribe subscribed} to
     * entity state updates, a routing for state updates is created and
     * {@linkplain #setupStateRouting(StateUpdateRouting) configured}.
     * If one of the states of entities cannot be routed during the created schema,
     * {@code IllegalStateException} will be thrown.
     *
     * @param context
     *         the {@code BoundedContext} of this repository
     * @throws IllegalStateException
     *         if the state routing does not cover one of the entity state types to which
     *         the entities are subscribed
     */
    @Override
    @OverridingMethodsMustInvokeSuper
    protected void init(BoundedContext context) throws IllegalStateException {
        super.init(context);
        ensureDispatchesEvents();
<<<<<<< HEAD
        subscribeToSystemEvents();
        Delivery delivery = ServerEnvironment.getInstance()
                                             .delivery();
        inbox = delivery
                .<I>newInbox(entityStateType())
                .addEventEndpoint(InboxLabel.UPDATE_SUBSCRIBER,
                                  e -> ProjectionEndpoint.of(this, e))
                .build();
=======
>>>>>>> 1e97822a
    }

    @Override
    @OverridingMethodsMustInvokeSuper
    protected void setupEventRouting(EventRouting<I> routing) {
        super.setupEventRouting(routing);
        if (projectionClass().subscribesToStates()) {
            StateUpdateRouting<I> stateRouting = createStateRouting();
            routing.routeStateUpdates(stateRouting);
        }
    }

    private void ensureDispatchesEvents() {
        boolean noEventSubscriptions = !dispatchesEvents();
        if (noEventSubscriptions) {
            boolean noExternalSubscriptions = !dispatchesExternalEvents();
            if (noExternalSubscriptions) {
                throw newIllegalStateException(
                        "Projections of the repository `%s` have neither domestic nor external" +
                                " event subscriptions.", this);
            }
        }
    }

    /**
     * Creates and configures the {@code StateUpdateRouting} used by this repository.
     *
     * <p>This method verifies that the created state routing serves all the state classes to
     * which projections of this repository are subscribed.
     *
     * @throws IllegalStateException
     *          if one of the subscribed state classes cannot be served by the created state routing
     */
    private StateUpdateRouting<I> createStateRouting() {
        StateUpdateRouting<I> routing = StateUpdateRouting.newInstance(idClass());
        setupStateRouting(routing);
        validate(routing);
        return routing;
    }

    private void validate(StateUpdateRouting<I> routing) throws IllegalStateException {
        ProjectionClass<P> cls = projectionClass();
        Set<StateClass> stateClasses = union(cls.domesticStates(), cls.externalStates());
        ImmutableList<StateClass> unsupported =
                stateClasses.stream()
                            .filter(c -> !routing.supports(c.value()))
                            .collect(toImmutableList());
        if (!unsupported.isEmpty()) {
            boolean moreThanOne = unsupported.size() > 1;
            String fmt =
                    "The repository `%s` does not provide routing for updates of the state " +
                            (moreThanOne ? "classes" : "class") +
                            " `%s` to which the class `%s` is subscribed.";
            throw newIllegalStateException(
                    fmt, this, (moreThanOne ? unsupported : unsupported.get(0)), cls
            );
        }
    }

    /**
     * A callback for derived repository classes to customize routing schema for delivering
     * updated state to subscribed entities, if the default schema does not satisfy
     * the routing needs.
     *
     * @param routing
     *         the routing to customize
     */
    @SuppressWarnings("NoopMethodInAbstractClass") // see Javadoc
    protected void setupStateRouting(StateUpdateRouting<I> routing) {
        // Do nothing by default.
    }

    @VisibleForTesting
    static Timestamp nullToDefault(@Nullable Timestamp timestamp) {
        return timestamp == null
               ? Timestamp.getDefaultInstance()
               : timestamp;
    }

    /** Obtains {@link EventStore} from which to get events during catch-up. */
    EventStore eventStore() {
        return context()
                .eventBus()
                .eventStore();
    }

    /** Obtains class information of projection managed by this repository. */
    private ProjectionClass<P> projectionClass() {
        return (ProjectionClass<P>) entityModelClass();
    }

    @Internal
    @Override
    protected final ProjectionClass<P> toModelClass(Class<P> cls) {
        return asProjectionClass(cls);
    }

    @Override
    public P create(I id) {
        P projection = super.create(id);
        lifecycleOf(id).onEntityCreated(PROJECTION);
        return projection;
    }

    @Override
    public Optional<ExternalMessageDispatcher<I>> createExternalDispatcher() {
        if (!dispatchesExternalEvents()) {
            return Optional.empty();
        }
        return Optional.of(new ProjectionExternalEventDispatcher());
    }

    /**
     * Obtains event filters for event classes handled by projections of this repository.
     */
    private Set<EventFilter> createEventFilters() {
        ImmutableSet.Builder<EventFilter> builder = ImmutableSet.builder();
        Set<EventClass> eventClasses = messageClasses();
        for (EventClass eventClass : eventClasses) {
            String typeName = TypeName.of(eventClass.value())
                                      .value();
            builder.add(EventFilter.newBuilder()
                                   .setEventType(typeName)
                                   .build());
        }
        return builder.build();
    }

    /**
     * Obtains the {@code Stand} from the {@code BoundedContext} of this repository.
     */
    protected final Stand stand() {
        return context().stand();
    }

    /**
     * Ensures that the repository has the storage.
     *
     * @return storage instance
     * @throws IllegalStateException if the storage is null
     */
    @Override
    protected RecordStorage<I> recordStorage() {
        return checkStorage(recordStorage);
    }

    @Override
    protected RecordStorage<I> createStorage(StorageFactory factory) {
        Class<P> projectionClass = entityClass();
        ProjectionStorage<I> projectionStorage = factory.createProjectionStorage(projectionClass);
        this.recordStorage = projectionStorage.recordStorage();
        return projectionStorage;
    }

    /**
     * {@inheritDoc}
     *
     * <p>Overrides to expose the method to the package.
     */
    @Override
    protected P findOrCreate(I id) {
        return super.findOrCreate(id);
    }

    /**
     * Ensures that the repository has the storage.
     *
     * @return storage instance
     * @throws IllegalStateException if the storage is null
     */
    protected ProjectionStorage<I> projectionStorage() {
        @SuppressWarnings("unchecked") /* OK as we control the creation in createStorage(). */
        ProjectionStorage<I> storage = (ProjectionStorage<I>) storage();
        return storage;
    }

    @Override
    public Set<EventClass> messageClasses() {
        return projectionClass().domesticEvents();
    }

    @Override
    public Set<EventClass> externalEventClasses() {
        return projectionClass().externalEvents();
    }

    @OverridingMethodsMustInvokeSuper
    @Override
    public boolean canDispatch(EventEnvelope event) {
        Optional<SubscriberMethod> subscriber = projectionClass().subscriberOf(event);
        return subscriber.isPresent();
    }

    /**
     * {@inheritDoc}
     *
     * <p>Sends a system command to dispatch the given event to a subscriber.
     */
    @Override
    protected void dispatchTo(I id, Event event) {
<<<<<<< HEAD
        inbox.send(EventEnvelope.of(event))
             .toSubscriber(id);
    }

    /**
     * Dispatches the given event to the projection with the given ID.
     *
     * @param id
     *         the ID of the target projection
     * @param event
     *         the event to dispatch
     */
    @Internal
    protected void dispatchNowTo(I id, EventEnvelope event) {
        //TODO:2019-01-09:alex.tymchenko: kill `dispatchNowTo(I id, EventEnvelope envelope)`
        inbox.send(event)
             .toSubscriber(id);
=======
        lifecycleOf(id).onDispatchEventToSubscriber(event);
        EventEnvelope envelope = EventEnvelope.of(event);
        ProjectionEndpoint<I, P> endpoint = ProjectionEndpoint.of(this, envelope);
        endpoint.dispatchTo(id);
>>>>>>> 1e97822a
    }

    @Internal
    public void writeLastHandledEventTime(Timestamp timestamp) {
        checkNotNull(timestamp);
        projectionStorage().writeLastHandledEventTime(timestamp);
    }

    @Internal
    public Timestamp readLastHandledEventTime() {
        Timestamp timestamp = projectionStorage().readLastHandledEventTime();
        return nullToDefault(timestamp);
    }

    @VisibleForTesting
    EventStreamQuery createStreamQuery() {
        Set<EventFilter> eventFilters = createEventFilters();

        // Gets the timestamp of the last event. This also ensures we have the storage.
        Timestamp timestamp = readLastHandledEventTime();
        EventStreamQuery.Builder builder = EventStreamQuery
                .newBuilder()
                .setAfter(timestamp)
                .addAllFilter(eventFilters);
        return builder.build();
    }

    /**
     * An implementation of an external message dispatcher feeding external events
     * to {@code Projection} instances.
     */
    private class ProjectionExternalEventDispatcher extends AbstractExternalEventDispatcher {

        @Override
        public Set<ExternalMessageClass> messageClasses() {
            Set<EventClass> eventClasses = projectionClass().externalEvents();
            return ExternalMessageClass.fromEventClasses(eventClasses);
        }

        @Override
        public void onError(ExternalMessageEnvelope envelope, RuntimeException exception) {
            checkNotNull(envelope);
            checkNotNull(exception);
            logError("Error dispatching external event (class: `%s`, id: `%s`)" +
                             " to projection with state `%s`.",
                     envelope, exception);
        }
    }
}<|MERGE_RESOLUTION|>--- conflicted
+++ resolved
@@ -102,7 +102,6 @@
     protected void init(BoundedContext context) throws IllegalStateException {
         super.init(context);
         ensureDispatchesEvents();
-<<<<<<< HEAD
         subscribeToSystemEvents();
         Delivery delivery = ServerEnvironment.getInstance()
                                              .delivery();
@@ -111,8 +110,6 @@
                 .addEventEndpoint(InboxLabel.UPDATE_SUBSCRIBER,
                                   e -> ProjectionEndpoint.of(this, e))
                 .build();
-=======
->>>>>>> 1e97822a
     }
 
     @Override
@@ -313,30 +310,9 @@
      */
     @Override
     protected void dispatchTo(I id, Event event) {
-<<<<<<< HEAD
+        lifecycleOf(id).onDispatchEventToSubscriber(event);
         inbox.send(EventEnvelope.of(event))
              .toSubscriber(id);
-    }
-
-    /**
-     * Dispatches the given event to the projection with the given ID.
-     *
-     * @param id
-     *         the ID of the target projection
-     * @param event
-     *         the event to dispatch
-     */
-    @Internal
-    protected void dispatchNowTo(I id, EventEnvelope event) {
-        //TODO:2019-01-09:alex.tymchenko: kill `dispatchNowTo(I id, EventEnvelope envelope)`
-        inbox.send(event)
-             .toSubscriber(id);
-=======
-        lifecycleOf(id).onDispatchEventToSubscriber(event);
-        EventEnvelope envelope = EventEnvelope.of(event);
-        ProjectionEndpoint<I, P> endpoint = ProjectionEndpoint.of(this, envelope);
-        endpoint.dispatchTo(id);
->>>>>>> 1e97822a
     }
 
     @Internal
