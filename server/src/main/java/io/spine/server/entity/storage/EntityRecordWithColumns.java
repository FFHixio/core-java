/*
 * Copyright 2020, TeamDev. All rights reserved.
 *
 * Redistribution and use in source and/or binary forms, with or without
 * modification, must retain the above copyright notice and the following
 * disclaimer.
 *
 * THIS SOFTWARE IS PROVIDED BY THE COPYRIGHT HOLDERS AND CONTRIBUTORS
 * "AS IS" AND ANY EXPRESS OR IMPLIED WARRANTIES, INCLUDING, BUT NOT
 * LIMITED TO, THE IMPLIED WARRANTIES OF MERCHANTABILITY AND FITNESS FOR
 * A PARTICULAR PURPOSE ARE DISCLAIMED. IN NO EVENT SHALL THE COPYRIGHT
 * OWNER OR CONTRIBUTORS BE LIABLE FOR ANY DIRECT, INDIRECT, INCIDENTAL,
 * SPECIAL, EXEMPLARY, OR CONSEQUENTIAL DAMAGES (INCLUDING, BUT NOT
 * LIMITED TO, PROCUREMENT OF SUBSTITUTE GOODS OR SERVICES; LOSS OF USE,
 * DATA, OR PROFITS; OR BUSINESS INTERRUPTION) HOWEVER CAUSED AND ON ANY
 * THEORY OF LIABILITY, WHETHER IN CONTRACT, STRICT LIABILITY, OR TORT
 * (INCLUDING NEGLIGENCE OR OTHERWISE) ARISING IN ANY WAY OUT OF THE USE
 * OF THIS SOFTWARE, EVEN IF ADVISED OF THE POSSIBILITY OF SUCH DAMAGE.
 */

package io.spine.server.entity.storage;

import com.google.common.annotations.VisibleForTesting;
import com.google.common.collect.ImmutableMap;
import io.spine.annotation.SPI;
import io.spine.base.EntityState;
import io.spine.base.Identifier;
import io.spine.query.ColumnName;
import io.spine.server.entity.Entity;
import io.spine.server.entity.EntityRecord;
import io.spine.server.entity.LifecycleFlags;
import io.spine.server.entity.WithLifecycle;
import io.spine.server.storage.RecordWithColumns;
import org.checkerframework.checker.nullness.qual.Nullable;

import java.util.Map;
import java.util.Objects;

import static com.google.common.base.Preconditions.checkNotNull;
import static io.spine.server.entity.storage.EntityRecordColumn.archived;
import static io.spine.server.entity.storage.EntityRecordColumn.deleted;
import static java.util.Collections.emptyMap;

/**
 * A value of {@link EntityRecord} associated with the values
 * of its {@linkplain io.spine.query.Column columns}.
 */
@SPI
public final class EntityRecordWithColumns<I>
        extends RecordWithColumns<I, EntityRecord> implements WithLifecycle {

    private EntityRecordWithColumns(I id, EntityRecord record, Map<ColumnName, Object> columns) {
        super(id, record, columns);
    }

    /**
     * Creates the new instance of {@code EntityRecordWithColumns} by evaluating the values
     * of the passed columns for the passed entity.
     *
     * @param entity
     *         the entity to use as a provider of the record identifier and the column values
     * @param record
     *         the record prepared for storage
     * @param <I>
     *         the type of the entity identifiers
     * @param <E>
     *         the type of the entity
     * @return a new instance of {@code EntityRecordWithColumns}
     */
    public static <I, S extends EntityState<I>, E extends Entity<I, S>> EntityRecordWithColumns<I>
    create(E entity, EntityRecord record) {
        checkNotNull(entity);
        checkNotNull(record);
        EntityRecordSpec<I, S, E> recordSpec = EntityRecordSpec.of(entity);
        Map<ColumnName, @Nullable Object> storageFields = recordSpec.valuesIn(entity);
        return new EntityRecordWithColumns<>(entity.id(), record, storageFields);
    }

    /**
     * Creates the new instance of {@code EntityRecordWithColumns} using the pre-created
     * entity record and the entity identifier.
     *
     * <p>This method considers only the values of the
     * {@linkplain EntityRecordColumn lifecycle columns}.
     *
     * @param id
     *         the identifier of the entity
     * @param record
     *         the record to store; it is also used as a source for the lifecycle column values
     * @param <I>
     *         the type of the identiiers
     * @return a new instance of {@code EntityRecordWithColumns}
     */
    public static <I> EntityRecordWithColumns<I> create(I id, EntityRecord record) {
        checkNotNull(id);
        checkNotNull(record);
        LifecycleFlags flags = record.getLifecycleFlags();
        ImmutableMap<ColumnName, Object> lifecycleValues =
                ImmutableMap.of(archived.get()
                                        .name(), flags.getArchived(),
                                deleted.get()
                                       .name(), flags.getArchived());
        return new EntityRecordWithColumns<>(id, record, lifecycleValues);
    }

    /**
     * Wraps a passed entity record into a {@code EntityWithColumns} with no storage fields.
     *
     * <p>This is a shortcut for {@link #of(EntityRecord, Map) of(EntityRecord, Map)} with
     * an empty {@code Map} of storage fields.
     *
     * @see #of(EntityRecord, Map) for the notes on usage
     */
    @VisibleForTesting
    public static <I> EntityRecordWithColumns<I> of(EntityRecord record) {
        return of(record, emptyMap());
    }

    /**
     * Creates a new instance from the passed record and storage fields.
     *
     * @apiNote This test-only method unpacks the identifier of the passed record and casts
     *         it to the type {@code I}. It is a responsibility of the caller to provide the record
     *         with the matching identifier.
     */
    @VisibleForTesting
    public static <I> EntityRecordWithColumns<I>
    of(EntityRecord record, Map<ColumnName, Object> storageFields) {
        I id = extractId(record);
        return new EntityRecordWithColumns<>(id, record, storageFields);
    }

    /**
     * Extracts the identifier from the passed record and casts it to the type {@code I}.
     *
     * <p>It is a responsibility of the caller to provide a record with the matching identifier.
     */
<<<<<<< HEAD
    @SuppressWarnings({"unchecked", "TypeParameterUnusedInFormals"})    // see the docs.
    private static <I> I extractId(EntityRecord record) {
        return (I) Identifier.unpack(record.getEntityId());
=======
    public boolean hasColumn(ColumnName name) {
        boolean result = storageFields.containsKey(name);
        return result;
>>>>>>> 36f85df1
    }

    @Override
    public LifecycleFlags getLifecycleFlags() {
        return record().getLifecycleFlags();
    }

    @Override
    public boolean isArchived() {
        return record().isArchived();
    }

    @Override
    public boolean isDeleted() {
        return record().isDeleted();
    }

    @Override
    public boolean isActive() {
        return record().isActive();
    }

    @Override
    public boolean equals(@Nullable Object o) {
        if (this == o) {
            return true;
        }
        if (o == null || getClass() != o.getClass()) {
            return false;
        }

        EntityRecordWithColumns<?> other = (EntityRecordWithColumns<?>) o;

        return Objects.equals(id(), other.id()) &&
                Objects.equals(record(), other.record()) &&
                Objects.equals(storageFields(), other.storageFields());
    }

    @Override
    public int hashCode() {
        return Objects.hash(id(), record(), storageFields());
    }
}<|MERGE_RESOLUTION|>--- conflicted
+++ resolved
@@ -88,7 +88,7 @@
      * @param record
      *         the record to store; it is also used as a source for the lifecycle column values
      * @param <I>
-     *         the type of the identiiers
+     *         the type of the identifiers
      * @return a new instance of {@code EntityRecordWithColumns}
      */
     public static <I> EntityRecordWithColumns<I> create(I id, EntityRecord record) {
@@ -135,15 +135,9 @@
      *
      * <p>It is a responsibility of the caller to provide a record with the matching identifier.
      */
-<<<<<<< HEAD
     @SuppressWarnings({"unchecked", "TypeParameterUnusedInFormals"})    // see the docs.
     private static <I> I extractId(EntityRecord record) {
         return (I) Identifier.unpack(record.getEntityId());
-=======
-    public boolean hasColumn(ColumnName name) {
-        boolean result = storageFields.containsKey(name);
-        return result;
->>>>>>> 36f85df1
     }
 
     @Override
