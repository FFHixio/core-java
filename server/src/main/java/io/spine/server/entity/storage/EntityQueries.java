--- conflicted
+++ resolved
@@ -37,11 +37,8 @@
 
 import java.util.ArrayList;
 import java.util.Collection;
-<<<<<<< HEAD
 import java.util.LinkedList;
 import java.util.List;
-=======
->>>>>>> 797b7b36
 
 import static com.google.common.base.Preconditions.checkArgument;
 import static com.google.common.base.Preconditions.checkNotNull;
@@ -157,7 +154,8 @@
     private static EntityColumn findMatchingColumn(ColumnFilter filter,
                                                    Collection<EntityColumn> entityColumns) {
         for (EntityColumn column : entityColumns) {
-            if (column.getName().equals(filter.getColumnName())) {
+            if (column.getName()
+                      .equals(filter.getColumnName())) {
                 return column;
             }
         }
