--- conflicted
+++ resolved
@@ -35,11 +35,7 @@
     /**
      * Extracts the column value currently stored in the entity state.
      */
-<<<<<<< HEAD
-    @Nullable Object valueIn(EntityState entityState);
-=======
     @Nullable Object valueIn(EntityState state);
->>>>>>> 0d691e2c
 
     /**
      * Obtains the corresponding proto field declaration.
