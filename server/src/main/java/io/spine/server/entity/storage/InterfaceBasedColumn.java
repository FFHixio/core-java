--- conflicted
+++ resolved
@@ -46,11 +46,7 @@
  *
  *         // ...
  *         class UserProfileProjection
-<<<<<<< HEAD
- *             extends Projection{@literal <}UserId, UserProfile, UserProfile.Builder>
-=======
  * {@literal            extends Projection<UserId, UserProfile, UserProfile.Builder>  }
->>>>>>> 1e2dea50
  *             implements UserProfileWithColumns {
  *
  *            {@literal @}Override
