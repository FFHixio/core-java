/*
 * Copyright 2019, TeamDev. All rights reserved.
 *
 * Redistribution and use in source and/or binary forms, with or without
 * modification, must retain the above copyright notice and the following
 * disclaimer.
 *
 * THIS SOFTWARE IS PROVIDED BY THE COPYRIGHT HOLDERS AND CONTRIBUTORS
 * "AS IS" AND ANY EXPRESS OR IMPLIED WARRANTIES, INCLUDING, BUT NOT
 * LIMITED TO, THE IMPLIED WARRANTIES OF MERCHANTABILITY AND FITNESS FOR
 * A PARTICULAR PURPOSE ARE DISCLAIMED. IN NO EVENT SHALL THE COPYRIGHT
 * OWNER OR CONTRIBUTORS BE LIABLE FOR ANY DIRECT, INDIRECT, INCIDENTAL,
 * SPECIAL, EXEMPLARY, OR CONSEQUENTIAL DAMAGES (INCLUDING, BUT NOT
 * LIMITED TO, PROCUREMENT OF SUBSTITUTE GOODS OR SERVICES; LOSS OF USE,
 * DATA, OR PROFITS; OR BUSINESS INTERRUPTION) HOWEVER CAUSED AND ON ANY
 * THEORY OF LIABILITY, WHETHER IN CONTRACT, STRICT LIABILITY, OR TORT
 * (INCLUDING NEGLIGENCE OR OTHERWISE) ARISING IN ANY WAY OUT OF THE USE
 * OF THIS SOFTWARE, EVEN IF ADVISED OF THE POSSIBILITY OF SUCH DAMAGE.
 */
package io.spine.server.entity.model;

import io.spine.base.EntityState;
import io.spine.server.entity.Entity;
import io.spine.server.type.EventClass;
import io.spine.system.server.event.EntityStateChanged;
import io.spine.type.MessageClass;

import static com.google.common.base.Preconditions.checkNotNull;

/**
 * A class of an {@linkplain Entity#state() entity state}.
 */
public final class StateClass extends MessageClass<EntityState> {

    private static final long serialVersionUID = 0L;
    private static final EventClass UPDATE_EVENT = EventClass.from(EntityStateChanged.class);

    private StateClass(Class<? extends EntityState> value) {
        super(value);
    }

    /**
     * Obtains the class of the state of the given entity.
     */
    public static StateClass of(Entity entity) {
        checkNotNull(entity);
        EntityState state = entity.state();
        return of(state);
    }

    /**
     * Creates an instance of {@code EntityStateClass} from the class of the given message.
     */
<<<<<<< HEAD
    public static StateClass of(EntityState entityState) {
        checkNotNull(entityState);
        return from(entityState.getClass());
=======
    public static StateClass of(EntityState state) {
        checkNotNull(state);
        return from(state.getClass());
>>>>>>> 0d691e2c
    }

    /**
     * Creates an instance of {@code EntityStateClass} from the given class.
     */
    public static StateClass from(Class<? extends EntityState> value) {
        checkNotNull(value);
        return new StateClass(value);
    }

    /**
     * Obtains the built-in class of events emitted when an entity state is updated.
     */
    public static EventClass updateEvent() {
        return UPDATE_EVENT;
    }
}<|MERGE_RESOLUTION|>--- conflicted
+++ resolved
@@ -51,15 +51,9 @@
     /**
      * Creates an instance of {@code EntityStateClass} from the class of the given message.
      */
-<<<<<<< HEAD
-    public static StateClass of(EntityState entityState) {
-        checkNotNull(entityState);
-        return from(entityState.getClass());
-=======
     public static StateClass of(EntityState state) {
         checkNotNull(state);
         return from(state.getClass());
->>>>>>> 0d691e2c
     }
 
     /**
