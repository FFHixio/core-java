--- conflicted
+++ resolved
@@ -262,7 +262,9 @@
             return result;
         } catch (Throwable t) {
             rollback(t);
-            throw propagate(t);
+            //TODO:2019-06-24:alex.tymchenko:
+            // https://github.com/SpineEventEngine/core-java/issues/1094
+            //throw propagate(t);
         } finally {
             phases.add(phase);
             listener.onAfterPhase(phase);
@@ -345,14 +347,6 @@
             commitAttributeChanges();
             EntityRecord newRecord = entityRecord();
             afterCommit(newRecord);
-<<<<<<< HEAD
-        } catch (InvalidEntityStateException e) {
-            /* New state of the entity does not pass validation. */
-            rollback(e);
-            //TODO:2019-06-24:alex.tymchenko: https://github.com/SpineEventEngine/core-java/issues/1094
-            //throw e;
-=======
->>>>>>> 2a0bfda4
         } catch (RuntimeException e) {
             rollback(e);
             throw propagate(e);
