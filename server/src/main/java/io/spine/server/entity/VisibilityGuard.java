--- conflicted
+++ resolved
@@ -20,12 +20,7 @@
 
 package io.spine.server.entity;
 
-<<<<<<< HEAD
-import com.google.common.base.Function;
-import com.google.common.base.Predicate;
-=======
 import com.google.common.base.Optional;
->>>>>>> a045a959
 import com.google.common.collect.Sets;
 import com.google.protobuf.Message;
 import io.spine.annotation.Internal;
@@ -35,7 +30,6 @@
 
 import java.util.Collection;
 import java.util.Map;
-import java.util.Optional;
 import java.util.Set;
 
 import static com.google.common.base.Preconditions.checkNotNull;
@@ -73,14 +67,14 @@
      */
     public void register(Repository<?, ?> repository) {
         checkNotNull(repository);
-        EntityClass<?> entityClass = repository.entityClass();
-        Class<? extends Message> stateClass = entityClass.getStateClass();
+        final EntityClass<?> entityClass = repository.entityClass();
+        final Class<? extends Message> stateClass = entityClass.getStateClass();
         checkNotAlreadyRegistered(stateClass);
         repositories.put(stateClass, new RepositoryAccess(repository));
     }
 
     private void checkNotAlreadyRegistered(Class<? extends Message> stateClass) {
-        RepositoryAccess alreadyRegistered = repositories.get(stateClass);
+        final RepositoryAccess alreadyRegistered = repositories.get(stateClass);
         if (alreadyRegistered != null) {
             throw newIllegalStateException(
                     "A repository for the state class %s already registered: %s",
@@ -93,7 +87,7 @@
      */
     public boolean hasRepository(Class<? extends Message> stateClass) {
         checkNotNull(stateClass);
-        boolean result = repositories.containsKey(stateClass);
+        final boolean result = repositories.containsKey(stateClass);
         return result;
     }
 
@@ -101,7 +95,7 @@
      * Obtains the repository for the passed entity state class.
      *
      * @param stateClass the class of the state of entities managed by the repository
-     * @return the repository wrapped into {@code Optional} or {@code Optional#empty()} if the
+     * @return the repository wrapped into {@code Optional} or {@code Optional#absent()} if the
      * entity state is {@linkplain Visibility#NONE not visible}
      * @throws IllegalArgumentException if the repository for the passed state class was not
      *                                  {@linkplain #register(Repository) registered} with the guard
@@ -110,7 +104,7 @@
      */
     public Optional<Repository> getRepository(Class<? extends Message> stateClass) {
         checkNotNull(stateClass);
-        RepositoryAccess repositoryAccess = repositories.get(stateClass);
+        final RepositoryAccess repositoryAccess = repositories.get(stateClass);
         if (repositoryAccess == null) {
             throw newIllegalArgumentException(
                     "A repository for the state class (%s) was not registered in VisibilityGuard",
@@ -122,11 +116,11 @@
     /**
      * Obtains a set of entity type names by their visibility.
      */
-    public Set<TypeName> getEntityTypes(Visibility visibility) {
+    public Set<TypeName> getEntityTypes(final Visibility visibility) {
         checkNotNull(visibility);
 
         // Filter repositories of entities with this visibility.
-        Collection<RepositoryAccess> repos =
+        final Collection<RepositoryAccess> repos =
                 filterValues(repositories,
                              input -> {
                                  checkNotNull(input);
@@ -134,26 +128,17 @@
                              }).values();
 
         // Get type names for entities of the filtered repositories.
-        Iterable<TypeName> entityTypes =
+        final Iterable<TypeName> entityTypes =
                 transform(repos,
                           input -> {
                               checkNotNull(input);
                               @SuppressWarnings("unchecked")
                                   // Safe as it's bounded by Repository class definition.
-<<<<<<< HEAD
-                                  Class<? extends Message> cls =
-                                          input.repository.entityClass()
-                                                          .getStateClass();
-                                  TypeName result = TypeName.of(cls);
-                                  return result;
-                              }
-=======
                               final Class<? extends Message> cls =
                                       input.repository.entityClass()
                                                       .getStateClass();
                               final TypeName result = TypeName.of(cls);
                               return result;
->>>>>>> a045a959
                           });
         return Sets.newHashSet(entityTypes);
     }
@@ -179,20 +164,15 @@
         private RepositoryAccess(Repository repository) {
             this.repository = repository;
             @SuppressWarnings("unchecked") // Safe as it's bounded by Repository class definition.
-            Class<? extends Message> stateClass = repository.entityClass()
+            final Class<? extends Message> stateClass = repository.entityClass()
                                                                   .getStateClass();
             this.visibility = EntityOptions.getVisibility(stateClass);
         }
 
         private Optional<Repository> get() {
             return (visibility == Visibility.NONE)
-<<<<<<< HEAD
-                   ? Optional.empty()
-                   : Optional.of(repository);
-=======
                     ? Optional.absent()
                     : Optional.of(repository);
->>>>>>> a045a959
         }
     }
 }