--- conflicted
+++ resolved
@@ -102,20 +102,13 @@
  * external message. The event will be dispatched to the external event handler of
  * {@code ProjectListView} projection.
  */
-<<<<<<< HEAD
 @SuppressWarnings("OverlyCoupledClass")
 public class IntegrationBus
         extends MulticastBus<ExternalMessage,
                              ExternalMessageEnvelope,
                              ExternalMessageClass,
-                             ExternalMessageDispatcher<?>>
+                             ExternalMessageDispatcher>
         implements ContextAware {
-=======
-public class IntegrationBus extends MulticastBus<ExternalMessage,
-                                                 ExternalMessageEnvelope,
-                                                 ExternalMessageClass,
-                                                 ExternalMessageDispatcher> {
->>>>>>> e884572e
 
     /**
      * An identification of the channel serving to exchange {@linkplain RequestForExternalMessages
@@ -316,34 +309,6 @@
         unregister(wrapped);
     }
 
-<<<<<<< HEAD
-=======
-    private void subscribeToIncoming(ExternalMessageDispatcher dispatcher) {
-        IntegrationBus integrationBus = this;
-        Iterable<ExternalMessageClass> transformed = dispatcher.messageClasses();
-        for (ExternalMessageClass imClass : transformed) {
-            ChannelId channelId = toId(imClass);
-            Subscriber subscriber = subscriberHub.get(channelId);
-            subscriber.addObserver(new ExternalMessageObserver(boundedContextName,
-                                                               imClass.value(),
-                                                               integrationBus));
-        }
-    }
-
-    private void unsubscribeFromIncoming(ExternalMessageDispatcher dispatcher) {
-        IntegrationBus integrationBus = this;
-        Iterable<ExternalMessageClass> transformed = dispatcher.messageClasses();
-        for (ExternalMessageClass imClass : transformed) {
-            ChannelId channelId = toId(imClass);
-            Subscriber subscriber = subscriberHub.get(channelId);
-            subscriber.removeObserver(new ExternalMessageObserver(boundedContextName,
-                                                                  imClass.value(),
-                                                                  integrationBus));
-        }
-        subscriberHub.closeStaleChannels();
-    }
-
->>>>>>> e884572e
     /**
      * Removes all subscriptions and closes all the underlying transport channels.
      */
