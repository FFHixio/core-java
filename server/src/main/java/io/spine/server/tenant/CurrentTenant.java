/*
 * Copyright 2018, TeamDev. All rights reserved.
 *
 * Redistribution and use in source and/or binary forms, with or without
 * modification, must retain the above copyright notice and the following
 * disclaimer.
 *
 * THIS SOFTWARE IS PROVIDED BY THE COPYRIGHT HOLDERS AND CONTRIBUTORS
 * "AS IS" AND ANY EXPRESS OR IMPLIED WARRANTIES, INCLUDING, BUT NOT
 * LIMITED TO, THE IMPLIED WARRANTIES OF MERCHANTABILITY AND FITNESS FOR
 * A PARTICULAR PURPOSE ARE DISCLAIMED. IN NO EVENT SHALL THE COPYRIGHT
 * OWNER OR CONTRIBUTORS BE LIABLE FOR ANY DIRECT, INDIRECT, INCIDENTAL,
 * SPECIAL, EXEMPLARY, OR CONSEQUENTIAL DAMAGES (INCLUDING, BUT NOT
 * LIMITED TO, PROCUREMENT OF SUBSTITUTE GOODS OR SERVICES; LOSS OF USE,
 * DATA, OR PROFITS; OR BUSINESS INTERRUPTION) HOWEVER CAUSED AND ON ANY
 * THEORY OF LIABILITY, WHETHER IN CONTRACT, STRICT LIABILITY, OR TORT
 * (INCLUDING NEGLIGENCE OR OTHERWISE) ARISING IN ANY WAY OUT OF THE USE
 * OF THIS SOFTWARE, EVEN IF ADVISED OF THE POSSIBILITY OF SUCH DAMAGE.
 */

package io.spine.server.tenant;

<<<<<<< HEAD
=======
import com.google.common.base.Optional;
import io.spine.annotation.Internal;
>>>>>>> a045a959
import io.spine.core.TenantId;

import java.util.Optional;

import static com.google.common.base.Preconditions.checkArgument;
import static com.google.common.base.Preconditions.checkNotNull;
import static io.spine.validate.Validate.isNotDefault;

/**
 * This class allows to obtain a ID of the current tenant when handling
 * a command or a query in a multi-tenant application.
 *
 * @author Alexander Yevsyukov
 * @see <a href="https://msdn.microsoft.com/en-us/library/aa479086.aspx">Multi-Tenant Data Architecture</a>
 */
@Internal
public class CurrentTenant {

    private static final ThreadLocal<TenantId> threadLocal = new ThreadLocal<>();

    /** A stub instance of {@code TenantId} to be used by the storage in single-tenant context. */
    private static final TenantId singleTenant = TenantId.newBuilder()
                                                         .setValue("SINGLE_TENANT")
                                                         .build();

    private CurrentTenant() {
        // Prevent instantiation of this utility class.
    }

    /**
     * Returns a constant for single-tenant applications.
     */
    static TenantId singleTenant() {
        return singleTenant;
    }

    /**
     * Obtains the ID of a tenant served in the current thread.
     *
     * @return ID of the tenant or {@linkplain Optional#empty() empty Optional} if
     *         the current thread works not in a multi-tenant context
     */
<<<<<<< HEAD
    static Optional<TenantId> get() {
        TenantId result = threadLocal.get();
        return Optional.ofNullable(result);
=======
    public static Optional<TenantId> get() {
        final TenantId result = threadLocal.get();
        return Optional.fromNullable(result);
>>>>>>> a045a959
    }

    /**
     * Ensures that there is {@code TenantId} set for the current execution context.
     *
     * <p>If this is not the case, {@code IllegalStateException} will be thrown.
     *
     * @return the ID of the current tenant
     * @throws IllegalStateException if the is no current tenant ID set
     */
    static TenantId ensure() throws IllegalStateException {
        Optional<TenantId> currentTenant = get();
        if (!currentTenant.isPresent()) {
            throw new IllegalStateException(
                    "No current TenantId set in multi-tenant execution context.");
        }
        return currentTenant.get();
    }

    /**
     * Sets the ID of the tenant served in the current thread.
     *
     * @param tenantId a non-null and non-default instance of {@code TenantId}
     */
    public static void set(TenantId tenantId) {
        checkNotNull(tenantId);
        checkArgument(isNotDefault(tenantId));
        threadLocal.set(tenantId);
    }

    /**
     * Clears the stored value.
     */
    public static void clear() {
        threadLocal.set(null);
    }
}<|MERGE_RESOLUTION|>--- conflicted
+++ resolved
@@ -20,14 +20,9 @@
 
 package io.spine.server.tenant;
 
-<<<<<<< HEAD
-=======
 import com.google.common.base.Optional;
 import io.spine.annotation.Internal;
->>>>>>> a045a959
 import io.spine.core.TenantId;
-
-import java.util.Optional;
 
 import static com.google.common.base.Preconditions.checkArgument;
 import static com.google.common.base.Preconditions.checkNotNull;
@@ -64,18 +59,12 @@
     /**
      * Obtains the ID of a tenant served in the current thread.
      *
-     * @return ID of the tenant or {@linkplain Optional#empty() empty Optional} if
+     * @return ID of the tenant or {@linkplain Optional#absent() empty Optional} if
      *         the current thread works not in a multi-tenant context
      */
-<<<<<<< HEAD
-    static Optional<TenantId> get() {
-        TenantId result = threadLocal.get();
-        return Optional.ofNullable(result);
-=======
     public static Optional<TenantId> get() {
         final TenantId result = threadLocal.get();
         return Optional.fromNullable(result);
->>>>>>> a045a959
     }
 
     /**
@@ -87,7 +76,7 @@
      * @throws IllegalStateException if the is no current tenant ID set
      */
     static TenantId ensure() throws IllegalStateException {
-        Optional<TenantId> currentTenant = get();
+        final Optional<TenantId> currentTenant = get();
         if (!currentTenant.isPresent()) {
             throw new IllegalStateException(
                     "No current TenantId set in multi-tenant execution context.");
