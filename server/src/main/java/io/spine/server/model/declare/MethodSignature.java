/*
 * Copyright 2019, TeamDev. All rights reserved.
 *
 * Redistribution and use in source and/or binary forms, with or without
 * modification, must retain the above copyright notice and the following
 * disclaimer.
 *
 * THIS SOFTWARE IS PROVIDED BY THE COPYRIGHT HOLDERS AND CONTRIBUTORS
 * "AS IS" AND ANY EXPRESS OR IMPLIED WARRANTIES, INCLUDING, BUT NOT
 * LIMITED TO, THE IMPLIED WARRANTIES OF MERCHANTABILITY AND FITNESS FOR
 * A PARTICULAR PURPOSE ARE DISCLAIMED. IN NO EVENT SHALL THE COPYRIGHT
 * OWNER OR CONTRIBUTORS BE LIABLE FOR ANY DIRECT, INDIRECT, INCIDENTAL,
 * SPECIAL, EXEMPLARY, OR CONSEQUENTIAL DAMAGES (INCLUDING, BUT NOT
 * LIMITED TO, PROCUREMENT OF SUBSTITUTE GOODS OR SERVICES; LOSS OF USE,
 * DATA, OR PROFITS; OR BUSINESS INTERRUPTION) HOWEVER CAUSED AND ON ANY
 * THEORY OF LIABILITY, WHETHER IN CONTRACT, STRICT LIABILITY, OR TORT
 * (INCLUDING NEGLIGENCE OR OTHERWISE) ARISING IN ANY WAY OUT OF THE USE
 * OF THIS SOFTWARE, EVEN IF ADVISED OF THE POSSIBILITY OF SUCH DAMAGE.
 */

package io.spine.server.model.declare;

import com.google.common.collect.ImmutableSet;
import io.spine.logging.Logging;
import io.spine.server.model.HandlerMethod;
import io.spine.server.type.MessageEnvelope;

import java.lang.annotation.Annotation;
import java.lang.reflect.Method;
import java.util.Collection;
import java.util.List;
import java.util.Optional;
import java.util.stream.Stream;

import static com.google.common.base.Preconditions.checkNotNull;
import static io.spine.server.model.declare.AccessModifier.PACKAGE_PRIVATE;
import static io.spine.server.model.declare.MethodParams.findMatching;
import static java.util.stream.Collectors.toList;

/**
 * An abstract base of signatures of a {@linkplain HandlerMethod handler method}s.
 *
 * <p>Sets the requirements to meet for the {@linkplain Method java.lang.reflect.Method}
 * in order to be qualified as a {@code Message} handler method.
 *
 * <p>By extending this base class, descendants define the number of requirements:
 * <ul>
 *     <li>{@linkplain #MethodSignature(Class) the method annotation},
 *     <li>{@linkplain #paramSpecs() the specification of method parameters},
 *     <li>{@linkplain #allowedModifiers() the set of allowed access modifiers},
 *     <li>{@linkplain #validReturnTypes() the set of valid return types},
 *     <li>{@linkplain #allowedExceptions() the set of allowed exceptions}, that the method
 * declares to throw (empty by default),
 * </ul>
 *
 * @param <H>
 *         the type of the handler method
 * @param <E>
 *         the type of envelope, which is used to invoke the handler method
 */
public abstract class MethodSignature<H extends HandlerMethod<?, ?, E, ?, ?>,
                                      E extends MessageEnvelope<?, ?, ?>> implements Logging {

    private final Class<? extends Annotation> annotation;

    /**
     * Creates an instance of signature, defining the required annotation to be present
     * in the methods, that are matched against this signature.
     */
    protected MethodSignature(Class<? extends Annotation> annotation) {
        this.annotation = checkNotNull(annotation);
    }

    /**
     * Obtains the specification of handler parameters to meet.
     */
    public abstract ImmutableSet<? extends ParameterSpec<E>> paramSpecs();

    /**
     * Obtains the set of allowed access modifiers for the method.
     *
     * <p>By default, obtains a set of single value {@link AccessModifier#PACKAGE_PRIVATE}. Most of
     * the implementations should be fine with this behaviour. Override this method to change
     * the allowed access modifiers.
     */
<<<<<<< HEAD
    protected abstract ImmutableSet<AccessModifier> allowedModifiers();
=======
    protected ImmutableSet<AccessModifier> getAllowedModifiers() {
        return ImmutableSet.of(PACKAGE_PRIVATE);
    }
>>>>>>> 9c9cfa1b

    /**
     * Obtains the set of valid return types.
     */
    protected abstract ImmutableSet<Class<?>> validReturnTypes();

    /**
     * Obtains the set of allowed exceptions that method may declare to throw.
     */
    protected ImmutableSet<Class<? extends Throwable>> allowedExceptions() {
        return ImmutableSet.of();
    }

    /**
     * Checks whether the passed {@code method} matches the constraints set by this
     * {@code MethodSignature} instance.
     *
     * <p>{@link SignatureMismatch.Severity#WARN WARN}-level mismatches are silently ignored
     * by this method. To obtain a detailed information callees should use
     * {@linkplain #match(Method) match(Method)}.
     *
     * @param method
     *         the method to check
     * @return true if there was no {@link SignatureMismatch.Severity#ERROR ERROR}-level mismatches
     * @throws SignatureMismatchException
     *         in case of any {@link SignatureMismatch.Severity#ERROR ERROR}-level mismatches
     * @implNote This method never returns {@code false} (rather throwing an exception),
     *         because in future the extended diagnostic, based upon {@linkplain SignatureMismatch
     *         signature mismatches} found is going to be implemented.
     */
    public boolean matches(Method method) throws SignatureMismatchException {
        if (skipMethod(method)) {
            return false;
        }
        Collection<SignatureMismatch> mismatches = match(method);
        boolean hasErrors = mismatches.stream()
                                      .anyMatch(SignatureMismatch::isError);
        List<SignatureMismatch> warnings =  mismatches.stream()
                                                      .filter(SignatureMismatch::isWarning)
                                                      .collect(toList());
        if (hasErrors) {
            throw new SignatureMismatchException(mismatches);
        }
        if (!warnings.isEmpty()) {
            warnings.stream()
                    .map(SignatureMismatch::toString)
                    .forEach(this::_warn);
        }
        return true;
    }

    /**
     * Determines, if the given raw {@code method} should be skipped as non-matching.
     *
     * <p>Such an approach allows to improve performance by skipping the methods, that a priori
     * cannot be qualified as message handler methods, such as methods with no
     * {@linkplain #annotation() required annotation}.
     *
     * @param method
     *         the method to determine if it should be inspected at all
     * @return {@code true} if this method should be walked through further examination,
     *         {@code false} otherwise
     */
    protected boolean skipMethod(Method method) {
        return !method.isAnnotationPresent(annotation);
    }

    /**
     * Creates the {@linkplain HandlerMethod HandlerMethod} instance according to the passed
     * raw method and the parameter specification.
     *
     * <p>By implementing this method descendants define how the parameter spec is used to fit
     * the {@code Message} envelope onto the parameter list during the method invocation.
     *
     * <p>This method is designed to NOT perform any matching, but rather create a specific
     * instance of {@code HandlerMethod}.
     *
     * @param method the raw method to wrap into a {@code HandlerMethod} instance being created
     * @param parameterSpec the specification of method parameters
     * @return new instance of {@code HandlerMethod}
     */
    public abstract H doCreate(Method method, ParameterSpec<E> parameterSpec);

    /**
     * Obtains the annotation, which is required to be declared for the matched raw method.
     */
    public Class<? extends Annotation> annotation() {
        return annotation;
    }

    /**
     * Creates a {@linkplain HandlerMethod handler method} from a raw method.
     *
     * <p>Before creation performs {@linkplain #matches(Method) matching } against the signature.
     *
     * @param method
     *         the method to create wrapper from
     * @return a wrapper object created from the method
     * @throws SignatureMismatchException
     *         in case there are
     *         {@link io.spine.server.model.declare.SignatureMismatch.Severity#ERROR ERROR}-level
     *         mismatches
     */
    public Optional<H> create(Method method) {
        boolean matches = matches(method);
        if (!matches) {
            return Optional.empty();
        }
        Optional<? extends ParameterSpec<E>> matchingSpec = findMatching(method, paramSpecs());
        return matchingSpec.map(spec -> {
            H handler = doCreate(method, spec);
            handler.discoverAttributes();
            return handler;
        });
    }

    /**
     * Match the method against the {@linkplain MatchCriterion criteria} and obtain a collection
     * of mismatches, if any.
     *
     * <p>NOTE: this method does not test the presence of annotation.
     *
     * @param method
     *         the method to match.
     * @return the collection of signature mismatches, if any
     */
    public Collection<SignatureMismatch> match(Method method) {
        Collection<SignatureMismatch> result =
                Stream.of(MatchCriterion.values())
                      .map(criterion -> criterion.test(method, this))
                      .filter(Optional::isPresent)
                      .map(Optional::get)
                      .collect(toList());
        return result;
    }
}<|MERGE_RESOLUTION|>--- conflicted
+++ resolved
@@ -83,13 +83,9 @@
      * the implementations should be fine with this behaviour. Override this method to change
      * the allowed access modifiers.
      */
-<<<<<<< HEAD
-    protected abstract ImmutableSet<AccessModifier> allowedModifiers();
-=======
-    protected ImmutableSet<AccessModifier> getAllowedModifiers() {
+    protected ImmutableSet<AccessModifier> allowedModifiers() {
         return ImmutableSet.of(PACKAGE_PRIVATE);
     }
->>>>>>> 9c9cfa1b
 
     /**
      * Obtains the set of valid return types.
