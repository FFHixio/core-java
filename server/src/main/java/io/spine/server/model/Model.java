--- conflicted
+++ resolved
@@ -187,11 +187,7 @@
      * <p>If the model does not have the model class yet, it would be obtained
      * from the passed supplier and remembered.
      */
-<<<<<<< HEAD
-    <T, M extends ModelClass<?>>
-=======
     <T, M extends ModelClass<T>>
->>>>>>> 36f85df1
     ModelClass<T> getClass(Class<? extends T> cls,
                            Class<M> classOfModelClass,
                            Supplier<ModelClass<T>> supplier) {
