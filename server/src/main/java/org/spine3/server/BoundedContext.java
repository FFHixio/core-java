/*
 * Copyright 2017, TeamDev Ltd. All rights reserved.
 *
 * Redistribution and use in source and/or binary forms, with or without
 * modification, must retain the above copyright notice and the following
 * disclaimer.
 *
 * THIS SOFTWARE IS PROVIDED BY THE COPYRIGHT HOLDERS AND CONTRIBUTORS
 * "AS IS" AND ANY EXPRESS OR IMPLIED WARRANTIES, INCLUDING, BUT NOT
 * LIMITED TO, THE IMPLIED WARRANTIES OF MERCHANTABILITY AND FITNESS FOR
 * A PARTICULAR PURPOSE ARE DISCLAIMED. IN NO EVENT SHALL THE COPYRIGHT
 * OWNER OR CONTRIBUTORS BE LIABLE FOR ANY DIRECT, INDIRECT, INCIDENTAL,
 * SPECIAL, EXEMPLARY, OR CONSEQUENTIAL DAMAGES (INCLUDING, BUT NOT
 * LIMITED TO, PROCUREMENT OF SUBSTITUTE GOODS OR SERVICES; LOSS OF USE,
 * DATA, OR PROFITS; OR BUSINESS INTERRUPTION) HOWEVER CAUSED AND ON ANY
 * THEORY OF LIABILITY, WHETHER IN CONTRACT, STRICT LIABILITY, OR TORT
 * (INCLUDING NEGLIGENCE OR OTHERWISE) ARISING IN ANY WAY OUT OF THE USE
 * OF THIS SOFTWARE, EVEN IF ADVISED OF THE POSSIBILITY OF SUCH DAMAGE.
 */
package org.spine3.server;

import com.google.common.base.Optional;
import com.google.common.base.Supplier;
import com.google.common.base.Suppliers;
import com.google.common.collect.Lists;
import com.google.common.collect.Maps;
import com.google.protobuf.Message;
import com.google.protobuf.StringValue;
import io.grpc.stub.StreamObserver;
import org.slf4j.Logger;
import org.slf4j.LoggerFactory;
import org.spine3.base.Event;
import org.spine3.base.EventContext;
import org.spine3.base.Events;
import org.spine3.base.Response;
import org.spine3.protobuf.AnyPacker;
import org.spine3.server.aggregate.AggregateRepository;
import org.spine3.server.command.CommandBus;
import org.spine3.server.command.CommandDispatcher;
import org.spine3.server.command.CommandStore;
import org.spine3.server.entity.Entity;
import org.spine3.server.entity.Repository;
import org.spine3.server.entity.VersionableEntity;
import org.spine3.server.event.EventBus;
import org.spine3.server.event.EventDispatcher;
import org.spine3.server.integration.IntegrationEvent;
import org.spine3.server.integration.IntegrationEventContext;
import org.spine3.server.integration.grpc.IntegrationEventSubscriberGrpc;
import org.spine3.server.stand.Stand;
import org.spine3.server.stand.StandFunnel;
import org.spine3.server.stand.StandStorage;
import org.spine3.server.stand.StandUpdateDelivery;
import org.spine3.server.storage.StorageFactory;
import org.spine3.server.storage.StorageFactorySwitch;

import javax.annotation.CheckReturnValue;
import javax.annotation.Nullable;
import java.util.List;
import java.util.Map;

import static com.google.common.base.Preconditions.checkNotNull;
<<<<<<< HEAD
import static com.google.common.base.Preconditions.checkState;
=======
import static java.lang.String.format;
>>>>>>> 0bc32e03
import static org.spine3.protobuf.AnyPacker.unpack;
import static org.spine3.protobuf.Values.newStringValue;
import static org.spine3.util.Logging.closed;
import static org.spine3.validate.Validate.checkNameNotEmptyOrBlank;

/**
 * A facade for configuration and entry point for handling commands.
 *
 * @author Alexander Yevsyukov
 * @author Mikhail Melnik
 */
public final class BoundedContext extends IntegrationEventSubscriberGrpc.IntegrationEventSubscriberImplBase
        implements AutoCloseable {

    /** The default name for a {@code BoundedContext}. */
    public static final String DEFAULT_NAME = "Main";

    /**
     * The name of the bounded context, which is used to distinguish the context in an application with
     * several bounded contexts.
     */
    private final String name;

    /** If `true` the bounded context serves many organizations. */
    private final boolean multitenant;

    private final CommandBus commandBus;
    private final EventBus eventBus;
    private final Stand stand;
    private final StandFunnel standFunnel;

    /** All the repositories registered with this bounded context */
    private final List<Repository<?, ?>> repositories = Lists.newLinkedList();

    /**
     * The map from a type of aggregate state to an aggregate repository instance that
     * manages such aggregates.
     */
    private final Map<Class<? extends Message>, AggregateRepository<?, ?>> aggregateRepositories = Maps.newHashMap();

    /**
     * Memoized version of the {@code StorageFactory} supplier passed to the constructor.
     */
    private final Supplier<StorageFactory> storageFactory;

    private BoundedContext(Builder builder) {
        super();
        this.name = builder.name;
        this.multitenant = builder.multitenant;
        this.storageFactory = Suppliers.memoize(builder.storageFactorySupplier);
        this.commandBus = builder.commandBus;
        this.eventBus = builder.eventBus;
        this.stand = builder.stand;
        this.standFunnel = builder.standFunnel;
    }

    /**
     * Creates a new builder for {@code BoundedContext}.
     *
     * @return new builder instance
     */
    public static Builder newBuilder() {
        return new Builder();
    }

    /**
     * Closes the {@code BoundedContext} performing all necessary clean-ups.
     *
     * <p>This method performs the following:
     * <ol>
     * <li>Closes associated {@link StorageFactory}.
     * <li>Closes {@link CommandBus}.
     * <li>Closes {@link EventBus}.
     * <li>Closes {@link CommandStore}.
     * <li>Closes {@link org.spine3.server.event.EventStore EventStore}.
     * <li>Closes {@link Stand}.
     * <li>Shuts down all registered repositories. Each registered repository is:
     *      <ul>
     *      <li>un-registered from {@link CommandBus}
     *      <li>un-registered from {@link EventBus}
     *      <li>detached from its storage
     *      </ul>
     * </ol>
     *
     * @throws Exception caused by closing one of the components
     */
    @Override
    public void close() throws Exception {
        storageFactory.get().close();
        commandBus.close();
        eventBus.close();
        stand.close();

        shutDownRepositories();

        log().info(closed(nameForLogging()));
    }

    private void shutDownRepositories() throws Exception {
        for (Repository<?, ?> repository : repositories) {
            repository.close();
        }
        repositories.clear();
    }

    private String nameForLogging() {
        return getClass().getSimpleName() + ' ' + getName();
    }

    /**
     * Obtains a name of the bounded context.
     *
     * <p>The name allows to identify a bounded context if a multi-context application.
     * If the name was not defined, during the building process, the context would get {@link #DEFAULT_NAME}.
     *
     * @return the name of this {@code BoundedContext}
     */
    public String getName() {
        return name;
    }

    /**
     * @return {@code true} if the bounded context serves many organizations
     */
    @CheckReturnValue
    public boolean isMultitenant() {
        return multitenant;
    }

    /**
     * Registers the passed repository with the {@code BoundedContext}.
     *
     * <p>If the repository does not have a storage assigned, it will be initialized
     * using the {@code StorageFactory} associated with this bounded context.
     *
     * @param repository the repository to register
     * @param <I>        the type of IDs used in the repository
     * @param <E>        the type of entities or aggregates
     * @see Repository#initStorage(StorageFactory)
     */
    @SuppressWarnings("ChainOfInstanceofChecks") // OK here since ways of registering are way too different
    public <I, E extends Entity<I, ?>> void register(Repository<I, E> repository) {
        checkStorageAssigned(repository);
        repositories.add(repository);

        if (repository instanceof CommandDispatcher) {
            commandBus.register((CommandDispatcher) repository);
        }

        if (repository instanceof EventDispatcher) {
            eventBus.register((EventDispatcher) repository);
        }

        if (repository instanceof AggregateRepository) {
            registerAggregateRepository((AggregateRepository)repository);
        }

        if (managesVersionableEntities(repository)) {
            stand.registerTypeSupplier(cast(repository));
        }
    }

    private void checkStorageAssigned(Repository repository) {
        if (!repository.storageAssigned()) {
            repository.initStorage(storageFactory.get());
        }
    }

    private void registerAggregateRepository(AggregateRepository<?, ?> repository) {
        final Class<? extends Message> stateClass = repository.getAggregateStateClass();
        final AggregateRepository<?, ?> alreadyRegistered = aggregateRepositories.get(stateClass);
        if (alreadyRegistered != null) {
            final String errMsg = format(
                    "Repository for aggregates with the state %s already registered: %s",
                    stateClass, alreadyRegistered
            );
            throw new IllegalStateException(errMsg);
        }
        aggregateRepositories.put(stateClass, repository);
    }

    /**
     * Verifies if the passed repository manages instances of versionable entities.
     */
    private static <I, E extends Entity<I, ?>> boolean managesVersionableEntities(
            Repository<I, E> repository) {
        final Class entityClass = repository.getEntityClass();
        final boolean result = VersionableEntity.class.isAssignableFrom(entityClass);
        return result;
    }

    /**
     * Casts the passed repository to one that manages {@link VersionableEntity}
     * instead of just {@link Entity}.
     *
     * <p>The cast is required for registering the repository as a type supplier
     * in the {@link Stand}.
     *
     * <p>The cast is safe because the method is called after the
     * {@linkplain #managesVersionableEntities(Repository) type check}.
     * @see #register(Repository)
     */
    @SuppressWarnings("unchecked") // See Javadoc above.
    private static <I, E extends Entity<I, ?>>
    Repository<I, VersionableEntity<I, ?>> cast(Repository<I, E> repository) {
        return (Repository<I, VersionableEntity<I, ?>>) repository;
    }

    @SuppressWarnings("MethodDoesntCallSuperMethod")
        /* We ignore method from super because the default implementation sets
           unimplemented status. */
    @Override
    public void notify(IntegrationEvent integrationEvent,
                       StreamObserver<Response> responseObserver) {
        final Message eventMsg = unpack(integrationEvent.getMessage());
        final boolean isValid = eventBus.validate(eventMsg, responseObserver);
        if (isValid) {
            final Event event = toEvent(integrationEvent);
            eventBus.post(event);
        }
    }

    private static Event toEvent(IntegrationEvent integrationEvent) {
        final IntegrationEventContext sourceContext = integrationEvent.getContext();
        final StringValue producerId = newStringValue(sourceContext.getBoundedContextName());
        final EventContext context = EventContext.newBuilder()
                                                 .setEventId(sourceContext.getEventId())
                                                 .setTimestamp(sourceContext.getTimestamp())
                                                 .setProducerId(AnyPacker.pack(producerId))
                                                 .build();
        final Event result = Events.createEvent(integrationEvent.getMessage(), context);
        return result;
    }

    /** Obtains instance of {@link CommandBus} of this {@code BoundedContext}. */
    @CheckReturnValue
    public CommandBus getCommandBus() {
        return this.commandBus;
    }

    /** Obtains instance of {@link EventBus} of this {@code BoundedContext}. */
    @CheckReturnValue
    public EventBus getEventBus() {
        return this.eventBus;
    }

    /** Obtains instance of {@link StandFunnel} of this {@code BoundedContext}. */
    @CheckReturnValue
    public StandFunnel getStandFunnel() {
        return this.standFunnel;
    }

    /** Obtains instance of {@link Stand} of this {@code BoundedContext}. */
    @CheckReturnValue
    public Stand getStand() {
        return stand;
    }

    /**
     * Obtains an {@code AggregateRepository} which manages aggregates with the passed state.
     *
     * @param aggregateStateClass the class of the aggregate state
     * @return repository instance or empty {@code Optional} if not found
     */
    public Optional<? extends AggregateRepository<?, ?>> getAggregateRepository(
            Class<? extends Message> aggregateStateClass) {
        final AggregateRepository<?, ?> result = aggregateRepositories.get(aggregateStateClass);
        return Optional.fromNullable(result);
    }

    /**
     * A builder for producing {@code BoundedContext} instances.
     *
     * <p>An application can have more than one bounded context. To distinguish
     * them use {@link #setName(String)}. If no name is given the default name will be assigned.
     */
    public static class Builder {

        private String name = DEFAULT_NAME;
        private Supplier<StorageFactory> storageFactorySupplier;
        private CommandStore commandStore;
        private CommandBus commandBus;
        private EventBus eventBus;
        private boolean multitenant;
        private Stand stand;
        private StandUpdateDelivery standUpdateDelivery;
        private StandFunnel standFunnel;

        /**
         * Sets the name for a new bounded context.
         *
         * <p>If the name is not defined in the builder, the context will get {@link #DEFAULT_NAME}.
         *
         * <p>It is the responsibility of an application developer to provide meaningful and unique
         * names for bounded contexts. The framework does not check for duplication of names.
         *
         * @param name a name for a new bounded context. Cannot be null, empty, or blank
         */
        public Builder setName(String name) {
            this.name = checkNameNotEmptyOrBlank(name);
            return this;
        }

        /**
         * Returns the previously set name or {@link #DEFAULT_NAME}
         * if the name was not explicitly set.
         */
        public String getName() {
            return name;
        }

        public Builder setMultitenant(boolean value) {
            this.multitenant = value;
            return this;
        }

        public boolean isMultitenant() {
            return this.multitenant;
        }

        /**
         * Sets the supplier for {@code StorageFactory}.
         *
         * <p>If the supplier was not set or {@code null} was passed,
         * {@link StorageFactorySwitch} will be used during the construction of
         * a {@code BoundedContext} instance.
         */
        public Builder setStorageFactorySupplier(@Nullable Supplier<StorageFactory> supplier) {
            this.storageFactorySupplier = supplier;
            return this;
        }

        public Optional<Supplier<StorageFactory>> storageFactorySupplier() {
            return Optional.fromNullable(storageFactorySupplier);
        }

        public Builder setCommandStore(CommandStore commandStore) {
            this.commandStore = checkNotNull(commandStore);
            return this;
        }

        public Optional<CommandStore> commandStore() {
            return Optional.fromNullable(commandStore);
        }

        public Builder setCommandBus(CommandBus commandBus) {
            this.commandBus = checkNotNull(commandBus);
            return this;
        }

        public Optional<CommandBus> commandBus() {
            return Optional.fromNullable(commandBus);
        }


        public Builder setEventBus(EventBus eventBus) {
            this.eventBus = checkNotNull(eventBus);
            return this;
        }

        public Optional<EventBus> eventBus() {
            return Optional.fromNullable(eventBus);
        }

        public Builder setStand(Stand stand) {
            this.stand = checkNotNull(stand);
            return this;
        }

        public Optional<Stand> stand() {
            return Optional.fromNullable(stand);
        }

        public Optional<StandUpdateDelivery> standUpdateDelivery() {
            return Optional.fromNullable(standUpdateDelivery);
        }

        public Builder setStandUpdateDelivery(StandUpdateDelivery standUpdateDelivery) {
            this.standUpdateDelivery = standUpdateDelivery;
            return this;
        }

        public BoundedContext build() {
            if (storageFactorySupplier == null) {
                storageFactorySupplier = StorageFactorySwitch.getInstance();
            }

            final StorageFactory storageFactory = storageFactorySupplier.get();

            if (storageFactory == null) {
<<<<<<< HEAD
                final String errMsg = String.format(
=======
                final String errMsg = format(
>>>>>>> 0bc32e03
                        "Supplier of StorageFactory (%s) returned null instance",
                        storageFactorySupplier
                );
                throw new IllegalStateException(errMsg);
            }

            /* If some of the properties were not set, create them using set StorageFactory. */
            if (commandStore == null) {
                commandStore = createCommandStore(storageFactory);
            }

            if (commandBus == null) {
                commandBus = createCommandBus(storageFactory);
            } else {
                // Check that both either multi-tenant or single-tenant.
                checkState(multitenant == commandBus.isMultitenant(),
                           "CommandBus must match multitenancy of BoundedContext. " +
                           "Status in BoundedContext.Builder: %s CommandBus: %s",
                           String.valueOf(multitenant), String.valueOf(commandBus.isMultitenant())
                );
            }

            if (eventBus == null) {
                eventBus = createEventBus(storageFactory);
            }

            if (stand == null) {
                stand = createStand(storageFactory);
            }

            standFunnel = createStandFunnel(standUpdateDelivery);

            final BoundedContext result = new BoundedContext(this);

            log().info(result.nameForLogging() + " created.");
            return result;
        }

        private StandFunnel createStandFunnel(@Nullable StandUpdateDelivery standUpdateDelivery) {
            final StandFunnel.Builder builder = StandFunnel.newBuilder()
                                                           .setStand(stand);
            if (standUpdateDelivery != null) {
                builder.setDelivery(standUpdateDelivery);
            }
            return builder.build();
        }

        private static CommandStore createCommandStore(StorageFactory storageFactory) {
            final CommandStore result = new CommandStore(storageFactory.createCommandStorage());
            return result;
        }

        private CommandBus createCommandBus(StorageFactory storageFactory) {
            if (commandStore == null) {
                this.commandStore = createCommandStore(storageFactory);
            }
            final CommandBus commandBus = CommandBus.newBuilder()
                                                    .setMultitenant(this.multitenant)
                                                    .setCommandStore(commandStore)
                                                    .build();
            return commandBus;
        }

        private static EventBus createEventBus(StorageFactory storageFactory) {
            final EventBus result = EventBus.newBuilder()
                                            .setStorageFactory(storageFactory)
                                            .build();
            return result;
        }

        private static Stand createStand(StorageFactory storageFactory) {
            final StandStorage standStorage = storageFactory.createStandStorage();
            final Stand result = Stand.newBuilder()
                                      .setStorage(standStorage)
                                      .build();
            return result;
        }
    }

    private enum LogSingleton {
        INSTANCE;
        @SuppressWarnings("NonSerializableFieldInSerializableClass")
        private final Logger value = LoggerFactory.getLogger(BoundedContext.class);
    }

    private static Logger log() {
        return LogSingleton.INSTANCE.value;
    }
}<|MERGE_RESOLUTION|>--- conflicted
+++ resolved
@@ -59,11 +59,8 @@
 import java.util.Map;
 
 import static com.google.common.base.Preconditions.checkNotNull;
-<<<<<<< HEAD
 import static com.google.common.base.Preconditions.checkState;
-=======
 import static java.lang.String.format;
->>>>>>> 0bc32e03
 import static org.spine3.protobuf.AnyPacker.unpack;
 import static org.spine3.protobuf.Values.newStringValue;
 import static org.spine3.util.Logging.closed;
@@ -454,11 +451,7 @@
             final StorageFactory storageFactory = storageFactorySupplier.get();
 
             if (storageFactory == null) {
-<<<<<<< HEAD
-                final String errMsg = String.format(
-=======
                 final String errMsg = format(
->>>>>>> 0bc32e03
                         "Supplier of StorageFactory (%s) returned null instance",
                         storageFactorySupplier
                 );
