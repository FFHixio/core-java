/*
 * Copyright 2016, TeamDev Ltd. All rights reserved.
 *
 * Redistribution and use in source and/or binary forms, with or without
 * modification, must retain the above copyright notice and the following
 * disclaimer.
 *
 * THIS SOFTWARE IS PROVIDED BY THE COPYRIGHT HOLDERS AND CONTRIBUTORS
 * "AS IS" AND ANY EXPRESS OR IMPLIED WARRANTIES, INCLUDING, BUT NOT
 * LIMITED TO, THE IMPLIED WARRANTIES OF MERCHANTABILITY AND FITNESS FOR
 * A PARTICULAR PURPOSE ARE DISCLAIMED. IN NO EVENT SHALL THE COPYRIGHT
 * OWNER OR CONTRIBUTORS BE LIABLE FOR ANY DIRECT, INDIRECT, INCIDENTAL,
 * SPECIAL, EXEMPLARY, OR CONSEQUENTIAL DAMAGES (INCLUDING, BUT NOT
 * LIMITED TO, PROCUREMENT OF SUBSTITUTE GOODS OR SERVICES; LOSS OF USE,
 * DATA, OR PROFITS; OR BUSINESS INTERRUPTION) HOWEVER CAUSED AND ON ANY
 * THEORY OF LIABILITY, WHETHER IN CONTRACT, STRICT LIABILITY, OR TORT
 * (INCLUDING NEGLIGENCE OR OTHERWISE) ARISING IN ANY WAY OUT OF THE USE
 * OF THIS SOFTWARE, EVEN IF ADVISED OF THE POSSIBILITY OF SUCH DAMAGE.
 */
package org.spine3.server;

import com.google.common.collect.Lists;
import com.google.protobuf.Any;
import com.google.protobuf.Message;
import io.grpc.stub.StreamObserver;
import org.slf4j.Logger;
import org.slf4j.LoggerFactory;
import org.spine3.base.CommandContext;
import org.spine3.base.EventRecord;
import org.spine3.base.Response;
import org.spine3.base.Responses;
import org.spine3.client.CommandRequest;
import org.spine3.client.grpc.ClientServiceGrpc;
import org.spine3.client.grpc.Topic;
import org.spine3.protobuf.Messages;
import org.spine3.server.aggregate.AggregateRepository;
import org.spine3.server.storage.AggregateStorage;
import org.spine3.server.storage.EntityStorage;
import org.spine3.server.storage.StorageFactory;
import org.spine3.server.stream.EventStore;

import javax.annotation.CheckReturnValue;
import java.util.Collections;
import java.util.List;

import static com.google.common.base.Preconditions.checkNotNull;
import static com.google.common.base.Throwables.propagate;

/**
 * This class is a facade for configuration and entry point for handling commands.
 *
 * @author Alexander Yevsyukov
 * @author Mikhail Melnik
 */
public class BoundedContext implements ClientServiceGrpc.ClientService, AutoCloseable {

    /**
     * The name of the bounded context, which is used to distinguish the context in an application with
     * several bounded contexts.
     */
    private final String name;

    /**
     * If `true` the bounded context serves many organizations.
     */
    private final boolean multitenant;
    //TODO:2016-01-16:alexander.yevsyukov: Set all passed storages multitenant too.
    // Or require storageFactory be multitenant and create correspondingly configured storages.
    // There should be NamespaceManager, which keeps thread-local reference to the currently set namespace.
    // Implementations like namespace support of GCP would wrap over their APIs.

    private final StorageFactory storageFactory;
    private final CommandBus commandBus;
    private final EventBus eventBus;

    private final List<Repository<?, ?>> repositories = Lists.newLinkedList();

    private BoundedContext(Builder builder) {
        this.name = builder.name;
        this.multitenant = builder.multitenant;
        this.storageFactory = builder.storageFactory;
        this.commandBus = builder.commandBus;
        this.eventBus = builder.eventBus;
    }

    /**
     * Creates a new builder for {@code BoundedContext}.
     *
     * @return new builder instance
     */
    public static Builder newBuilder() {
        return new Builder();
    }

    /**
     * Closes the {@code BoundedContext} performing all necessary clean-ups.
     *
     * <p>This method performs the following:
     * <ol>
     * <li>Closes associated {@link StorageFactory}.</li>
     * <li>Closes {@link CommandBus}.</li>
     * <li>Closes {@link EventBus}.</li>
     * <li>Closes {@link CommandStore}.</li>
     * <li>Closes {@link EventStore}.</li>
     * <li>Shuts down all registered repositories. Each registered repository is:
     *      <ul>
     *      <li>un-registered from {@link CommandBus}</li>
     *      <li>un-registered from {@link EventBus}</li>
     *      <li>detached from its storage</li>
     *      </ul>
     * </li>
     * </ol>
     * @throws Exception caused by closing one of the components
     */
    @Override
    public void close() throws Exception {
        storageFactory.close();
        commandBus.close();
        eventBus.close();

        shutDownRepositories();

        log().info(nameForLogging() + " closed.");
    }

    private String nameForLogging() {
        return getClass().getSimpleName() + ' ' + getName();
    }

    /**
     * @return the name of this {@code BoundedContext}
     */
    public String getName() {
        return name;
    }

    /**
     * @return {@code true} if the bounded context serves many organizations
     */
    @CheckReturnValue
    public boolean isMultitenant() {
        return multitenant;
    }

    private void shutDownRepositories() throws Exception {
        for (Repository<?, ?> repository : repositories) {
            unregister(repository);
        }
        repositories.clear();
    }

    /**
     * Registers the passed repository with the BoundedContext.
     *
     * <p>The context creates and assigns a storage depending on the type of the passed repository.
     *
     * <p>For instances of {@link AggregateRepository} an instance of {@link AggregateStorage} is created
     * and assigned.
     *
     * <p>For other types of repositories an instance of {@link EntityStorage} is
     * created and assigned.
     *
     * @param repository the repository to register
     * @param <I>        the type of IDs used in the repository
     * @param <E>        the type of entities or aggregates
     * @throws IllegalArgumentException if the passed repository has no storage assigned
     */
    @SuppressWarnings({"InstanceofIncompatibleInterface", "CastToIncompatibleInterface", "ChainOfInstanceofChecks"})
        // reason for suppressing: we intentionally cast the repository to CommandHandler because custom
        // repositories may implement CommandHandler interface for handling commands that related to
        // more than one entity in the repository. For example, DeleteAll command would mark as removed (or remove)
        // all entities in the repository.
    public <I, E extends Entity<I, ?>> void register(Repository<I, E> repository) {
        checkStorageAssigned(repository);

        repositories.add(repository);

        final CommandBus commandBus = getCommandBus();

        if (repository instanceof CommandDispatcher) {
            commandBus.register((CommandDispatcher) repository);
        }

        if (repository instanceof CommandHandler) {
            commandBus.register((CommandHandler) repository);
        }

<<<<<<< HEAD
        //TODO:2016-01-25:alexander.yevsyukov: Cast to EventDispatcher and register.
        // In addition to being event handler the repository can simply dispatch EventRecords.

        getEventBus().register(repository);
=======
        if (repository instanceof EventDispatcher) {
            getEventBus().register((EventDispatcher)repository);
        }
>>>>>>> 77be40a3
    }

    private static <I, E extends Entity<I, ?>> void checkStorageAssigned(Repository<I, E> repository) {
        if (!repository.storageAssigned()) {
            throw new IllegalArgumentException("The repository " + repository + " has no assigned storage. " +
                    "Please call Repository.assignStorage() before registration with BoundedContext.");
        }
    }

    @SuppressWarnings({"ChainOfInstanceofChecks", "InstanceofIncompatibleInterface", "CastToIncompatibleInterface"})
        // See comments for register(Repository<?, ?> repository).
    private void unregister(Repository<?, ?> repository) throws Exception {
        if (repository instanceof CommandDispatcher) {
            getCommandBus().unregister((CommandDispatcher) repository);
<<<<<<< HEAD
=======
        }

        if (repository instanceof CommandHandler) {
            getCommandBus().unregister((CommandHandler)repository);
        }

        if (repository instanceof EventDispatcher) {
            getEventBus().unregister((EventDispatcher) repository);
>>>>>>> 77be40a3
        }

        repository.close();
    }

    public CommandResult process(CommandRequest request) {
        checkNotNull(request);

        //TODO:2016-01-24:alexander.yevsyukov: Transform to dispatch commands without returning results.

        CommandResult result = CommandResult.getDefaultInstance();
        try {
            result = dispatch(request);
        } catch (RuntimeException e) {
            log().error("", e);
        }

        final List<EventRecord> eventRecords = result.getEventRecordList();

        postEvents(eventRecords);

        //TODO:2015-12-16:alexander.yevsyukov: Notify clients via EventBus subscriptions to events filtered by aggregate IDs.

        return result;
    }

    public void post(CommandRequest request)  {
        commandBus.post(request);
    }

    @Override
    public void post(CommandRequest request, StreamObserver<Response> responseObserver) {
        final Message command = Messages.fromAny(request.getCommand());
        final CommandContext commandContext = request.getContext();

        Response reply = null;

        // Ensure `namespace` is defined in a multitenant app.
        if (isMultitenant() && !commandContext.hasNamespace()) {
            reply = CommandValidation.unknownNamespace(command, request.getContext());
        }

        if (reply == null) {
            reply = validate(command);
        }

        responseObserver.onNext(reply);
        responseObserver.onCompleted();

        if (Responses.isOk(reply)) {
            post(request);
        }
    }

    /**
     * Validates the incoming command.
     *
     * @param command the command to validate
     * @return {@link Response} with {@code ok} value if the command is valid, or
     *          with {@link org.spine3.base.Error} value otherwise
     */
    protected Response validate(Message command) {
        final CommandBus dispatcher = getCommandBus();
        final Response result = dispatcher.validate(command);
        return result;
    }

    private CommandResult dispatch(CommandRequest request) {
        try {
            final List<EventRecord> eventRecords = this.commandBus.post(request);

            final CommandResult result = toCommandResult(eventRecords, Collections.<Any>emptyList());
            return result;
        } catch (RuntimeException e) {
            throw propagate(e);
        }
    }

    private static CommandResult toCommandResult(Iterable<EventRecord> eventRecords, Iterable<Any> errors) {
        return CommandResult.newBuilder()
                .addAllEventRecord(eventRecords)
                .addAllError(errors)
                .build();
    }

    /**
     * Posts passed events to {@link EventBus}.
     */
    private void postEvents(Iterable<EventRecord> records) {
        final EventBus eventBus = getEventBus();
        for (EventRecord record : records) {
            eventBus.post(record);
        }
    }

    @Override
    public void subscribe(Topic request, StreamObserver<EventRecord> responseObserver) {
        //TODO:2016-01-14:alexander.yevsyukov: Implement
    }

    @Override
    public void unsubscribe(Topic request, StreamObserver<Response> responseObserver) {
        //TODO:2016-01-14:alexander.yevsyukov: Implement
    }

    /**
     * Convenience method for obtaining instance of {@link CommandBus}.
     *
     * @return instance of {@code CommandDispatcher} used in the application
     */
    @CheckReturnValue
    public CommandBus getCommandBus() {
        return this.commandBus;
    }

    /**
     * Convenience method for obtaining instance of {@link EventBus}.
     *
     * @return instance of {@code EventBus} used in the application
     */
    @CheckReturnValue
    public EventBus getEventBus() {
        return this.eventBus;
    }

    /**
     * A builder for producing {@code BoundedContext} instances.
     *
     * <p>An application can have more than one bounded context. To distinguish
     * them use {@link #setName(String)}. If no name is given the default name will be assigned.
     */
    public static class Builder {
        /**
         * The default name of {@code BoundedContext}.
         */
        public static final String DEFAULT_NAME = "Main";

        private String name;
        private StorageFactory storageFactory;
        private CommandBus commandBus;
        private EventBus eventBus;
        private boolean multitenant;

        public Builder setName(String name) {
            this.name = name;
            return this;
        }

        public String getName() {
            return name;
        }

        public Builder setMultitenant(boolean value) {
            this.multitenant = value;
            return this;
        }

        public boolean isMultitenant() {
            return this.multitenant;
        }

        public Builder setStorageFactory(StorageFactory storageFactory) {
            this.storageFactory = checkNotNull(storageFactory);
            return this;
        }

        public StorageFactory getStorageFactory() {
            return storageFactory;
        }

        public Builder setCommandBus(CommandBus commandBus) {
            this.commandBus = checkNotNull(commandBus);
            return this;
        }

        public CommandBus getCommandBus() {
            return commandBus;
        }

        public Builder setEventBus(EventBus eventBus) {
            this.eventBus = checkNotNull(eventBus);
            return this;
        }

        public EventBus getEventBus() {
            return eventBus;
        }

        public BoundedContext build() {
            if (this.name == null) {
                this.name = DEFAULT_NAME;
            }

            checkNotNull(storageFactory, "storageFactory is not set");
            checkNotNull(commandBus, "commandDispatcher is not set");
            checkNotNull(eventBus, "eventBus is not set");

            final BoundedContext result = new BoundedContext(this);

            log().info(result.nameForLogging() + " created.");
            return result;
        }
    }

    private enum LogSingleton {
        INSTANCE;
        @SuppressWarnings("NonSerializableFieldInSerializableClass")
        private final Logger value = LoggerFactory.getLogger(BoundedContext.class);
    }

    private static Logger log() {
        return LogSingleton.INSTANCE.value;
    }
}<|MERGE_RESOLUTION|>--- conflicted
+++ resolved
@@ -185,16 +185,9 @@
             commandBus.register((CommandHandler) repository);
         }
 
-<<<<<<< HEAD
-        //TODO:2016-01-25:alexander.yevsyukov: Cast to EventDispatcher and register.
-        // In addition to being event handler the repository can simply dispatch EventRecords.
-
-        getEventBus().register(repository);
-=======
         if (repository instanceof EventDispatcher) {
             getEventBus().register((EventDispatcher)repository);
         }
->>>>>>> 77be40a3
     }
 
     private static <I, E extends Entity<I, ?>> void checkStorageAssigned(Repository<I, E> repository) {
@@ -209,8 +202,6 @@
     private void unregister(Repository<?, ?> repository) throws Exception {
         if (repository instanceof CommandDispatcher) {
             getCommandBus().unregister((CommandDispatcher) repository);
-<<<<<<< HEAD
-=======
         }
 
         if (repository instanceof CommandHandler) {
@@ -219,7 +210,6 @@
 
         if (repository instanceof EventDispatcher) {
             getEventBus().unregister((EventDispatcher) repository);
->>>>>>> 77be40a3
         }
 
         repository.close();
