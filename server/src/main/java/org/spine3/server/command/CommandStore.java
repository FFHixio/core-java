/*
 * Copyright 2017, TeamDev Ltd. All rights reserved.
 *
 * Redistribution and use in source and/or binary forms, with or without
 * modification, must retain the above copyright notice and the following
 * disclaimer.
 *
 * THIS SOFTWARE IS PROVIDED BY THE COPYRIGHT HOLDERS AND CONTRIBUTORS
 * "AS IS" AND ANY EXPRESS OR IMPLIED WARRANTIES, INCLUDING, BUT NOT
 * LIMITED TO, THE IMPLIED WARRANTIES OF MERCHANTABILITY AND FITNESS FOR
 * A PARTICULAR PURPOSE ARE DISCLAIMED. IN NO EVENT SHALL THE COPYRIGHT
 * OWNER OR CONTRIBUTORS BE LIABLE FOR ANY DIRECT, INDIRECT, INCIDENTAL,
 * SPECIAL, EXEMPLARY, OR CONSEQUENTIAL DAMAGES (INCLUDING, BUT NOT
 * LIMITED TO, PROCUREMENT OF SUBSTITUTE GOODS OR SERVICES; LOSS OF USE,
 * DATA, OR PROFITS; OR BUSINESS INTERRUPTION) HOWEVER CAUSED AND ON ANY
 * THEORY OF LIABILITY, WHETHER IN CONTRACT, STRICT LIABILITY, OR TORT
 * (INCLUDING NEGLIGENCE OR OTHERWISE) ARISING IN ANY WAY OUT OF THE USE
 * OF THIS SOFTWARE, EVEN IF ADVISED OF THE POSSIBILITY OF SUCH DAMAGE.
 */

package org.spine3.server.command;

import com.google.protobuf.Message;
import org.spine3.base.Command;
import org.spine3.base.CommandId;
import org.spine3.base.CommandStatus;
import org.spine3.base.Error;
import org.spine3.base.Errors;
import org.spine3.base.Failure;
import org.spine3.base.FailureThrowable;
import org.spine3.server.command.error.CommandException;
import org.spine3.server.storage.TenantDataOperation;

import java.util.Iterator;

import static com.google.common.base.Preconditions.checkState;

/**
 * Manages commands received by the system.
 *
 * @author Mikhail Mikhaylov
 * @author Alexander Yevsyukov
 */
public class CommandStore implements AutoCloseable {

    private final CommandStorage storage;

    /**
     * Creates a new instance.
     *
     * @param storage an underlying storage
     */
    public CommandStore(CommandStorage storage) {
        this.storage = storage;
    }

    /**
     * Stores the command.
     *
     * <p>The underlying storage must be opened.
     *
     * @param command the command to store
     * @throws IllegalStateException if the storage is closed
     */
    public void store(final Command command) {
        checkNotClosed();

        final TenantDataOperation op = new TenantDataOperation(command) {
            @Override
            public void run() {
                storage.store(command);
            }
        };

        op.execute();
    }

    /**
     * Stores a command with the error status.
     *
     * @param command a command to store
     * @param error an error occurred
     * @throws IllegalStateException if the storage is closed
     */
    public void store(final Command command, final Error error) {
        checkNotClosed();

<<<<<<< HEAD
        final TenantDataOperation op = new TenantDataOperation(command) {
            @Override
            public void run() {
                storage.store(command, error);
            }
        };

        op.execute();
=======
    /**
     * Stores the command with the error status.
     *
     * @param command the command to store
     * @param exception an exception occurred to convert to {@link org.spine3.base.Error Error}
     * @throws IllegalStateException if the storage is closed
     */
    public void store(Command command, Exception exception) {
        checkNotClosed();
        storage.store(command, Errors.fromException(exception));
>>>>>>> 06696961
    }

    /**
     * Stores the command with the error status.
     *
     * @param command the command to store
<<<<<<< HEAD
     * @param exception the exception occurred, which encloses {@link Error} to store
=======
     * @param exception the exception occurred, which encloses {@link org.spine3.base.Error Error}
     *                  to store
>>>>>>> 06696961
     * @throws IllegalStateException if the storage is closed
     */
    void storeWithError(Command command, CommandException exception) {
        store(command, exception.getError());
    }

    /**
     * Stores a command with the given status.
     *
     * @param command a command to store
     * @param status a command status
     * @throws IllegalStateException if the storage is closed
     */
    public void store(final Command command, final CommandStatus status) {
        checkNotClosed();
        
        final TenantDataOperation op = new TenantDataOperation(command) {
            @Override
            public void run() {
                storage.store(command, status);
            }
        };

        op.execute();
    }

    //TODO:2017-02-14:alexander.yevsyukov: Have reads as tenant-data ops.

    /**
     * Returns an iterator over all commands with the given status.
     *
     * @param status a command status to search by
     * @return commands with the given status
     * @throws IllegalStateException if the storage is closed
     */
    public Iterator<Command> iterator(CommandStatus status) {
        checkNotClosed();
        final Iterator<Command> commands = storage.iterator(status);
        return commands;
    }

    /**
     * Sets the status of the command to {@link CommandStatus#OK}
     */
    private void setCommandStatusOk(CommandId commandId) {
        checkNotClosed();
        storage.setOkStatus(commandId);
    }

    /**
     * Updates the status of the command processing with the exception.
     */
    private void updateStatus(CommandId commandId, Exception exception) {
        updateStatus(commandId, Errors.fromException(exception));
    }

    /**
     * Updates the status of the command with the passed error.
     *
     * @param commandId the ID of the command
     * @param error the error, which occurred during command processing
     * @throws IllegalStateException if the storage is closed
     */
    private void updateStatus(CommandId commandId, Error error) {
        checkNotClosed();
        storage.updateStatus(commandId, error);
    }

    /**
     * Updates the status of the command with the business failure.
     *
     * @param commandId the command to update
     * @param failure the business failure occurred during command processing
     * @throws IllegalStateException if the storage is closed
     */
    private void updateStatus(CommandId commandId, Failure failure) {
        checkNotClosed();
        storage.updateStatus(commandId, failure);
    }

    @Override
    public void close() throws Exception {
        storage.close();
    }

    /** Returns {@code true} if the store is open, {@code false} otherwise */
    boolean isOpen() {
        final boolean isOpened = storage.isOpen();
        return isOpened;
    }

    private void checkNotClosed() {
        checkState(isOpen(), "The CommandStore is closed.");
    }

    /**
     * The service for updating a status of a command.
     */
    static class StatusService {

        private final CommandStore commandStore;
        private final Log log;

        StatusService(CommandStore commandStore, Log log) {
            this.commandStore = commandStore;
            this.log = log;
        }

        void setOk(final CommandEnvelope commandEnvelope) {
            final TenantDataOperation op = new TenantDataOperation(commandEnvelope.getCommand()) {
                @Override
                public void run() {
                    commandStore.setCommandStatusOk(commandEnvelope.getCommandId());
                }
            };
            op.execute();
        }

        void setToError(CommandEnvelope commandEnvelope, final Error error) {
            final Command command = commandEnvelope.getCommand();
            final TenantDataOperation op = new TenantDataOperation(command) {
                @Override
                public void run() {
                    commandStore.updateStatus(commandId(), error);
                }
            };
            op.execute();
        }

        void updateCommandStatus(final CommandEnvelope commandEnvelope, final Throwable cause) {
            final TenantDataOperation op = new TenantDataOperation(commandEnvelope.getCommand()) {
                @SuppressWarnings("ChainOfInstanceofChecks") // OK for this rare case
                @Override
                public void run() {
                    final Message commandMessage = commandEnvelope.getCommandMessage();
                    final CommandId commandId = commandEnvelope.getCommandId();

                    if (cause instanceof FailureThrowable) {
                        final FailureThrowable failure = (FailureThrowable) cause;
                        log.failureHandling(failure, commandMessage, commandId);
                        commandStore.updateStatus(commandId, failure.toMessage());
                    } else if (cause instanceof Exception) {
                        final Exception exception = (Exception) cause;
                        log.errorHandling(exception, commandMessage, commandId);
                        commandStore.updateStatus(commandId, exception);
                    } else {
                        log.errorHandlingUnknown(cause, commandMessage, commandId);
                        final Error error = Errors.fromThrowable(cause);
                        commandStore.updateStatus(commandId, error);
                    }
                }
            };
            op.execute();
        }
    }
}<|MERGE_RESOLUTION|>--- conflicted
+++ resolved
@@ -85,7 +85,6 @@
     public void store(final Command command, final Error error) {
         checkNotClosed();
 
-<<<<<<< HEAD
         final TenantDataOperation op = new TenantDataOperation(command) {
             @Override
             public void run() {
@@ -94,7 +93,8 @@
         };
 
         op.execute();
-=======
+    }
+
     /**
      * Stores the command with the error status.
      *
@@ -105,22 +105,17 @@
     public void store(Command command, Exception exception) {
         checkNotClosed();
         storage.store(command, Errors.fromException(exception));
->>>>>>> 06696961
     }
 
     /**
      * Stores the command with the error status.
      *
      * @param command the command to store
-<<<<<<< HEAD
-     * @param exception the exception occurred, which encloses {@link Error} to store
-=======
      * @param exception the exception occurred, which encloses {@link org.spine3.base.Error Error}
      *                  to store
->>>>>>> 06696961
-     * @throws IllegalStateException if the storage is closed
-     */
-    void storeWithError(Command command, CommandException exception) {
+     * @throws IllegalStateException if the storage is closed
+     */
+    public void storeWithError(Command command, CommandException exception) {
         store(command, exception.getError());
     }
 
@@ -133,7 +128,7 @@
      */
     public void store(final Command command, final CommandStatus status) {
         checkNotClosed();
-        
+
         final TenantDataOperation op = new TenantDataOperation(command) {
             @Override
             public void run() {
