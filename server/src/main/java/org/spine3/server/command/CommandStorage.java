/*
 * Copyright 2017, TeamDev Ltd. All rights reserved.
 *
 * Redistribution and use in source and/or binary forms, with or without
 * modification, must retain the above copyright notice and the following
 * disclaimer.
 *
 * THIS SOFTWARE IS PROVIDED BY THE COPYRIGHT HOLDERS AND CONTRIBUTORS
 * "AS IS" AND ANY EXPRESS OR IMPLIED WARRANTIES, INCLUDING, BUT NOT
 * LIMITED TO, THE IMPLIED WARRANTIES OF MERCHANTABILITY AND FITNESS FOR
 * A PARTICULAR PURPOSE ARE DISCLAIMED. IN NO EVENT SHALL THE COPYRIGHT
 * OWNER OR CONTRIBUTORS BE LIABLE FOR ANY DIRECT, INDIRECT, INCIDENTAL,
 * SPECIAL, EXEMPLARY, OR CONSEQUENTIAL DAMAGES (INCLUDING, BUT NOT
 * LIMITED TO, PROCUREMENT OF SUBSTITUTE GOODS OR SERVICES; LOSS OF USE,
 * DATA, OR PROFITS; OR BUSINESS INTERRUPTION) HOWEVER CAUSED AND ON ANY
 * THEORY OF LIABILITY, WHETHER IN CONTRACT, STRICT LIABILITY, OR TORT
 * (INCLUDING NEGLIGENCE OR OTHERWISE) ARISING IN ANY WAY OUT OF THE USE
 * OF THIS SOFTWARE, EVEN IF ADVISED OF THE POSSIBILITY OF SUCH DAMAGE.
 */

package org.spine3.server.command;

import com.google.common.annotations.VisibleForTesting;
import com.google.common.base.Function;
import com.google.common.collect.Iterators;
import org.spine3.annotations.SPI;
import org.spine3.base.Command;
import org.spine3.base.CommandContext;
import org.spine3.base.CommandId;
import org.spine3.base.CommandStatus;
import org.spine3.base.Error;
import org.spine3.base.Failure;
import org.spine3.server.storage.AbstractStorage;
import org.spine3.type.TypeName;

import javax.annotation.Nullable;
import java.util.Iterator;

import static org.spine3.base.CommandStatus.ERROR;
import static org.spine3.base.CommandStatus.RECEIVED;
import static org.spine3.base.Commands.generateId;
import static org.spine3.base.Commands.getId;
import static org.spine3.base.Identifiers.EMPTY_ID;
import static org.spine3.base.Identifiers.idToString;
import static org.spine3.protobuf.Timestamps2.getCurrentTime;
import static org.spine3.validate.Validate.checkNotDefault;

/**
 * A storage used by {@link CommandStore} for keeping command data.
 *
 * @author Alexander Yevsyukov
 */
@SPI
public abstract class CommandStorage extends AbstractStorage<CommandId, CommandRecord> {

    private static final Function<CommandRecord, Command> TO_COMMAND =
            new Function<CommandRecord, Command>() {
        @Override
        public Command apply(@Nullable CommandRecord record) {
            if (record == null) {
                return Command.getDefaultInstance();
            }
            final Command cmd = record.getCommand();
            return cmd;
        }
    };

    protected CommandStorage(boolean multitenant) {
        super(multitenant);
    }

    /**
     * Obtains or generates a {@code CommandId} from the passed command.
     *
     * <p>We don't have a command ID in the passed command.
     * But need an ID to store the error in the record associated
     * with this command. So, the ID will be generated.
     *
     * <p>We pass this ID to the record, so that it has an identity.
     * But this ID does not belong to the command.
     *
     * <p>Therefore, commands without ID can be found by records
     * where `command.context.command_id` field is empty.
     */
    private static CommandId getOrGenerateCommandId(Command command) {
        CommandId id = getId(command);
        if (idToString(id).equals(EMPTY_ID)) {
            id = generateId();
        }
        return id;
    }

    /**
     * Creates a command storage record builder passed on the passed parameters.
     *
     * <p>{@code targetId} and {@code targetIdType} are set to empty strings if
     * the command is not for an entity.
     *
     * @param command            a command to convert to a record. This includes instances of faulty
     *                           commands. An example of such a fault is missing command ID.
     * @param status             a command status to set in the record
     * @param generatedCommandId a command ID to used because the passed command does not have own
     *                           ID. If the command has own ID this parameter is {@code null}.
     * @return a storage record
     */
    @VisibleForTesting
    static CommandRecord.Builder newRecordBuilder(Command command,
                                                  CommandStatus status,
                                                  @Nullable CommandId generatedCommandId) {
        final CommandContext context = command.getContext();

        final CommandId commandId = generatedCommandId != null
                                    ? generatedCommandId
                                    : context.getCommandId();

        final Message commandMessage = Commands.getMessage(command);
        final String commandType = TypeUrl.of(commandMessage)
                                          .getSimpleName();

        final CommandRecord.Builder builder =
                CommandRecord.newBuilder()
                             .setCommandId(commandId)
                             .setCommandType(commandType)
                             .setCommand(command)
                             .setTimestamp(getCurrentTime())
                             .setStatus(ProcessingStatus.newBuilder()
                                                        .setCode(status));
        return builder;
    }

    /** Converts {@code CommandStorageRecord}s to {@code Command}s. */
    @VisibleForTesting
    static Iterator<Command> toCommandIterator(Iterator<CommandRecord> records) {
        return Iterators.transform(records, TO_COMMAND);
    }

    /**
     * Stores a command with the {@link CommandStatus#RECEIVED} status by
     * a command ID from a command context.
     *
     * <p>Rewrites it if a command with such command ID already exists in the storage.
     *
     * @param command a complete command to store
     * @throws IllegalStateException if the storage is closed
     */
    protected void store(Command command) {
        store(command, RECEIVED);
    }

    /**
     * Stores a command with the given status by a command ID from a command context.
     *
     * @param command a complete command to store
     * @param status  a command status
     * @throws IllegalStateException if the storage is closed
     */
    protected void store(Command command, CommandStatus status) {
        checkNotClosed();

        final CommandRecord record = newRecordBuilder(command, status, null).build();
        final CommandId commandId = getId(command);
        write(commandId, record);
    }

    /**
     * Stores a command with the {@link CommandStatus#ERROR} status by
     * a command ID from a command context.
     *
     * @param command a command to store
     * @param error   an error occurred
     * @throws IllegalStateException if the storage is closed
     */
    protected void store(Command command, Error error) {
        checkNotClosed();
        checkNotDefault(error);

        final CommandId id = getOrGenerateCommandId(command);

        final CommandRecord.Builder builder = newRecordBuilder(command, ERROR, id);
        builder.getStatusBuilder()
               .setError(error);
        final CommandRecord record = builder.build();

        write(id, record);
    }

    /**
     * Returns an iterator over all commands with the given status.
     *
     * @param status a command status to search by
     * @return commands with the given status
     * @throws IllegalStateException if the storage is closed
     */
    protected Iterator<Command> iterator(CommandStatus status) {
        checkNotClosed();
        final Iterator<CommandRecord> recordIterator = read(status);
        final Iterator<Command> commandIterator = toCommandIterator(recordIterator);
        return commandIterator;
    }

    /**
     * Reads all command records with the given status.
     *
     * @param status a command status to search by
     * @return records with the given status
     */
    protected abstract Iterator<CommandRecord> read(CommandStatus status);

    /** Updates the status of the command to {@link CommandStatus#OK}. */
    protected abstract void setOkStatus(CommandId commandId);

    /** Updates the status of the command with the error. */
    protected abstract void updateStatus(CommandId commandId, Error error);

    /** Updates the status of the command with the business failure. */
    protected abstract void updateStatus(CommandId commandId, Failure failure);
<<<<<<< HEAD
=======

    /**
     * Creates a command storage record builder passed on the passed parameters.
     *
     * <p>{@code targetId} and {@code targetIdType} are set to empty strings if
     * the command is not for an entity.
     *
     * @param command
     *            a command to convert to a record. This includes instances of faulty commands.
     *            An example of such a fault is missing command ID.
     * @param status
     *            a command status to set in the record
     * @param generatedCommandId
     *            a command ID to used because the passed command does not have own ID.
     *            If the command has own ID this parameter is {@code null}.
     * @return a storage record
     */
    @VisibleForTesting
    static CommandRecord.Builder newRecordBuilder(Command command,
                                                  CommandStatus status,
                                                  @Nullable CommandId generatedCommandId) {
        final CommandContext context = command.getContext();

        final CommandId commandId = generatedCommandId != null
                                    ? generatedCommandId
                                    : context.getCommandId();

        final String commandType = TypeName.ofCommand(command)
                                           .getSimpleName();

        final CommandRecord.Builder builder =
                CommandRecord.newBuilder()
                             .setCommandId(commandId)
                             .setCommandType(commandType)
                             .setCommand(command)
                             .setTimestamp(getCurrentTime())
                             .setStatus(ProcessingStatus.newBuilder()
                                                        .setCode(status));
        return builder;
    }

    /** Converts {@code CommandStorageRecord}s to {@code Command}s. */
    @VisibleForTesting
    static Iterator<Command> toCommandIterator(Iterator<CommandRecord> records) {
        return Iterators.transform(records, TO_COMMAND);
    }

    private static final Function<CommandRecord, Command> TO_COMMAND = new Function<CommandRecord, Command>() {
        @Override
        public Command apply(@Nullable CommandRecord record) {
            if (record == null) {
                return Command.getDefaultInstance();
            }
            final Command cmd = record.getCommand();
            return cmd;
        }
    };
>>>>>>> 0bc32e03
}<|MERGE_RESOLUTION|>--- conflicted
+++ resolved
@@ -53,20 +53,58 @@
 @SPI
 public abstract class CommandStorage extends AbstractStorage<CommandId, CommandRecord> {
 
-    private static final Function<CommandRecord, Command> TO_COMMAND =
-            new Function<CommandRecord, Command>() {
-        @Override
-        public Command apply(@Nullable CommandRecord record) {
-            if (record == null) {
-                return Command.getDefaultInstance();
-            }
-            final Command cmd = record.getCommand();
-            return cmd;
-        }
-    };
-
     protected CommandStorage(boolean multitenant) {
         super(multitenant);
+    }
+
+    /**
+     * Stores a command with the {@link CommandStatus#RECEIVED} status by
+     * a command ID from a command context.
+     *
+     * <p>Rewrites it if a command with such command ID already exists in the storage.
+     *
+     * @param command a complete command to store
+     * @throws IllegalStateException if the storage is closed
+     */
+    protected void store(Command command) {
+        store(command, RECEIVED);
+    }
+
+    /**
+     * Stores a command with the given status by a command ID from a command context.
+     *
+     * @param command a complete command to store
+     * @param status  a command status
+     * @throws IllegalStateException if the storage is closed
+     */
+    protected void store(Command command, CommandStatus status) {
+        checkNotClosed();
+
+        final CommandRecord record = newRecordBuilder(command, status, null).build();
+        final CommandId commandId = getId(command);
+        write(commandId, record);
+    }
+
+    /**
+     * Stores a command with the {@link CommandStatus#ERROR} status by
+     * a command ID from a command context.
+     *
+     * @param command a command to store
+     * @param error   an error occurred
+     * @throws IllegalStateException if the storage is closed
+     */
+    protected void store(Command command, Error error) {
+        checkNotClosed();
+        checkNotDefault(error);
+
+        final CommandId id = getOrGenerateCommandId(command);
+
+        final CommandRecord.Builder builder = newRecordBuilder(command, ERROR, id);
+        builder.getStatusBuilder()
+               .setError(error);
+        final CommandRecord record = builder.build();
+
+        write(id, record);
     }
 
     /**
@@ -91,100 +129,6 @@
     }
 
     /**
-     * Creates a command storage record builder passed on the passed parameters.
-     *
-     * <p>{@code targetId} and {@code targetIdType} are set to empty strings if
-     * the command is not for an entity.
-     *
-     * @param command            a command to convert to a record. This includes instances of faulty
-     *                           commands. An example of such a fault is missing command ID.
-     * @param status             a command status to set in the record
-     * @param generatedCommandId a command ID to used because the passed command does not have own
-     *                           ID. If the command has own ID this parameter is {@code null}.
-     * @return a storage record
-     */
-    @VisibleForTesting
-    static CommandRecord.Builder newRecordBuilder(Command command,
-                                                  CommandStatus status,
-                                                  @Nullable CommandId generatedCommandId) {
-        final CommandContext context = command.getContext();
-
-        final CommandId commandId = generatedCommandId != null
-                                    ? generatedCommandId
-                                    : context.getCommandId();
-
-        final Message commandMessage = Commands.getMessage(command);
-        final String commandType = TypeUrl.of(commandMessage)
-                                          .getSimpleName();
-
-        final CommandRecord.Builder builder =
-                CommandRecord.newBuilder()
-                             .setCommandId(commandId)
-                             .setCommandType(commandType)
-                             .setCommand(command)
-                             .setTimestamp(getCurrentTime())
-                             .setStatus(ProcessingStatus.newBuilder()
-                                                        .setCode(status));
-        return builder;
-    }
-
-    /** Converts {@code CommandStorageRecord}s to {@code Command}s. */
-    @VisibleForTesting
-    static Iterator<Command> toCommandIterator(Iterator<CommandRecord> records) {
-        return Iterators.transform(records, TO_COMMAND);
-    }
-
-    /**
-     * Stores a command with the {@link CommandStatus#RECEIVED} status by
-     * a command ID from a command context.
-     *
-     * <p>Rewrites it if a command with such command ID already exists in the storage.
-     *
-     * @param command a complete command to store
-     * @throws IllegalStateException if the storage is closed
-     */
-    protected void store(Command command) {
-        store(command, RECEIVED);
-    }
-
-    /**
-     * Stores a command with the given status by a command ID from a command context.
-     *
-     * @param command a complete command to store
-     * @param status  a command status
-     * @throws IllegalStateException if the storage is closed
-     */
-    protected void store(Command command, CommandStatus status) {
-        checkNotClosed();
-
-        final CommandRecord record = newRecordBuilder(command, status, null).build();
-        final CommandId commandId = getId(command);
-        write(commandId, record);
-    }
-
-    /**
-     * Stores a command with the {@link CommandStatus#ERROR} status by
-     * a command ID from a command context.
-     *
-     * @param command a command to store
-     * @param error   an error occurred
-     * @throws IllegalStateException if the storage is closed
-     */
-    protected void store(Command command, Error error) {
-        checkNotClosed();
-        checkNotDefault(error);
-
-        final CommandId id = getOrGenerateCommandId(command);
-
-        final CommandRecord.Builder builder = newRecordBuilder(command, ERROR, id);
-        builder.getStatusBuilder()
-               .setError(error);
-        final CommandRecord record = builder.build();
-
-        write(id, record);
-    }
-
-    /**
      * Returns an iterator over all commands with the given status.
      *
      * @param status a command status to search by
@@ -214,8 +158,6 @@
 
     /** Updates the status of the command with the business failure. */
     protected abstract void updateStatus(CommandId commandId, Failure failure);
-<<<<<<< HEAD
-=======
 
     /**
      * Creates a command storage record builder passed on the passed parameters.
@@ -273,5 +215,4 @@
             return cmd;
         }
     };
->>>>>>> 0bc32e03
 }