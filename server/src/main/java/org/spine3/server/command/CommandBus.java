/*
 * Copyright 2017, TeamDev Ltd. All rights reserved.
 *
 * Redistribution and use in source and/or binary forms, with or without
 * modification, must retain the above copyright notice and the following
 * disclaimer.
 *
 * THIS SOFTWARE IS PROVIDED BY THE COPYRIGHT HOLDERS AND CONTRIBUTORS
 * "AS IS" AND ANY EXPRESS OR IMPLIED WARRANTIES, INCLUDING, BUT NOT
 * LIMITED TO, THE IMPLIED WARRANTIES OF MERCHANTABILITY AND FITNESS FOR
 * A PARTICULAR PURPOSE ARE DISCLAIMED. IN NO EVENT SHALL THE COPYRIGHT
 * OWNER OR CONTRIBUTORS BE LIABLE FOR ANY DIRECT, INDIRECT, INCIDENTAL,
 * SPECIAL, EXEMPLARY, OR CONSEQUENTIAL DAMAGES (INCLUDING, BUT NOT
 * LIMITED TO, PROCUREMENT OF SUBSTITUTE GOODS OR SERVICES; LOSS OF USE,
 * DATA, OR PROFITS; OR BUSINESS INTERRUPTION) HOWEVER CAUSED AND ON ANY
 * THEORY OF LIABILITY, WHETHER IN CONTRACT, STRICT LIABILITY, OR TORT
 * (INCLUDING NEGLIGENCE OR OTHERWISE) ARISING IN ANY WAY OUT OF THE USE
 * OF THIS SOFTWARE, EVEN IF ADVISED OF THE POSSIBILITY OF SUCH DAMAGE.
 */
package org.spine3.server.command;

import com.google.common.annotations.VisibleForTesting;
import com.google.common.base.Optional;
import com.google.common.base.Throwables;
import io.grpc.stub.StreamObserver;
import org.spine3.Internal;
import org.spine3.base.Command;
import org.spine3.base.CommandId;
import org.spine3.base.Error;
import org.spine3.base.Errors;
import org.spine3.base.FailureThrowable;
import org.spine3.base.Response;
import org.spine3.base.Responses;
import org.spine3.base.Stringifiers;
import org.spine3.server.BoundedContext;
import org.spine3.server.Statuses;
import org.spine3.server.command.error.CommandException;
import org.spine3.server.command.error.UnsupportedCommandException;
import org.spine3.server.storage.CurrentTenant;
import org.spine3.server.type.CommandClass;
import org.spine3.util.Environment;

import java.util.Set;

import static com.google.common.base.Preconditions.checkArgument;
import static com.google.common.base.Preconditions.checkNotNull;
import static org.spine3.base.CommandStatus.SCHEDULED;
import static org.spine3.base.Commands.isScheduled;
import static org.spine3.validate.Validate.isNotDefault;

/**
 * Dispatches the incoming commands to the corresponding handler.
 *
 * @author Alexander Yevsyukov
 * @author Mikhail Melnik
 * @author Alexander Litus
 * @author Alex Tymchenko
 */
@SuppressWarnings("OverlyCoupledClass") // OK for this central point of the framework.
public class CommandBus implements AutoCloseable {

    private final Filter filter;

    private final CommandEndpointRegistry commandEndpoints = new CommandEndpointRegistry();

    private final CommandStore commandStore;

    private final CommandStatusService commandStatusService;

    private final CommandScheduler scheduler;

    private final Rescheduler rescheduler;

    private final Log log;

    /**
     * Is true, if the {@code BoundedContext} (to which this {@code CommandBus} belongs) is multi-tenant.
     *
     * <p>If the {@code CommandBus} is multi-tenant, the commands posted must have the {@code tenant_id} attribute
     * defined.
     */
    private boolean isMultitenant;

    /**
     * Determines whether the manual thread spawning is allowed within current runtime environment.
     *
     * <p>If set to {@code true}, {@code CommandBus} will be running some of internal processing in parallel
     * to improve performance.
     */
    private final boolean isThreadSpawnAllowed;

    /**
     * Creates new instance according to the passed {@link Builder}.
     */
    private CommandBus(Builder builder) {
        this(builder.getCommandStore(),
             builder.getCommandScheduler(),
             builder.log,
             builder.isThreadSpawnAllowed());
    }

    /**
     * Initializes the instance by rescheduling commands.
     */
    private void rescheduleCommands() {
        rescheduler.rescheduleCommands();
    }

    /**
     * Creates a new {@link Builder} for the {@code CommandBus}.
     */
    public static Builder newBuilder() {
        return new Builder();
    }

    /**
     * Creates a new instance.
     *
     * @param commandStore       a store to save commands
     * @param scheduler          a command scheduler
     * @param log                a problem logger
     * @param threadSpawnAllowed whether the current runtime environment allows manual thread spawn
     */
    @SuppressWarnings("ThisEscapedInObjectConstruction") // is OK because helper instances only store the reference.
    private CommandBus(CommandStore commandStore,
                             CommandScheduler scheduler,
                             Log log,
                             boolean threadSpawnAllowed) {
        this.commandStore = checkNotNull(commandStore);
        this.commandStatusService = new CommandStatusService(commandStore);
        this.scheduler = checkNotNull(scheduler);
        this.log = checkNotNull(log);
        this.isThreadSpawnAllowed = threadSpawnAllowed;
        this.filter = new Filter(this);
        this.rescheduler = new Rescheduler(this);
    }

    boolean isMultitenant() {
        return isMultitenant;
    }

    boolean isThreadSpawnAllowed() {
        return isThreadSpawnAllowed;
    }

    CommandStore commandStore() {
        return commandStore;
    }

    Log problemLog() {
        return log;
    }

    @VisibleForTesting
    Rescheduler rescheduler() {
        return rescheduler;
    }

    @VisibleForTesting
    CommandScheduler scheduler() {
        return scheduler;
    }

    /**
     * Obtains the view {@code Set} of commands that are known to this {@code CommandBus}.
     *
     * <p>This set is changed when command dispatchers or handlers are registered or un-registered.
     *
     * @return a set of classes of supported commands
     */
    public Set<CommandClass> getSupportedCommandClasses() {
        return commandEndpoints.getSupportedCommandClasses();
    }

    /**
     * Obtains the instance of the {@link CommandStatusService} associated with this command bus.
     */
    CommandStatusService getCommandStatusService() {
        return commandStatusService;
    }

    /**
     * Registers the passed command dispatcher.
     *
     * @param dispatcher the dispatcher to register
     * @throws IllegalArgumentException if {@link CommandDispatcher#getCommandClasses()} returns empty set
     */
    public void register(CommandDispatcher dispatcher) {
        commandEndpoints.register(checkNotNull(dispatcher));
    }

    /**
     * Unregisters dispatching for command classes by the passed dispatcher.
     *
     * <p>If the passed dispatcher deals with commands for which another dispatcher already registered
     * the dispatch entries for such commands will not be unregistered, and warning will be logged.
     *
     * @param dispatcher the dispatcher to unregister
     */
    public void unregister(CommandDispatcher dispatcher) {
        commandEndpoints.unregister(checkNotNull(dispatcher));
    }

    /**
     * Registers the passed command handler.
     *
     * @param handler a {@code non-null} handler object
     * @throws IllegalArgumentException if the handler does not have command handling methods
     */
    public void register(CommandHandler handler) {
        commandEndpoints.register(checkNotNull(handler));
    }

    /**
     * Unregisters the command handler from the command bus.
     *
     * @param handler the handler to unregister
     */
    public void unregister(CommandHandler handler) {
        commandEndpoints.unregister(checkNotNull(handler));
    }

    private Optional<CommandEndpoint> getEndpoint(CommandClass commandClass) {
        return commandEndpoints.get(commandClass);
    }

    /**
     * Directs the command to be dispatched or handled.
     *
     * <p>If the command has scheduling attributes, it will be posted for execution by the configured
     * scheduler according to values of those scheduling attributes.
     *
     * <p>If a command does not have neither dispatcher nor handler, the error is returned via
     * {@link StreamObserver#onError(Throwable)} call with {@link UnsupportedCommandException} as the cause.
     *
     * @param command the command to be processed
     * @param responseObserver the observer to return the result of the call
     */
    public void post(Command command, StreamObserver<Response> responseObserver) {
        checkNotNull(command);
        checkNotNull(responseObserver);
        checkArgument(isNotDefault(command));

        final CommandEnvelope commandEnvelope = new CommandEnvelope(command);
        final CommandClass commandClass = commandEnvelope.getCommandClass();

        final Optional<CommandEndpoint> commandEndpoint = getEndpoint(commandClass);

        // If the command is not supported, return as error.
        if (!commandEndpoint.isPresent()) {
            handleUnsupported(command, responseObserver);
            return;
        }

        if (!filter.handleValidation(command, responseObserver)) {
            return;
        }

        if (isScheduled(command)) {
            scheduleAndStore(command, responseObserver);
            return;
        }

        if (isMultitenant) {
            CurrentTenant.set(command.getContext()
                                     .getTenantId());
        }

        commandStore.store(command);
        responseObserver.onNext(Responses.ok());
        doPost(commandEnvelope, commandEndpoint.get());
        responseObserver.onCompleted();
    }

    /**
<<<<<<< HEAD
     * Passes a previously scheduled command to corresponding endpoint.
=======
     * Passes a previously scheduled command to the corresponding endpoint.
>>>>>>> 169ddb73
     */
    void postPreviouslyScheduled(Command command) {
        final CommandEnvelope commandEnvelope = new CommandEnvelope(command);
        final Optional<CommandEndpoint> endpoint = getEndpoint(commandEnvelope.getCommandClass());
        if (!endpoint.isPresent()) {
            throw noEndpointFound(commandEnvelope);
        }
        doPost(commandEnvelope, endpoint.get());
    }

    private static IllegalStateException noEndpointFound(CommandEnvelope commandEnvelope) {
        final String idStr = Stringifiers.idToString(commandEnvelope.getCommandId());
        final String msg = String.format("No endpoint found for the command (class: %s id: %s).",
                                         commandEnvelope.getCommandClass(), idStr);
        throw new IllegalStateException(msg);
    }

    private void handleUnsupported(Command command, StreamObserver<Response> responseObserver) {
        final CommandException unsupported = new UnsupportedCommandException(command);
        commandStore.storeWithError(command, unsupported);
        responseObserver.onError(Statuses.invalidArgumentWithCause(unsupported));
    }

    private void scheduleAndStore(Command command, StreamObserver<Response> responseObserver) {
        scheduler.schedule(command);
        commandStore.store(command, SCHEDULED);
        responseObserver.onNext(Responses.ok());
        responseObserver.onCompleted();
    }

    /**
     * Directs a command to be dispatched or handled.
     *
     * @param commandEnvelope a command to post
     * @param commandEndpoint the endpoint to process the command
     */
    void doPost(CommandEnvelope commandEnvelope, CommandEndpoint commandEndpoint) {
        try {
<<<<<<< HEAD
            commandEndpoint.process(commandEnvelope);
=======
            commandEndpoint.receive(commandEnvelope);
>>>>>>> 169ddb73
            setStatusOk(commandEnvelope);
        } catch (RuntimeException e) {
            final Throwable cause = Throwables.getRootCause(e);
            updateCommandStatus(commandEnvelope, cause);
        }
    }

    private void setStatusOk(CommandEnvelope envelope) {
        final CommandId commandId = envelope.getCommandId();
        commandStatusService.setOk(commandId);
    }

    @SuppressWarnings("ChainOfInstanceofChecks") // OK for this rare case
    private void updateCommandStatus(CommandEnvelope commandEnvelope, Throwable cause) {
        if (cause instanceof FailureThrowable) {
            final FailureThrowable failure = (FailureThrowable) cause;

            log.failureHandling(failure, commandEnvelope.getCommandMessage(), commandEnvelope.getCommandId());

            commandStatusService.setToFailure(commandEnvelope.getCommandId(), failure);
        } else if (cause instanceof Exception) {
            final Exception exception = (Exception) cause;

            log.errorHandling(exception, commandEnvelope.getCommandMessage(), commandEnvelope.getCommandId());

            commandStatusService.setToError(commandEnvelope.getCommandId(), exception);
        } else {

            log.errorHandlingUnknown(cause, commandEnvelope.getCommandMessage(), commandEnvelope.getCommandId());

            final Error error = Errors.fromThrowable(cause);
            commandStatusService.setToError(commandEnvelope.getCommandId(), error);
        }
    }

    /**
     * Sets the multitenancy status of the {@link CommandBus}.
     *
     * <p>A {@link CommandBus} is multi-tenant if its {@link BoundedContext} is multi-tenant.
     */
    @Internal
    public void setMultitenant(boolean isMultitenant) {
        this.isMultitenant = isMultitenant;
    }

    /**
<<<<<<< HEAD
     * Closes the instance for further posting of commands.
=======
     * Closes the instance, preventing any for further posting of commands.
>>>>>>> 169ddb73
     *
     * <p>The following operations are performed:
     * <ol>
     *     <li>All command handlers and dispatchers are un-registered.
     *     <li>{@code CommandStore} is closed.
     *     <li>{@code CommandScheduler} is shut down.
     * </ol>
     *
     * @throws Exception if closing the {@code CommandStore} cases an exception
     */
    @Override
    public void close() throws Exception {
        commandEndpoints.unregisterAll();
        commandStore.close();
        scheduler.shutdown();
    }

    /**
     * The {@code Builder} for {@code CommandBus}.
     */
    public static class Builder {

        private CommandStore commandStore;

        private Log log;

        /**
         * Optional field for the {@code CommandBus}.
         *
         * <p>If unset, the default {@link ExecutorCommandScheduler} implementation is used.
         */
        private CommandScheduler commandScheduler;

        /**
         * If set to {@code true}, the {@code CommandBus} will be creating instances of {@link Thread} for operation.
         *
         * <p>However, some runtime environments, such as Google AppEngine Standard, do not allow manual thread
         * spawning. In this case, this flag should be set to {@code false}.
         *
         * <p>The default value of this flag is set upon the best guess, based on current {@link Environment}.
         */
        private boolean threadSpawnAllowed = detectThreadsAllowed();

        /**
         * If set the builder will not call {@link CommandBus#rescheduleCommands()}.
         *
         * <p>One of the applications of this flag is to disable rescheduling of commands in tests.
         */
        private boolean autoReschedule;

        /**
         * Checks whether the manual {@link Thread} spawning is allowed withing the current runtime environment.
         */
        private static boolean detectThreadsAllowed() {
            final boolean appEngine = Environment.getInstance()
                                                 .isAppEngine();
            return !appEngine;
        }

        public CommandStore getCommandStore() {
            return commandStore;
        }

        public CommandScheduler getCommandScheduler() {
            return commandScheduler;
        }

        public Builder setCommandStore(CommandStore commandStore) {
            checkNotNull(commandStore);
            this.commandStore = commandStore;
            return this;
        }

        public Builder setCommandScheduler(CommandScheduler commandScheduler) {
            checkNotNull(commandScheduler);
            this.commandScheduler = commandScheduler;
            return this;
        }

        public boolean isThreadSpawnAllowed() {
            return threadSpawnAllowed;
        }

        public Builder setThreadSpawnAllowed(boolean threadSpawnAllowed) {
            this.threadSpawnAllowed = threadSpawnAllowed;
            return this;
        }

        @VisibleForTesting
        Builder setLog(Log log) {
            this.log = log;
            return this;
        }

        @VisibleForTesting
        Builder setAutoReschedule(boolean autoReschedule) {
            this.autoReschedule = autoReschedule;
            return this;
        }

        private Builder() {
            // Do not allow creating builder instances directly.
        }

        /**
         * Builds an instance of {@link CommandBus}.
         */
        public CommandBus build() {
            checkNotNull(commandStore, "CommandStore must be set");

            if(commandScheduler == null) {
                commandScheduler = new ExecutorCommandScheduler();
            }

            if (log == null) {
                log = new Log();
            }

            final CommandBus commandBus = new CommandBus(this);

            if (commandScheduler.getCommandBus() == null) {
                commandScheduler.setCommandBus(commandBus);
            }

            if (autoReschedule) {
                commandBus.rescheduleCommands();
            }

            return commandBus;
        }
    }
}<|MERGE_RESOLUTION|>--- conflicted
+++ resolved
@@ -273,11 +273,7 @@
     }
 
     /**
-<<<<<<< HEAD
-     * Passes a previously scheduled command to corresponding endpoint.
-=======
      * Passes a previously scheduled command to the corresponding endpoint.
->>>>>>> 169ddb73
      */
     void postPreviouslyScheduled(Command command) {
         final CommandEnvelope commandEnvelope = new CommandEnvelope(command);
@@ -316,11 +312,7 @@
      */
     void doPost(CommandEnvelope commandEnvelope, CommandEndpoint commandEndpoint) {
         try {
-<<<<<<< HEAD
-            commandEndpoint.process(commandEnvelope);
-=======
             commandEndpoint.receive(commandEnvelope);
->>>>>>> 169ddb73
             setStatusOk(commandEnvelope);
         } catch (RuntimeException e) {
             final Throwable cause = Throwables.getRootCause(e);
@@ -367,11 +359,7 @@
     }
 
     /**
-<<<<<<< HEAD
-     * Closes the instance for further posting of commands.
-=======
      * Closes the instance, preventing any for further posting of commands.
->>>>>>> 169ddb73
      *
      * <p>The following operations are performed:
      * <ol>
