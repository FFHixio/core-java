/*
 * Copyright 2016, TeamDev Ltd. All rights reserved.
 *
 * Redistribution and use in source and/or binary forms, with or without
 * modification, must retain the above copyright notice and the following
 * disclaimer.
 *
 * THIS SOFTWARE IS PROVIDED BY THE COPYRIGHT HOLDERS AND CONTRIBUTORS
 * "AS IS" AND ANY EXPRESS OR IMPLIED WARRANTIES, INCLUDING, BUT NOT
 * LIMITED TO, THE IMPLIED WARRANTIES OF MERCHANTABILITY AND FITNESS FOR
 * A PARTICULAR PURPOSE ARE DISCLAIMED. IN NO EVENT SHALL THE COPYRIGHT
 * OWNER OR CONTRIBUTORS BE LIABLE FOR ANY DIRECT, INDIRECT, INCIDENTAL,
 * SPECIAL, EXEMPLARY, OR CONSEQUENTIAL DAMAGES (INCLUDING, BUT NOT
 * LIMITED TO, PROCUREMENT OF SUBSTITUTE GOODS OR SERVICES; LOSS OF USE,
 * DATA, OR PROFITS; OR BUSINESS INTERRUPTION) HOWEVER CAUSED AND ON ANY
 * THEORY OF LIABILITY, WHETHER IN CONTRACT, STRICT LIABILITY, OR TORT
 * (INCLUDING NEGLIGENCE OR OTHERWISE) ARISING IN ANY WAY OUT OF THE USE
 * OF THIS SOFTWARE, EVEN IF ADVISED OF THE POSSIBILITY OF SUCH DAMAGE.
 */

package org.spine3.server.storage;

import com.google.common.annotations.VisibleForTesting;
import com.google.common.base.Function;
import com.google.common.base.Predicate;
import com.google.common.base.Predicates;
import com.google.common.collect.ImmutableList;
import com.google.common.collect.Iterators;
import com.google.common.collect.Lists;
import com.google.protobuf.Any;
import com.google.protobuf.Message;
import com.google.protobuf.Timestamp;
import org.spine3.SPI;
import org.spine3.base.Event;
import org.spine3.base.EventContext;
import org.spine3.base.EventId;
import org.spine3.base.Events;
import org.spine3.protobuf.TypeUrl;
import org.spine3.server.event.EventFilter;
import org.spine3.server.event.EventStore;
import org.spine3.server.event.EventStreamQuery;

import javax.annotation.Nullable;
import java.util.Iterator;
import java.util.List;

import static com.google.common.base.Preconditions.checkNotNull;
import static org.spine3.base.Identifiers.idToString;
import static org.spine3.protobuf.TypeUrl.ofEnclosed;
import static org.spine3.validate.Validate.*;

/**
 * A storage used by {@link EventStore} for keeping event data.
 *
 * @author Alexander Yevsyukov
 */
@SPI
public abstract class EventStorage extends AbstractStorage<EventId, Event> {

    private static final Function<EventStorageRecord, Event> TO_EVENT = new Function<EventStorageRecord, Event>() {
        @Override
        public Event apply(@Nullable EventStorageRecord input) {
            if (input == null) {
                return Event.getDefaultInstance();
            }
            final Event result = toEvent(input);
            return result;
        }
    };

    protected EventStorage(boolean multitenant) {
        super(multitenant);
    }

    @Override
    public void write(EventId id, Event event) {
        checkNotClosed();
        checkNotNull(event);

        final EventStorageRecord record = toEventStorageRecord(id, event);
        writeInternal(record);
    }

    @Override
    public Event read(EventId id) {
        checkNotClosed();
        checkNotNull(id);

        final EventStorageRecord record = readInternal(id);
        if (record == null) {
            return Event.getDefaultInstance();
        }
        final Event result = toEvent(record);
        return result;
    }

    /**
     * Returns iterator through events matching the passed query.
     *
     * @param query a filtering query
     * @return iterator instance
     */
    public abstract Iterator<Event> iterator(EventStreamQuery query);

    /**
     * Writes record into the storage.
     *
     * @param record the record to write
     */
    protected abstract void writeInternal(EventStorageRecord record);

    /**
     * Reads storage format record.
     *
     * @param eventId the ID of the event to read
     * @return the record instance of null if there's not record with such ID
     */
    @Nullable
    protected abstract EventStorageRecord readInternal(EventId eventId);

    /** Converts EventStorageRecord to Event. */
    protected static Event toEvent(EventStorageRecord record) {
        final Event event = Events.createEvent(record.getMessage(), record.getContext());
        return event;
    }

    /** Converts EventStorageRecords to Events. */
    @VisibleForTesting
    /* package */ static List<Event> toEventList(List<EventStorageRecord> records) {
        return Lists.transform(records, TO_EVENT);
    }

    /** Converts EventStorageRecords to Events. */
    @SuppressWarnings("OverloadedVarargsMethod")
    @VisibleForTesting
    /* package */ static List<Event> toEventList(EventStorageRecord... records) {
        return Lists.transform(ImmutableList.copyOf(records), TO_EVENT);
    }

    /** Converts {@code EventStorageRecord}s to {@code Event}s. */
    protected static Iterator<Event> toEventIterator(Iterator<EventStorageRecord> records) {
        return Iterators.transform(records, TO_EVENT);
    }

    /** Creates storage record for the passed {@link Event}. */
    @VisibleForTesting
    /* package */ static EventStorageRecord toEventStorageRecord(EventId eventId, Event event) {
        final String eventIdString = checkValid(eventId).getUuid();
        final Any message = event.getMessage();
        final EventContext context = event.getContext();
        final String eventType = ofEnclosed(message).getTypeName();
        checkNotEmptyOrBlank(eventType, "event type");
        final String producerId = idToString(Events.getProducer(context));
        checkNotEmptyOrBlank(producerId, "producer ID");
        final Timestamp timestamp = checkTimestamp(context.getTimestamp(), "event time");
        final EventStorageRecord.Builder builder = EventStorageRecord.newBuilder()
                .setTimestamp(timestamp)
                .setEventType(eventType)
                .setProducerId(producerId)
                .setEventId(eventIdString)
                .setMessage(message)
                .setContext(context);
        return builder.build();
    }

    /**
     * The predicate for filtering {@code Event} instances by
     * {@link EventStreamQuery}.
     */
    public static class MatchesStreamQuery implements Predicate<Event> {

        private final EventStreamQuery query;
        private final Predicate<Event> timePredicate;

        @SuppressWarnings("IfMayBeConditional")
        public MatchesStreamQuery(EventStreamQuery query) {
            this.query = query;
            final Timestamp after = query.getAfter();
            final Timestamp before = query.getBefore();
            final boolean afterSpecified = query.hasAfter();
            final boolean beforeSpecified = query.hasBefore();
            //noinspection IfStatementWithTooManyBranches
            if (afterSpecified && !beforeSpecified) {
                this.timePredicate = new Events.IsAfter(after);
            } else if (!afterSpecified && beforeSpecified) {
                this.timePredicate = new Events.IsBefore(before);
            } else if (afterSpecified /* && beforeSpecified is true here too */){
                this.timePredicate = new Events.IsBetween(after, before);
            } else { // No timestamps specified.
                this.timePredicate = Predicates.alwaysTrue();
            }
        }

        @Override
        public boolean apply(@Nullable Event input) {
            if (!timePredicate.apply(input)) {
                return false;
            }
            final List<EventFilter> filterList = query.getFilterList();
            if (filterList.isEmpty()) {
                return true; // The time range matches, and no filters specified.
            }
            // Check if one of the filters matches. If so, the event matches.
            for (EventFilter filter : filterList) {
                final Predicate<Event> filterPredicate = new MatchFilter(filter);
                if (filterPredicate.apply(input)) {
                    return true;
                }
            }
            return false;
        }
    }

    /** The predicate for filtering events by {@link EventFilter}. */
    private static class MatchFilter implements Predicate<Event> {

        /**
<<<<<<< HEAD
         * The type of events to accept.
         *
=======
         * The type URL of events to accept.
>>>>>>> 80cca98a
         * <p>If null, all events are accepted.
         */
        @Nullable
        private final TypeUrl eventTypeUrl;

        /**
         * The list of aggregate IDs of which events to accept.
         *
         * <p>If null, all IDs are accepted.
         */
        @Nullable
        private final List<Any> aggregateIds;

        private MatchFilter(EventFilter filter) {
            final String eventType = filter.getEventType();
            this.eventTypeUrl = eventType.isEmpty() ?
                                null :
                                TypeUrl.of(eventType);
            final List<Any> aggregateIdList = filter.getAggregateIdList();
            this.aggregateIds = aggregateIdList.isEmpty() ?
                                null :
                                aggregateIdList;
        }

        @Override
        public boolean apply(@Nullable Event event) {
            if (event == null) {
                return false;
            }
            final Message message = Events.getMessage(event);
            final TypeUrl actualTypeUrl = TypeUrl.of(message);
            if (eventTypeUrl != null && !actualTypeUrl.equals(eventTypeUrl)) {
                return false;
            }
            final EventContext context = event.getContext();
            final Any aggregateId = context.getProducerId();
            if (aggregateIds != null) {
                final boolean matches = aggregateIds.contains(aggregateId);
                return matches;
            }
            return true;
        }
    }
}<|MERGE_RESOLUTION|>--- conflicted
+++ resolved
@@ -215,12 +215,8 @@
     private static class MatchFilter implements Predicate<Event> {
 
         /**
-<<<<<<< HEAD
-         * The type of events to accept.
+         * The type URL of events to accept.
          *
-=======
-         * The type URL of events to accept.
->>>>>>> 80cca98a
          * <p>If null, all events are accepted.
          */
         @Nullable
