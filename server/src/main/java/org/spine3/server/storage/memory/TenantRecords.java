--- conflicted
+++ resolved
@@ -31,11 +31,8 @@
 
 import java.util.Map;
 
-<<<<<<< HEAD
 import static com.google.common.base.Preconditions.checkNotNull;
-=======
 import static com.google.common.collect.Maps.filterValues;
->>>>>>> 6dfc24dd
 import static com.google.common.collect.Maps.newHashMap;
 import static org.spine3.protobuf.AnyPacker.pack;
 import static org.spine3.protobuf.AnyPacker.unpack;
@@ -64,63 +61,30 @@
         return Optional.fromNullable(record);
     }
 
-<<<<<<< HEAD
     void markArchived(I id) {
-        final EntityStorageRecord record = records.get(id);
+        final EntityRecord record = records.get(id);
         checkNotNull(record, "Can't mark a non-existing record archived.");
-        final EntityStatus status = record.getEntityStatus()
+        final Visibility status = record.getVisibility()
                                           .toBuilder()
                                           .setArchived(true)
                                           .build();
-        final EntityStorageRecord archivedRecord = record.toBuilder()
-                                                         .setEntityStatus(status)
+        final EntityRecord archivedRecord = record.toBuilder()
+                                                         .setVisibility(status)
                                                          .build();
-=======
-    boolean markArchived(I id) {
-        final EntityRecord record = records.get(id);
-        if (record == null) {
-            return false;
-        }
-        final Visibility currentStatus = record.getVisibility();
-        if (currentStatus.getArchived()) {
-            return false;
-        }
-        final EntityRecord archivedRecord = record.toBuilder()
-                                                  .setVisibility(currentStatus.toBuilder()
-                                                                              .setArchived(true))
-                                                  .build();
->>>>>>> 6dfc24dd
         records.put(id, archivedRecord);
     }
 
-<<<<<<< HEAD
-    void markDeleted(I id) {
-        final EntityStorageRecord record = records.get(id);
+    void markArchived(I id) {
+        final EntityRecord record = records.get(id);
         checkNotNull(record, "Can't mark a non-existing record deleted.");
-        final EntityStatus status = record.getEntityStatus()
-                                          .toBuilder()
-                                          .setDeleted(true)
-                                          .build();
-        final EntityStorageRecord deletedRecord = record.toBuilder()
-                                                        .setEntityStatus(status)
-                                                        .build();
-=======
-    boolean markDeleted(I id) {
-        final EntityRecord record = records.get(id);
-        if (record == null) {
-            return false;
-        }
-
-        final Visibility currentStatus = record.getVisibility();
-        if (currentStatus.getDeleted()) {
-            return false;
-        }
-        final EntityRecord deletedRecord = record.toBuilder()
-                                                 .setVisibility(currentStatus.toBuilder()
-                                                                             .setDeleted(true))
-                                                 .build();
->>>>>>> 6dfc24dd
-        records.put(id, deletedRecord);
+        final Visibility status = record.getVisibility()
+                                        .toBuilder()
+                                        .setDeleted(true)
+                                        .build();
+        final EntityRecord archivedRecord = record.toBuilder()
+                                                  .setVisibility(status)
+                                                  .build();
+        records.put(id, archivedRecord);
     }
 
     boolean delete(I id) {
