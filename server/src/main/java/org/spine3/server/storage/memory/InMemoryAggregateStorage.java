/*
 * Copyright 2017, TeamDev Ltd. All rights reserved.
 *
 * Redistribution and use in source and/or binary forms, with or without
 * modification, must retain the above copyright notice and the following
 * disclaimer.
 *
 * THIS SOFTWARE IS PROVIDED BY THE COPYRIGHT HOLDERS AND CONTRIBUTORS
 * "AS IS" AND ANY EXPRESS OR IMPLIED WARRANTIES, INCLUDING, BUT NOT
 * LIMITED TO, THE IMPLIED WARRANTIES OF MERCHANTABILITY AND FITNESS FOR
 * A PARTICULAR PURPOSE ARE DISCLAIMED. IN NO EVENT SHALL THE COPYRIGHT
 * OWNER OR CONTRIBUTORS BE LIABLE FOR ANY DIRECT, INDIRECT, INCIDENTAL,
 * SPECIAL, EXEMPLARY, OR CONSEQUENTIAL DAMAGES (INCLUDING, BUT NOT
 * LIMITED TO, PROCUREMENT OF SUBSTITUTE GOODS OR SERVICES; LOSS OF USE,
 * DATA, OR PROFITS; OR BUSINESS INTERRUPTION) HOWEVER CAUSED AND ON ANY
 * THEORY OF LIABILITY, WHETHER IN CONTRACT, STRICT LIABILITY, OR TORT
 * (INCLUDING NEGLIGENCE OR OTHERWISE) ARISING IN ANY WAY OUT OF THE USE
 * OF THIS SOFTWARE, EVEN IF ADVISED OF THE POSSIBILITY OF SUCH DAMAGE.
 */

package org.spine3.server.storage.memory;

import com.google.common.base.Optional;
import org.spine3.server.aggregate.AggregateEventRecord;
import org.spine3.server.aggregate.AggregateStorage;
import org.spine3.server.entity.Visibility;

import java.util.Iterator;
import java.util.List;

import static com.google.common.base.Preconditions.checkNotNull;

/**
 * In-memory storage for aggregate events and snapshots.
 *
 * @param <I> the type of IDs of aggregates managed by this storage
 * @author Alexander Litus
 * @author Alexander Yevsyukov
 */
class InMemoryAggregateStorage<I> extends AggregateStorage<I> {

    private final MultitenantStorage<TenantAggregateRecords<I>> multitenantStorage;

    protected InMemoryAggregateStorage(boolean multitenant) {
        super(multitenant);
        this.multitenantStorage = new MultitenantStorage<TenantAggregateRecords<I>>(multitenant) {
            @Override
            TenantAggregateRecords<I> createSlice() {
                return new TenantAggregateRecords<>();
            }
        };
    }

    /** Creates a new single-tenant storage instance. */
    protected static <I> InMemoryAggregateStorage<I> newInstance() {
        return new InMemoryAggregateStorage<>(false);
    }

    private TenantAggregateRecords<I> getStorage() {
        return multitenantStorage.getStorage();
    }

    @Override
    protected int readEventCountAfterLastSnapshot(I id) {
        checkNotClosed();
        final int result = getStorage().getEventCount(id);
        return result;
    }

    @Override
    protected Optional<Visibility> readVisibility(I id) {
        checkNotClosed();
        Optional<Visibility> result = getStorage().getStatus(id);
        return result;
    }

    @Override
    protected void writeVisibility(I id, Visibility status) {
        checkNotClosed();
        getStorage().putStatus(id, status);
    }

    @Override
    protected void writeEventCountAfterLastSnapshot(I id, int eventCount) {
        checkNotClosed();
        getStorage().putEventCount(id, eventCount);
    }

    @Override
<<<<<<< HEAD
    protected void markArchived(I id) {
        final Optional<EntityStatus> found = getStorage().getStatus(id);

        if (!found.isPresent()) {
            getStorage().putStatus(id, EntityStatus.newBuilder()
                                                   .setArchived(true)
                                                   .build());
            return;
=======
    protected void writeRecord(I id, AggregateEventRecord record) {
        getStorage().put(id, record);
    }

    @Override
    protected Iterator<AggregateEventRecord> historyBackward(I id) {
        checkNotNull(id);
        final List<AggregateEventRecord> records = getStorage().getHistoryBackward(id);
        return records.iterator();
    }

    @Override
    protected boolean markArchived(I id) {
        final Optional<Visibility> found = getStorage().getStatus(id);

        if (!found.isPresent()) {
            getStorage().putStatus(id, Visibility.newBuilder()
                                                 .setArchived(true)
                                                 .build());
            return true;
>>>>>>> 6dfc24dd
        }
        final Visibility currentStatus = found.get();
        if (currentStatus.getArchived()) {
            return; // Already archived.
        }

        getStorage().putStatus(id, currentStatus.toBuilder()
                                                .setArchived(true)
                                                .build());
    }

    @Override
<<<<<<< HEAD
    protected void markDeleted(I id) {
        final Optional<EntityStatus> found = getStorage().getStatus(id);

        if (!found.isPresent()) {
            getStorage().putStatus(id, EntityStatus.newBuilder()
                                                   .setDeleted(true)
                                                   .build());
            return;
=======
    protected boolean markDeleted(I id) {
        final Optional<Visibility> found = getStorage().getStatus(id);

        if (!found.isPresent()) {
            getStorage().putStatus(id, Visibility.newBuilder()
                                                 .setDeleted(true)
                                                 .build());
            return true;
>>>>>>> 6dfc24dd
        }

        final Visibility currentStatus = found.get();

        if (currentStatus.getDeleted()) {
            return; // Already deleted.
        }

        getStorage().putStatus(id, currentStatus.toBuilder()
                                                .setDeleted(true)
                                                .build());
    }
}<|MERGE_RESOLUTION|>--- conflicted
+++ resolved
@@ -34,6 +34,7 @@
  * In-memory storage for aggregate events and snapshots.
  *
  * @param <I> the type of IDs of aggregates managed by this storage
+ *
  * @author Alexander Litus
  * @author Alexander Yevsyukov
  */
@@ -87,16 +88,6 @@
     }
 
     @Override
-<<<<<<< HEAD
-    protected void markArchived(I id) {
-        final Optional<EntityStatus> found = getStorage().getStatus(id);
-
-        if (!found.isPresent()) {
-            getStorage().putStatus(id, EntityStatus.newBuilder()
-                                                   .setArchived(true)
-                                                   .build());
-            return;
-=======
     protected void writeRecord(I id, AggregateEventRecord record) {
         getStorage().put(id, record);
     }
@@ -109,15 +100,14 @@
     }
 
     @Override
-    protected boolean markArchived(I id) {
+    protected void markArchived(I id) {
         final Optional<Visibility> found = getStorage().getStatus(id);
 
         if (!found.isPresent()) {
             getStorage().putStatus(id, Visibility.newBuilder()
                                                  .setArchived(true)
                                                  .build());
-            return true;
->>>>>>> 6dfc24dd
+            return;
         }
         final Visibility currentStatus = found.get();
         if (currentStatus.getArchived()) {
@@ -130,25 +120,14 @@
     }
 
     @Override
-<<<<<<< HEAD
     protected void markDeleted(I id) {
-        final Optional<EntityStatus> found = getStorage().getStatus(id);
-
-        if (!found.isPresent()) {
-            getStorage().putStatus(id, EntityStatus.newBuilder()
-                                                   .setDeleted(true)
-                                                   .build());
-            return;
-=======
-    protected boolean markDeleted(I id) {
         final Optional<Visibility> found = getStorage().getStatus(id);
 
         if (!found.isPresent()) {
             getStorage().putStatus(id, Visibility.newBuilder()
                                                  .setDeleted(true)
                                                  .build());
-            return true;
->>>>>>> 6dfc24dd
+            return;
         }
 
         final Visibility currentStatus = found.get();
