/*
 * Copyright 2017, TeamDev Ltd. All rights reserved.
 *
 * Redistribution and use in source and/or binary forms, with or without
 * modification, must retain the above copyright notice and the following
 * disclaimer.
 *
 * THIS SOFTWARE IS PROVIDED BY THE COPYRIGHT HOLDERS AND CONTRIBUTORS
 * "AS IS" AND ANY EXPRESS OR IMPLIED WARRANTIES, INCLUDING, BUT NOT
 * LIMITED TO, THE IMPLIED WARRANTIES OF MERCHANTABILITY AND FITNESS FOR
 * A PARTICULAR PURPOSE ARE DISCLAIMED. IN NO EVENT SHALL THE COPYRIGHT
 * OWNER OR CONTRIBUTORS BE LIABLE FOR ANY DIRECT, INDIRECT, INCIDENTAL,
 * SPECIAL, EXEMPLARY, OR CONSEQUENTIAL DAMAGES (INCLUDING, BUT NOT
 * LIMITED TO, PROCUREMENT OF SUBSTITUTE GOODS OR SERVICES; LOSS OF USE,
 * DATA, OR PROFITS; OR BUSINESS INTERRUPTION) HOWEVER CAUSED AND ON ANY
 * THEORY OF LIABILITY, WHETHER IN CONTRACT, STRICT LIABILITY, OR TORT
 * (INCLUDING NEGLIGENCE OR OTHERWISE) ARISING IN ANY WAY OUT OF THE USE
 * OF THIS SOFTWARE, EVEN IF ADVISED OF THE POSSIBILITY OF SUCH DAMAGE.
 */
package org.spine3.server.aggregate;

import com.google.common.annotations.VisibleForTesting;
import com.google.common.base.Optional;
import com.google.protobuf.Message;
import org.slf4j.Logger;
import org.slf4j.LoggerFactory;
import org.spine3.base.CommandClass;
import org.spine3.base.CommandContext;
import org.spine3.base.CommandEnvelope;
import org.spine3.base.Event;
import org.spine3.server.BoundedContext;
import org.spine3.server.command.CommandDispatcher;
import org.spine3.server.entity.Entity;
import org.spine3.server.entity.Predicates;
import org.spine3.server.entity.Repository;
import org.spine3.server.entity.Visibility;
import org.spine3.server.entity.idfunc.GetTargetIdFromCommand;
import org.spine3.server.entity.idfunc.IdCommandFunction;
import org.spine3.server.event.EventBus;
import org.spine3.server.stand.StandFunnel;
import org.spine3.server.storage.Storage;
import org.spine3.server.storage.StorageFactory;

import javax.annotation.CheckReturnValue;
import javax.annotation.Nullable;
import java.lang.reflect.Constructor;
import java.util.List;
import java.util.Set;

import static com.google.common.base.Preconditions.checkArgument;
<<<<<<< HEAD
import static org.spine3.server.aggregate.AggregateCommandEndpoint.createFor;
import static org.spine3.server.entity.Entity.STATE_CLASS_GENERIC_INDEX;
import static org.spine3.server.reflect.Classes.getGenericParameterType;
import static org.spine3.validate.Validate.isNotDefault;
=======
import static java.lang.String.format;
import static org.spine3.base.Stringifiers.idToString;
import static org.spine3.server.aggregate.AggregateCommandEndpoint.createFor;
import static org.spine3.server.entity.AbstractEntity.createEntity;
import static org.spine3.server.entity.AbstractEntity.getConstructor;
>>>>>>> 06696961

/**
 * The repository which manages instances of {@code Aggregate}s.
 *
 * <p>This class is made {@code abstract} for preserving type information of aggregate ID and
 * aggregate classes used by implementations.
 *
 * <p>A repository class may look like this:
 * <pre>
 * {@code
 *  public class OrderRepository extends AggregateRepository<OrderId, OrderAggregate> {
 *      public OrderRepository(BoundedContext boundedContext) {
 *          super(boundedContext);
 *      }
 *  }
 * }
 * </pre>
 *
 * @param <I> the type of the aggregate IDs
 * @param <A> the type of the aggregates managed by this repository
 * @author Mikhail Melnik
 * @author Alexander Yevsyukov
 */
public abstract class AggregateRepository<I, A extends Aggregate<I, ?, ?>>
                extends Repository<I, A, Visibility<I>>
                implements CommandDispatcher {

    /** The default number of events to be stored before a next snapshot is made. */
    public static final int DEFAULT_SNAPSHOT_TRIGGER = 100;

    private final IdCommandFunction<I, Message> defaultIdFunction =
            GetTargetIdFromCommand.newInstance();

    /** The constructor for creating entity instances. */
    private Constructor<A> entityConstructor;

    /** The EventBus to which we post events produced by aggregates. */
    private final EventBus eventBus;

    /** The funnel for sending updated aggregate states to Stand. */
    private final StandFunnel standFunnel;

    /** The number of events to store between snapshots. */
    private int snapshotTrigger = DEFAULT_SNAPSHOT_TRIGGER;

    /** The set of command classes dispatched to aggregates by this repository. */
    @Nullable
    private Set<CommandClass> messageClasses;

    /**
     * Creates a new repository instance.
     *
     * @param boundedContext the bounded context to which this repository belongs
     */
    protected AggregateRepository(BoundedContext boundedContext) {
        super(boundedContext);
        this.eventBus = boundedContext.getEventBus();
        this.standFunnel = boundedContext.getStandFunnel();
    }

    /**
     * Obtains the constructor.
     *
     * <p>The method returns cached value if called more than once.
     * During the first call, it {@linkplain #findEntityConstructor() finds}  the constructor.
     */
    protected Constructor<A> getEntityConstructor() {
        if (this.entityConstructor == null) {
            this.entityConstructor = findEntityConstructor();
        }
        return this.entityConstructor;
    }

    /**
     * Obtains the constructor for creating entities.
     */
    @VisibleForTesting
    protected Constructor<A> findEntityConstructor() {
        final Constructor<A> result = getConstructor(getEntityClass(), getIdClass());
        this.entityConstructor = result;
        return result;
    }

    @Override
    public A create(I id) {
        return createEntity(getEntityConstructor(), id);
    }

    /**
     * Returns the class of aggregates managed by this repository.
     *
     * <p>This is convenience method, which redirects to {@link #getEntityClass()}.
     *
     * @return the class of the aggregates
     */
    Class<? extends Aggregate<I, ?, ?>> getAggregateClass() {
        return getEntityClass();
    }

    /**
     * Obtains the class of the aggregate state.
     */
    public Class<? extends Message> getAggregateStateClass() {
        final Class<? extends Aggregate<I, ?, ?>> aggregateClass = getAggregateClass();
        final Class<? extends Message> stateClass = Entity.TypeInfo.getStateClass(aggregateClass);
        return stateClass;
    }

    /**
     * {@inheritDoc}
     */
    @SuppressWarnings("ReturnOfCollectionOrArrayField") // We return immutable impl.
    @Override
    public Set<CommandClass> getMessageClasses() {
        if (messageClasses == null) {
            messageClasses = Aggregate.TypeInfo.getCommandClasses(getAggregateClass());
        }
        return messageClasses;
    }

    /**
     * Returns the function which obtains an aggregate ID from a command.
     *
     * <p>The default implementation takes the first field from a command message.
     *
     * <p>If your repository needs another way of getting aggregate IDs, override
     * this method returning custom implementation of {@code IdCommandFunction}.
     *
     * @return default implementation of {@code IdCommandFunction}
     */
    protected IdCommandFunction<I, Message> getIdFunction() {
        return defaultIdFunction;
    }

    I getAggregateId(Message commandMessage, CommandContext commandContext) {
        final I id = getIdFunction().apply(commandMessage, commandContext);
        return id;
    }

    /**
     * Dispatches the passed command to an aggregate.
     *
     * <p>The aggregate ID is obtained from the passed command.
     *
     * <p>The repository loads the aggregate by this ID, or creates a new aggregate
     * if there is no aggregate with such ID.
     *
     * @param command the command to dispatch
     */
    @Override
<<<<<<< HEAD
    public void dispatch(Command command) {
        final AggregateCommandEndpoint<I, A> commandEndpoint = createFor(this, command);
        commandEndpoint.execute();
    }

    /**
     * Updates the state of the system after a command was dispatched to the
     * passed aggregate.
     *
     * This method does the following:
     * <ol>
     *     <li>Stores the aggregate.
     *     <li>Posts uncommitted events to {@code EventBus}.
     *     <li>Updates the state of the aggregate at the {@code Stand}.
     * </ol>
     *
     * <p>The operation must be performed under the tenant of the originating command.
     *
     * @see AggregateCommandEndpoint#run()
     */
    void afterDispatch(A aggregate) {
=======
    public void dispatch(CommandEnvelope command) {
        final AggregateCommandEndpoint<I, A> commandEndpoint = createFor(this);
        final A aggregate = commandEndpoint.receive(command);
>>>>>>> 06696961
        final List<Event> events = aggregate.getUncommittedEvents();
        storeAndPostToStand(aggregate);
        postEvents(events);
    }

    private void storeAndPostToStand(A aggregate) {
        store(aggregate);
        standFunnel.post(aggregate);
    }

    /**
     * Posts passed events to {@link EventBus}.
     */
    private void postEvents(Iterable<Event> events) {
        for (Event event : events) {
            eventBus.post(event);
        }
    }

    /**
     * Returns the number of events until a next {@code Snapshot} is made.
     *
     * @return a positive integer value
     * @see #DEFAULT_SNAPSHOT_TRIGGER
     */
    @CheckReturnValue
    public int getSnapshotTrigger() {
        return this.snapshotTrigger;
    }

    /**
     * Changes the number of events between making aggregate snapshots to the passed value.
     *
     * <p>The default value is defined in {@link #DEFAULT_SNAPSHOT_TRIGGER}.
     *
     * @param snapshotTrigger a positive number of the snapshot trigger
     */
    @SuppressWarnings("unused")
    public void setSnapshotTrigger(int snapshotTrigger) {
        checkArgument(snapshotTrigger > 0);
        this.snapshotTrigger = snapshotTrigger;
    }

    protected AggregateStorage<I> aggregateStorage() {
        @SuppressWarnings("unchecked") // We check the type on initialization.
        final AggregateStorage<I> result = (AggregateStorage<I>) getStorage();
        return checkStorage(result);
    }

    /**
     * Loads or creates an aggregate by the passed ID.
     *
     * @param id the ID of the aggregate
     * @return loaded or created aggregate instance
     */
    @VisibleForTesting
    A loadOrCreate(I id) {
        final Optional<AggregateStateRecord> eventsFromStorage = aggregateStorage().read(id);
        if (!eventsFromStorage.isPresent()) {
            throw unableToLoadEvents(id);
        }
        final AggregateStateRecord aggregateStateRecord = eventsFromStorage.get();
        final A result = create(id);
        result.play(aggregateStateRecord);
        return result;
    }

    /**
     * Stores the passed aggregate and commits its uncommitted events.
     *
     * @param aggregate an instance to store
     */
    @Override
    public void store(A aggregate) {
        final I id = aggregate.getId();
        final int snapshotTrigger = getSnapshotTrigger();
        final AggregateStorage<I> storage = aggregateStorage();
        int eventCount = storage.readEventCountAfterLastSnapshot(id);
        final Iterable<Event> uncommittedEvents = aggregate.getUncommittedEvents();
        for (Event event : uncommittedEvents) {
            storage.writeEvent(id, event);
            ++eventCount;
            if (eventCount >= snapshotTrigger) {
                final Snapshot snapshot = aggregate.toSnapshot();
                storage.writeSnapshot(id, snapshot);
                eventCount = 0;
            }
        }
        aggregate.commitEvents();
        storage.writeEventCountAfterLastSnapshot(id, eventCount);
    }

    /**
     * Loads the aggregate by the passed ID.
     *
     * <p>If the aggregate is not available in the repository this method
     * returns a newly created aggregate.
     *
     * <p>If the aggregate is “invisible” to regular queries,
     * {@code Optional.absent()} is returned.
     *
     * @param id the ID of the aggregate to load
     * @return the loaded object
     * @throws IllegalStateException if the repository wasn't configured
     *                               prior to calling this method
     * @see AggregateStateRecord
     */
    @Override
    public Optional<A> load(I id) throws IllegalStateException {
        final Optional<Visibility> status = aggregateStorage().readVisibility(id);
        if (status.isPresent() && !Predicates.isEntityVisible()
                                             .apply(status.get())) {
            // If there is a status that hides the aggregate, return nothing.
            return Optional.absent();
        }

        A result = loadOrCreate(id);
        return Optional.of(result);
    }

    @Override
    protected Storage createStorage(StorageFactory factory) {
        final Storage result = factory.createAggregateStorage(getAggregateClass());
        return result;
    }

    @Override
<<<<<<< HEAD
    protected void updateMetadata(I id, Visibility<I> metadata) {
        aggregateStorage().updateStatus(id, metadata.getState());
=======
    protected void markArchived(I id) {
        aggregateStorage().markArchived(id);
    }

    @Override
    protected void markDeleted(I id) {
        aggregateStorage().markDeleted(id);
    }

    private static <I> IllegalStateException unableToLoadEvents(I id) {
        final String errMsg = format(
                "Unable to load events for the aggregate with ID: %s",
                idToString(id)
        );
        throw new IllegalStateException(errMsg);
>>>>>>> 06696961
    }

    private enum LogSingleton {
        INSTANCE;

        @SuppressWarnings("NonSerializableFieldInSerializableClass")
        private final Logger value = LoggerFactory.getLogger(AggregateRepository.class);
    }

    static Logger log() {
        return LogSingleton.INSTANCE.value;
    }
}<|MERGE_RESOLUTION|>--- conflicted
+++ resolved
@@ -48,18 +48,11 @@
 import java.util.Set;
 
 import static com.google.common.base.Preconditions.checkArgument;
-<<<<<<< HEAD
-import static org.spine3.server.aggregate.AggregateCommandEndpoint.createFor;
-import static org.spine3.server.entity.Entity.STATE_CLASS_GENERIC_INDEX;
-import static org.spine3.server.reflect.Classes.getGenericParameterType;
-import static org.spine3.validate.Validate.isNotDefault;
-=======
 import static java.lang.String.format;
 import static org.spine3.base.Stringifiers.idToString;
 import static org.spine3.server.aggregate.AggregateCommandEndpoint.createFor;
 import static org.spine3.server.entity.AbstractEntity.createEntity;
 import static org.spine3.server.entity.AbstractEntity.getConstructor;
->>>>>>> 06696961
 
 /**
  * The repository which manages instances of {@code Aggregate}s.
@@ -84,7 +77,7 @@
  * @author Alexander Yevsyukov
  */
 public abstract class AggregateRepository<I, A extends Aggregate<I, ?, ?>>
-                extends Repository<I, A, Visibility<I>>
+                extends Repository<I, A>
                 implements CommandDispatcher {
 
     /** The default number of events to be stored before a next snapshot is made. */
@@ -210,33 +203,9 @@
      * @param command the command to dispatch
      */
     @Override
-<<<<<<< HEAD
-    public void dispatch(Command command) {
-        final AggregateCommandEndpoint<I, A> commandEndpoint = createFor(this, command);
-        commandEndpoint.execute();
-    }
-
-    /**
-     * Updates the state of the system after a command was dispatched to the
-     * passed aggregate.
-     *
-     * This method does the following:
-     * <ol>
-     *     <li>Stores the aggregate.
-     *     <li>Posts uncommitted events to {@code EventBus}.
-     *     <li>Updates the state of the aggregate at the {@code Stand}.
-     * </ol>
-     *
-     * <p>The operation must be performed under the tenant of the originating command.
-     *
-     * @see AggregateCommandEndpoint#run()
-     */
-    void afterDispatch(A aggregate) {
-=======
     public void dispatch(CommandEnvelope command) {
         final AggregateCommandEndpoint<I, A> commandEndpoint = createFor(this);
         final A aggregate = commandEndpoint.receive(command);
->>>>>>> 06696961
         final List<Event> events = aggregate.getUncommittedEvents();
         storeAndPostToStand(aggregate);
         postEvents(events);
@@ -263,7 +232,7 @@
      * @see #DEFAULT_SNAPSHOT_TRIGGER
      */
     @CheckReturnValue
-    public int getSnapshotTrigger() {
+    protected int getSnapshotTrigger() {
         return this.snapshotTrigger;
     }
 
@@ -275,12 +244,12 @@
      * @param snapshotTrigger a positive number of the snapshot trigger
      */
     @SuppressWarnings("unused")
-    public void setSnapshotTrigger(int snapshotTrigger) {
+    protected void setSnapshotTrigger(int snapshotTrigger) {
         checkArgument(snapshotTrigger > 0);
         this.snapshotTrigger = snapshotTrigger;
     }
 
-    protected AggregateStorage<I> aggregateStorage() {
+    AggregateStorage<I> aggregateStorage() {
         @SuppressWarnings("unchecked") // We check the type on initialization.
         final AggregateStorage<I> result = (AggregateStorage<I>) getStorage();
         return checkStorage(result);
@@ -364,10 +333,6 @@
     }
 
     @Override
-<<<<<<< HEAD
-    protected void updateMetadata(I id, Visibility<I> metadata) {
-        aggregateStorage().updateStatus(id, metadata.getState());
-=======
     protected void markArchived(I id) {
         aggregateStorage().markArchived(id);
     }
@@ -383,7 +348,6 @@
                 idToString(id)
         );
         throw new IllegalStateException(errMsg);
->>>>>>> 06696961
     }
 
     private enum LogSingleton {
