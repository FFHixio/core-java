--- conflicted
+++ resolved
@@ -123,14 +123,6 @@
         return Classes.getHandledMessageClasses(clazz, IS_AGGREGATE_COMMAND_HANDLER);
     }
 
-<<<<<<< HEAD
-    @Override
-    public Predicate<Method> getHandlerMethodPredicate() {
-        return IS_AGGREGATE_COMMAND_HANDLER;
-    }
-
-=======
->>>>>>> 2aee84b4
     /**
      * Performs initialization of the instance and registers this class of aggregates
      * in the {@link Registry} if it is not registered yet.
