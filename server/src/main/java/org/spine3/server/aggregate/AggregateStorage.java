/*
 * Copyright 2017, TeamDev Ltd. All rights reserved.
 *
 * Redistribution and use in source and/or binary forms, with or without
 * modification, must retain the above copyright notice and the following
 * disclaimer.
 *
 * THIS SOFTWARE IS PROVIDED BY THE COPYRIGHT HOLDERS AND CONTRIBUTORS
 * "AS IS" AND ANY EXPRESS OR IMPLIED WARRANTIES, INCLUDING, BUT NOT
 * LIMITED TO, THE IMPLIED WARRANTIES OF MERCHANTABILITY AND FITNESS FOR
 * A PARTICULAR PURPOSE ARE DISCLAIMED. IN NO EVENT SHALL THE COPYRIGHT
 * OWNER OR CONTRIBUTORS BE LIABLE FOR ANY DIRECT, INDIRECT, INCIDENTAL,
 * SPECIAL, EXEMPLARY, OR CONSEQUENTIAL DAMAGES (INCLUDING, BUT NOT
 * LIMITED TO, PROCUREMENT OF SUBSTITUTE GOODS OR SERVICES; LOSS OF USE,
 * DATA, OR PROFITS; OR BUSINESS INTERRUPTION) HOWEVER CAUSED AND ON ANY
 * THEORY OF LIABILITY, WHETHER IN CONTRACT, STRICT LIABILITY, OR TORT
 * (INCLUDING NEGLIGENCE OR OTHERWISE) ARISING IN ANY WAY OUT OF THE USE
 * OF THIS SOFTWARE, EVEN IF ADVISED OF THE POSSIBILITY OF SUCH DAMAGE.
 */

package org.spine3.server.aggregate;

import com.google.common.base.Optional;
import com.google.protobuf.Timestamp;
import org.spine3.SPI;
import org.spine3.base.Event;
import org.spine3.base.EventContext;
import org.spine3.server.entity.Visibility;
import org.spine3.server.storage.AbstractStorage;

import java.util.Deque;
import java.util.Iterator;
import java.util.List;

import static com.google.common.base.Preconditions.checkArgument;
import static com.google.common.base.Preconditions.checkNotNull;
import static com.google.common.collect.Lists.newLinkedList;
import static com.google.protobuf.TextFormat.shortDebugString;
import static com.google.protobuf.util.Timestamps.checkValid;
import static org.spine3.base.Stringifiers.idToString;
import static org.spine3.validate.Validate.checkNotEmptyOrBlank;

/**
 * An event-sourced storage of aggregate part events and snapshots.
 *
 * @param <I> the type of IDs of aggregates managed by this storage
 * @author Alexander Yevsyukov
 */
@SPI
public abstract class AggregateStorage<I> extends AbstractStorage<I, AggregateStateRecord> {

    protected AggregateStorage(boolean multitenant) {
        super(multitenant);
    }

    @Override
    public Optional<AggregateStateRecord> read(I aggregateId) {
        checkNotClosed();
        checkNotNull(aggregateId);

        final Deque<Event> history = newLinkedList();
        Snapshot snapshot = null;

        final Iterator<AggregateEventRecord> historyBackward = historyBackward(aggregateId);

        while (historyBackward.hasNext()
                && snapshot == null) {

            final AggregateEventRecord record = historyBackward.next();

            switch (record.getKindCase()) {
                case EVENT:
                    history.addFirst(record.getEvent());
                    break;
                case SNAPSHOT:
                    snapshot = record.getSnapshot();
                    break;
                case KIND_NOT_SET:
                default:
                    throw new IllegalStateException("Event or snapshot missing in record: \"" +
                                                            shortDebugString(record) + '\"');
            }
        }

        final AggregateStateRecord.Builder builder = AggregateStateRecord.newBuilder();
        if (snapshot != null) {
            builder.setSnapshot(snapshot);
        }
        builder.addAllEvent(history);

        return Optional.of(builder.build());
    }

    /**
     * Writes events into the storage.
     *
     * <p>NOTE: does not rewrite any events. Several events can be associated with one aggregate ID.
     *
     * @param id     the ID for the record
     * @param events events to store
     * @throws IllegalStateException    if the storage is closed
     * @throws IllegalArgumentException if event list is empty
     */
    @Override
    public void write(I id, AggregateStateRecord events)
            throws IllegalStateException, IllegalArgumentException {
        checkNotClosed();
        checkNotNull(id);
        checkNotNull(events);
        final List<Event> eventList = events.getEventList();
        checkArgument(!eventList.isEmpty(), "Event list must not be empty.");

        for (final Event event : eventList) {
            final AggregateEventRecord record = toStorageRecord(event);
            writeRecord(id, record);
        }
    }

    /**
     * Writes an event to the storage by an aggregate ID.
     *
     * @param id    the aggregate ID
     * @param event the event to write
     */
    void writeEvent(I id, Event event) {
        checkNotClosed();
        checkNotNull(id);
        checkNotNull(event);

        final AggregateEventRecord record = toStorageRecord(event);
        writeRecord(id, record);
    }

    /**
     * Writes a {@code snapshot} by an {@code aggregateId} to the storage.
     *
     * @param aggregateId an ID of an aggregate of which the snapshot is made
     * @param snapshot    the snapshot of the aggregate
     * @throws IllegalStateException if the storage is closed
     */
    void writeSnapshot(I aggregateId, Snapshot snapshot) {
        checkNotClosed();
        checkNotNull(aggregateId);
        checkNotNull(snapshot);

        final AggregateEventRecord record = toStorageRecord(snapshot);
        writeRecord(aggregateId, record);
    }

    protected static AggregateEventRecord toStorageRecord(Event event) {
        checkArgument(event.hasContext(), "Event context must be set.");
        final EventContext context = event.getContext();

        final String eventIdStr = idToString(context.getEventId());
        checkNotEmptyOrBlank(eventIdStr, "Event ID");

        checkArgument(event.hasMessage(), "Event message must be set.");

        final Timestamp timestamp = checkValid(context.getTimestamp());

        return AggregateEventRecord.newBuilder()
                                   .setTimestamp(timestamp)
                                   .setEvent(event)
                                   .build();
    }

    protected static AggregateEventRecord toStorageRecord(Snapshot snapshot) {
        final Timestamp value = checkValid(snapshot.getTimestamp());
        return AggregateEventRecord.newBuilder()
                                   .setTimestamp(value)
                                   .setSnapshot(snapshot)
                                   .build();
    }

    /**
     * Reads a count of events which were saved to the storage after
     * the last snapshot was created,
     * <strong>or</strong> a count of all events if there were no snapshots yet.
     *
     * @param id an ID of an aggregate
     * @return an even count after the last snapshot
     * @throws IllegalStateException if the storage is closed
     */
    protected abstract int readEventCountAfterLastSnapshot(I id);

    /**
     * Reads the {@code EntityStatus} for the aggregate with the passed ID.
     *
     * <p>This method returns {@code Optional.absent()} if none of the
     * flags of {@code EntityStatus} were modified before. This means that
     * the aggregate is visible to the regular queries.
     *
     * @param id the ID of the aggregate
     * @return the aggregate status record or {@code Optional.absent()}
     */
    protected abstract Optional<Visibility> readVisibility(I id);

    /**
     * Writes the {@code EntityStatus} for the aggregate with the passed ID.
     *
     * @param id the ID of the aggregate for which we update the status
     * @param visibility the status to write
     */
    protected abstract void writeVisibility(I id, Visibility visibility);

    /**
     * Marks the aggregate with the passed ID as {@code archived}.
     *
     * @param id the aggregate ID
     */
    protected abstract void markArchived(I id);

    /**
     * Marks the aggregate with the passed ID as {@code deleted}.
     *
     * @param id the aggregate ID
     */
    protected abstract void markDeleted(I id);

    /**
     * Writes a count of events which were saved to the storage after the last snapshot was created,
     * or a count of all events if there were no snapshots yet.
     *
     * @param id         an ID of an aggregate
     * @param eventCount an even count after the last snapshot
     * @throws IllegalStateException if the storage is closed
     */
    protected abstract void writeEventCountAfterLastSnapshot(I id, int eventCount);

    // Storage implementation API.

    /**
     * Writes the passed record into the storage.
     *
     * @param id     the aggregate ID
     * @param record the record to write
     */
    protected abstract void writeRecord(I id, AggregateEventRecord record);

    /**
     * Creates iterator of aggregate event history with the reverse traversal.
     * Records are sorted by timestamp descending (from newer to older).
     *
<<<<<<< HEAD
     * @param id the aggregate ID
     * @return new iterator instance, the iterator is empty if there's no history for the aggregate with passed ID
     */
    protected abstract Iterator<AggregateStorageRecord> historyBackward(I id);

    /**
     * Updates the status for the aggregate with the passed ID.
     *
     * @param id the aggregate ID
     * @param status new entity status for the aggreagate
     */
    protected abstract void updateStatus(I id, EntityStatus status);
=======
     * @param id aggregate ID
     * @return new iterator instance, the iterator is empty if there's no history for
     *         the aggregate with passed ID
     */
    protected abstract Iterator<AggregateEventRecord> historyBackward(I id);
>>>>>>> 06696961
}<|MERGE_RESOLUTION|>--- conflicted
+++ resolved
@@ -241,24 +241,9 @@
      * Creates iterator of aggregate event history with the reverse traversal.
      * Records are sorted by timestamp descending (from newer to older).
      *
-<<<<<<< HEAD
-     * @param id the aggregate ID
-     * @return new iterator instance, the iterator is empty if there's no history for the aggregate with passed ID
-     */
-    protected abstract Iterator<AggregateStorageRecord> historyBackward(I id);
-
-    /**
-     * Updates the status for the aggregate with the passed ID.
-     *
-     * @param id the aggregate ID
-     * @param status new entity status for the aggreagate
-     */
-    protected abstract void updateStatus(I id, EntityStatus status);
-=======
      * @param id aggregate ID
      * @return new iterator instance, the iterator is empty if there's no history for
      *         the aggregate with passed ID
      */
     protected abstract Iterator<AggregateEventRecord> historyBackward(I id);
->>>>>>> 06696961
 }