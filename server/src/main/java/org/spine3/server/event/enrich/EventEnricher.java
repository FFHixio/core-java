/*
 * Copyright 2016, TeamDev Ltd. All rights reserved.
 *
 * Redistribution and use in source and/or binary forms, with or without
 * modification, must retain the above copyright notice and the following
 * disclaimer.
 *
 * THIS SOFTWARE IS PROVIDED BY THE COPYRIGHT HOLDERS AND CONTRIBUTORS
 * "AS IS" AND ANY EXPRESS OR IMPLIED WARRANTIES, INCLUDING, BUT NOT
 * LIMITED TO, THE IMPLIED WARRANTIES OF MERCHANTABILITY AND FITNESS FOR
 * A PARTICULAR PURPOSE ARE DISCLAIMED. IN NO EVENT SHALL THE COPYRIGHT
 * OWNER OR CONTRIBUTORS BE LIABLE FOR ANY DIRECT, INDIRECT, INCIDENTAL,
 * SPECIAL, EXEMPLARY, OR CONSEQUENTIAL DAMAGES (INCLUDING, BUT NOT
 * LIMITED TO, PROCUREMENT OF SUBSTITUTE GOODS OR SERVICES; LOSS OF USE,
 * DATA, OR PROFITS; OR BUSINESS INTERRUPTION) HOWEVER CAUSED AND ON ANY
 * THEORY OF LIABILITY, WHETHER IN CONTRACT, STRICT LIABILITY, OR TORT
 * (INCLUDING NEGLIGENCE OR OTHERWISE) ARISING IN ANY WAY OUT OF THE USE
 * OF THIS SOFTWARE, EVEN IF ADVISED OF THE POSSIBILITY OF SUCH DAMAGE.
 */

package org.spine3.server.event.enrich;

import com.google.common.annotations.VisibleForTesting;
import com.google.common.base.Function;
import com.google.common.base.Optional;
import com.google.common.base.Predicate;
import com.google.common.collect.FluentIterable;
import com.google.common.collect.ImmutableCollection;
import com.google.common.collect.ImmutableMultimap;
import com.google.common.collect.ImmutableSet;
import com.google.common.collect.Maps;
import com.google.common.collect.Sets;
import com.google.protobuf.Any;
import com.google.protobuf.Message;
import org.spine3.base.Enrichments;
import org.spine3.base.Event;
import org.spine3.base.EventContext;
import org.spine3.protobuf.AnyPacker;
import org.spine3.server.event.EventBus;
import org.spine3.server.event.EventStore;
import org.spine3.server.type.EventClass;
import org.spine3.protobuf.TypeUrl;

import javax.annotation.Nullable;
import java.util.Collection;
import java.util.Map;
import java.util.Set;

import static com.google.common.base.Preconditions.checkArgument;
import static com.google.common.base.Preconditions.checkNotNull;
import static org.spine3.base.Events.*;
import static org.spine3.protobuf.Messages.toMessageClass;

/**
 * {@code Enricher} extends information of an event basing on its type and content.
 *
 * <p>The interface implements
 * <a href="http://www.enterpriseintegrationpatterns.com/patterns/messaging/DataEnricher.html">ContentEnricher</a>
 * Enterprise Integration pattern.
 *
 * <p>There is one instance of an {@code Enricher} per {@code BoundedContext}. This instance is called by an
 * {@link EventBus} to enrich a new event before it is passed to further processing by dispatchers or handlers.
 *
 * <p>The event is passed to enrichment <em>after</em> it was passed to the {@link EventStore}.
 *
 * @author Alexander Yevsyukov
 */
public class EventEnricher {

    /**
     * Available enrichment functions per event message class.
     */
    private final ImmutableMultimap<Class<?>, EnrichmentFunction<?, ?>> functions;

    /**
     * Creates a new builder.
     */
    public static Builder newBuilder() {
        return new Builder();
    }

    /**
     * Creates a new instance taking functions from the passed builder.
     *
     * <p>Also adds {@link EventMessageEnricher}s for all enrichments defined in Protobuf.
     */
    private EventEnricher(Builder builder) {
        final ImmutableMultimap.Builder<Class<?>, EnrichmentFunction<?, ?>> functionsMap = ImmutableMultimap.builder();
        for (EnrichmentFunction<?, ?> function : builder.getFunctions()) {
            functionsMap.put(function.getEventClass(), function);
        }
        putMsgEnrichers(functionsMap);
        this.functions = functionsMap.build();
    }

    @SuppressWarnings("MethodWithMultipleLoops") // is OK in this case
    private void putMsgEnrichers(ImmutableMultimap.Builder<Class<?>, EnrichmentFunction<?, ?>> functionsMap) {
        final ImmutableMultimap<String, String> enrichmentsMap = EventEnrichmentsMap.getInstance();
        for (String enrichmentType : enrichmentsMap.keySet()) {
            final Class<Message> enrichmentClass = toMessageClass(TypeUrl.of(enrichmentType));
            final ImmutableCollection<String> eventTypes = enrichmentsMap.get(enrichmentType);
            for (String eventType : eventTypes) {
                final Class<Message> eventClass = toMessageClass(TypeUrl.of(eventType));
                final EventMessageEnricher msgEnricher = EventMessageEnricher.newInstance(this, eventClass, enrichmentClass);
                functionsMap.put(eventClass, msgEnricher);
            }
        }
    }

    /**
     * Verifies if the passed event class can be enriched.
     *
     * <p>An event can be enriched if the following conditions are met:
     *
     * <ol>
     *     <li>There is one or more enrichments defined in Protobuf using {@code enrichment_for} and/or {@code by} options.
     *     <li>There is one or more field enrichment functions registered for the class of the passed event.
     *     <li>The flag {@code do_not_enrich} is not set in the {@code EventContext} of the passed event.
     * </ol>
     *
     * @return {@code true} if the enrichment for the event is possible, {@code false} otherwise
     */
    public boolean canBeEnriched(Event event) {
        if (!enrichmentRegistered(event)) {
            return false;
        }
        final boolean enrichmentEnabled = isEnrichmentEnabled(event);
        return enrichmentEnabled;
    }

    private boolean enrichmentRegistered(Event event) {
        final Class<? extends Message> eventClass = EventClass.of(event)
                                                              .value();
        final boolean result = functions.containsKey(eventClass);
        return result;
    }

    /**
     * Enriches the passed event.
     *
     * @throws IllegalArgumentException if the passed event cannot be enriched
     * @see #canBeEnriched(Event)
     */
    public Event enrich(Event event) {
        checkArgument(enrichmentRegistered(event), "No registered enrichment for the event %s", event);
        checkArgument(isEnrichmentEnabled(event), "Enrichment is disabled for the event %s", event);

        final Message eventMessage = getMessage(event);
        final EventClass eventClass = EventClass.of(event);
        final Collection<EnrichmentFunction<?, ?>> availableFunctions = functions.get(eventClass.value());
        final Map<String, Any> enrichments = Maps.newHashMap();
        for (EnrichmentFunction function : availableFunctions) {
            function.setContext(event.getContext());
            final Message enriched = apply(function, eventMessage);
            checkNotNull(enriched, "EnrichmentFunction %s produced `null` from event message %s",
                                    function, eventMessage);
<<<<<<< HEAD
            final String typeName = TypeName.of(enriched)
                                            .toString();
=======
            final String typeName = TypeUrl.of(enriched)
                                           .getTypeName();
>>>>>>> 80cca98a
            enrichments.put(typeName, AnyPacker.pack(enriched));
        }
        final EventContext enrichedContext = event.getContext()
                                                  .toBuilder()
                                                  .setEnrichments(Enrichments.newBuilder()
                                                                             .putAllMap(enrichments))
                                                  .build();
        final Event result = createEvent(eventMessage, enrichedContext);
        return result;
    }

    private static Message apply(EnrichmentFunction function, Message input) {
        @SuppressWarnings("unchecked") /** It is OK to suppress because we ensure types when we...
         (a) create enrichments,
         (b) put them into {@link #functions} by their event message class. **/
        final Message result = (Message) function.apply(input);
        return result;
    }

    /* package */ Optional<EnrichmentFunction<?, ?>> functionFor(Class<?> eventFieldClass,
                                                                 Class<?> enrichmentFieldClass) {
        final Optional<EnrichmentFunction<?, ?>> result =
                FluentIterable.from(functions.values())
                              .firstMatch(SupportsFieldConversion.of(eventFieldClass, enrichmentFieldClass));
        return result;
    }

    /* package */ static class SupportsFieldConversion implements Predicate<EnrichmentFunction> {

        private final Class<?> eventFieldClass;
        private final Class<?> enrichmentFieldClass;

        /* package */ static SupportsFieldConversion of(Class<?> eventFieldClass, Class<?> enrichmentFieldClass) {
            return new SupportsFieldConversion(eventFieldClass, enrichmentFieldClass);
        }

        private SupportsFieldConversion(Class<?> eventFieldClass, Class<?> enrichmentFieldClass) {
            this.eventFieldClass = eventFieldClass;
            this.enrichmentFieldClass = enrichmentFieldClass;
        }

        @Override
        public boolean apply(@Nullable EnrichmentFunction input) {
            if (input == null) {
                return false;
            }
            final boolean eventClassMatches = eventFieldClass.equals(input.getEventClass());
            final boolean enrichmentClassMatches = enrichmentFieldClass.equals(input.getEnrichmentClass());
            return eventClassMatches && enrichmentClassMatches;
        }
    }

    /**
     * The {@code Builder} allows to register {@link EnrichmentFunction}s handled by the {@code Enricher}
     * and set a custom translation function, if needed.
     */
    public static class Builder {

        /**
         * Translation functions which perform the enrichment.
         */
        private final Set<EnrichmentFunction<?, ?>> functions = Sets.newHashSet();

        /**
         * Creates a new instance.
         */
        public static Builder newInstance() {
            return new Builder();
        }

        private Builder() {}

        /**
         * Add a new field enrichment translation function.
         *
         * @param eventFieldClass a class of the field in the event message
         * @param enrichmentFieldClass a class of the field in the enrichment message
         * @param function a function which converts fields
         * @return a builder instance
         */
        public <S, T> Builder addFieldEnrichment(Class<S> eventFieldClass,
                                                 Class<T> enrichmentFieldClass,
                                                 Function<S, T> function) {
            checkNotNull(eventFieldClass);
            checkNotNull(enrichmentFieldClass);
            final EnrichmentFunction<S, T> newEntry = FieldEnricher.newInstance(eventFieldClass,
                                                                                enrichmentFieldClass,
                                                                                function);
            checkDuplicate(newEntry);
            functions.add(newEntry);
            return this;
        }

        /**
         * @throws IllegalArgumentException if the builder already has a function, which has the same couple of
         * source event and enrichment classes
         */
        private void checkDuplicate(EnrichmentFunction<?, ?> function) {
            final Optional<EnrichmentFunction<?, ?>> duplicate = FluentIterable.from(functions)
                    .firstMatch(SameTransition.asFor(function));
            if (duplicate.isPresent()) {
                final String msg = String.format("Enrichment from %s to %s already added as: %s",
                        function.getEventClass(),
                        function.getEnrichmentClass(),
                        duplicate.get());
                throw new IllegalArgumentException(msg);
            }
        }

        /**
         * A helper predicate that allows to find functions with the same transition from
         * source event to enrichment class
         *
         * <p>Such functions are not necessarily equal because they may have different translators.
         * @see EnrichmentFunction
         */
        @VisibleForTesting
        /* package */  static class SameTransition implements Predicate<EnrichmentFunction> {

            private final EnrichmentFunction function;

            /* package */ static SameTransition asFor(EnrichmentFunction function) {
                return new SameTransition(function);
            }

            private SameTransition(EnrichmentFunction function) {
                this.function = checkNotNull(function);
            }

            @Override
            public boolean apply(@Nullable EnrichmentFunction input) {
                if (input == null) {
                    return false;
                }
                final boolean sameSourceClass = function.getEventClass()
                                                        .equals(input.getEventClass());
                final boolean sameEnrichmentClass = function.getEnrichmentClass()
                                                        .equals(input.getEnrichmentClass());
                return sameSourceClass && sameEnrichmentClass;
            }
        }

        /**
         * Removes a translation for the passed type.
         */
        public Builder remove(EnrichmentFunction entry) {
            functions.remove(entry);
            return this;
        }

        /**
         * Creates a new {@code Enricher}.
         */
        public EventEnricher build() {
            final EventEnricher result = new EventEnricher(this);
            result.validate();
            return result;
        }

        @VisibleForTesting
        /* package */ Set<EnrichmentFunction<?, ?>> getFunctions() {
            return ImmutableSet.copyOf(functions);
        }
    }

    /**
     * Performs validation by validating its functions.
     */
    private void validate() {
        for (EnrichmentFunction<?, ?> func : functions.values()) {
            func.validate();
        }
    }
}<|MERGE_RESOLUTION|>--- conflicted
+++ resolved
@@ -154,13 +154,8 @@
             final Message enriched = apply(function, eventMessage);
             checkNotNull(enriched, "EnrichmentFunction %s produced `null` from event message %s",
                                     function, eventMessage);
-<<<<<<< HEAD
-            final String typeName = TypeName.of(enriched)
-                                            .toString();
-=======
             final String typeName = TypeUrl.of(enriched)
                                            .getTypeName();
->>>>>>> 80cca98a
             enrichments.put(typeName, AnyPacker.pack(enriched));
         }
         final EventContext enrichedContext = event.getContext()
