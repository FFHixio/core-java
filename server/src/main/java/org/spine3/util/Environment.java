--- conflicted
+++ resolved
@@ -153,7 +153,6 @@
     }
 
     /**
-<<<<<<< HEAD
      * Verifies if the code runs in the production mode.
      *
      * <p>This method is opposite to {@link #isTests()}
@@ -165,12 +164,9 @@
     }
 
     /**
-     * Turns the environment into tests mode.
-=======
      * Turns the test mode on.
      *
      * <p>This method is opposite to {@link #setToProduction()}.
->>>>>>> 337c5059
      */
     @VisibleForTesting
     public void setToTests() {
