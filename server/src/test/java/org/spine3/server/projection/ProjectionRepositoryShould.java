/*
 * Copyright 2017, TeamDev Ltd. All rights reserved.
 *
 * Redistribution and use in source and/or binary forms, with or without
 * modification, must retain the above copyright notice and the following
 * disclaimer.
 *
 * THIS SOFTWARE IS PROVIDED BY THE COPYRIGHT HOLDERS AND CONTRIBUTORS
 * "AS IS" AND ANY EXPRESS OR IMPLIED WARRANTIES, INCLUDING, BUT NOT
 * LIMITED TO, THE IMPLIED WARRANTIES OF MERCHANTABILITY AND FITNESS FOR
 * A PARTICULAR PURPOSE ARE DISCLAIMED. IN NO EVENT SHALL THE COPYRIGHT
 * OWNER OR CONTRIBUTORS BE LIABLE FOR ANY DIRECT, INDIRECT, INCIDENTAL,
 * SPECIAL, EXEMPLARY, OR CONSEQUENTIAL DAMAGES (INCLUDING, BUT NOT
 * LIMITED TO, PROCUREMENT OF SUBSTITUTE GOODS OR SERVICES; LOSS OF USE,
 * DATA, OR PROFITS; OR BUSINESS INTERRUPTION) HOWEVER CAUSED AND ON ANY
 * THEORY OF LIABILITY, WHETHER IN CONTRACT, STRICT LIABILITY, OR TORT
 * (INCLUDING NEGLIGENCE OR OTHERWISE) ARISING IN ANY WAY OUT OF THE USE
 * OF THIS SOFTWARE, EVEN IF ADVISED OF THE POSSIBILITY OF SUCH DAMAGE.
 */

package org.spine3.server.projection;

import com.google.common.base.Optional;
import com.google.common.collect.HashMultimap;
import com.google.common.collect.Multimap;
import com.google.protobuf.Duration;
import com.google.protobuf.Message;
import com.google.protobuf.StringValue;
import com.google.protobuf.Timestamp;
import org.junit.Before;
import org.junit.Test;
import org.spine3.base.CommandContext;
import org.spine3.base.Event;
import org.spine3.base.EventContext;
import org.spine3.base.Events;
import org.spine3.base.Subscribe;
import org.spine3.protobuf.AnyPacker;
import org.spine3.protobuf.Durations2;
import org.spine3.protobuf.Timestamps2;
import org.spine3.server.BoundedContext;
import org.spine3.server.command.EventFactory;
import org.spine3.server.entity.RecordBasedRepository;
import org.spine3.server.entity.RecordBasedRepositoryShould;
import org.spine3.server.entity.idfunc.IdSetEventFunction;
import org.spine3.server.event.EventStore;
import org.spine3.server.projection.ProjectionRepository.Status;
import org.spine3.server.storage.RecordStorage;
import org.spine3.server.storage.StorageFactory;
import org.spine3.server.storage.memory.InMemoryStorageFactory;
import org.spine3.test.Given;
import org.spine3.test.projection.Project;
import org.spine3.test.projection.ProjectId;
import org.spine3.test.projection.event.ProjectCreated;
import org.spine3.test.projection.event.ProjectStarted;
import org.spine3.test.projection.event.TaskAdded;
import org.spine3.testdata.Sample;
import org.spine3.testdata.TestBoundedContextFactory;
import org.spine3.testdata.TestEventBusFactory;
import org.spine3.type.EventClass;
import org.spine3.users.TenantId;

import java.util.Collection;
import java.util.LinkedList;
import java.util.List;
import java.util.Set;

import static com.google.common.collect.Sets.newHashSet;
import static java.lang.String.format;
import static java.lang.String.valueOf;
import static org.junit.Assert.assertEquals;
import static org.junit.Assert.assertFalse;
import static org.junit.Assert.assertNotNull;
import static org.junit.Assert.assertTrue;
import static org.mockito.ArgumentMatchers.any;
import static org.mockito.ArgumentMatchers.eq;
import static org.mockito.Mockito.never;
import static org.mockito.Mockito.spy;
import static org.mockito.Mockito.verify;
import static org.spine3.server.projection.ProjectionRepository.Status.CATCHING_UP;
import static org.spine3.server.projection.ProjectionRepository.Status.CLOSED;
import static org.spine3.server.projection.ProjectionRepository.Status.CREATED;
import static org.spine3.server.projection.ProjectionRepository.Status.ONLINE;
import static org.spine3.server.projection.ProjectionRepository.Status.STORAGE_ASSIGNED;
import static org.spine3.test.Verify.assertContainsAll;
import static org.spine3.testdata.TestBoundedContextFactory.MultiTenant.newBoundedContext;
import static org.spine3.testdata.TestEventContextFactory.createEventContext;

/**
 * @author Alexander Litus
 */
public class ProjectionRepositoryShould
        extends RecordBasedRepositoryShould<ProjectionRepositoryShould.TestProjection,
                                            ProjectId,
                                            Project> {

    private static final ProjectId ID = Sample.messageOfType(ProjectId.class);

    private BoundedContext boundedContext;

    private ProjectionRepository<ProjectId, TestProjection, Project> repository() {
        return (ProjectionRepository<ProjectId, TestProjection, Project>) repository;
    }

    /**
     * {@code IdSetFunction} used for testing add/get/remove.
     */
    private static final IdSetEventFunction<ProjectId, ProjectCreated> idSetForCreateProject =
            new IdSetEventFunction<ProjectId, ProjectCreated>() {
                @Override
                public Set<ProjectId> apply(ProjectCreated message, EventContext context) {
                    return newHashSet();
                }
            };

    @Override
    protected RecordBasedRepository<ProjectId, TestProjection, Project> createRepository() {
        boundedContext = newBoundedContext();
        return new TestProjectionRepository(boundedContext);
    }

    @Override
    protected TestProjection createEntity() {
        final TestProjection projection = Given.projectionOfClass(TestProjection.class)
                                               .withId(createId(42))
                                               .build();
        return projection;
    }

    @Override
    protected List<TestProjection> createEntities(int count) {
        final List<TestProjection> projections = new LinkedList<>();

        for (int i = 0; i < count; i++) {
            final TestProjection projection = Given.projectionOfClass(TestProjection.class)
                                                                   .withId(createId(i))
                                                                   .build();
            projections.add(projection);
        }

        return projections;
    }

    @Override
    protected ProjectId createId(int i) {
        return ProjectId.newBuilder()
                        .setId(format("test-projection-%s", i))
                        .build();
    }

    @Override
    @Before
    public void setUp() {
        super.setUp();
        repository.initStorage(InMemoryStorageFactory.getInstance(boundedContext.isMultitenant()));
        TestProjection.clearMessageDeliveryHistory();
    }

    // Tests
    //-------------------------

    /**
     * As long as {@link TestProjectionRepository#initStorage(StorageFactory)} is called in
     * {@link #setUp()}, the catch-up should be automatically triggered.
     *
     * <p>The repository should become {@code ONLINE} after the catch-up.
     **/
    @Test
    public void become_online_automatically_after_init_storage() {
        assertTrue(repository().isOnline());
    }

    /**
     * As long as {@code ManualCatchupProjectionRepository} has automatic catch-up disabled,
     * it does not become online automatically after
     * {@link ManualCatchupProjectionRepository#initStorage(StorageFactory)} is called.
     **/
    @Test
    public void not_become_online_automatically_after_init_storage_if_auto_catch_up_disabled() {
        final ManualCatchupProjectionRepository repo = repoWithManualCatchup();
        assertEquals(STORAGE_ASSIGNED, repo.getStatus());
        assertFalse(repo.isOnline());
    }

    @Test
    public void dispatch_event_and_load_projection() {
        checkDispatchesEvent(projectStarted());
    }

    @Test
    public void not_dispatch_event_if_is_not_online() {
        for (Status status : Status.values()) {
            if (status != ONLINE) {
                checkDoesNotDispatchEventWith(status);
            }
        }
    }

    @Test
    public void dispatch_several_events() {
        checkDispatchesEvent(projectCreated());
        checkDispatchesEvent(taskAdded());
        checkDispatchesEvent(projectStarted());
    }

    private void checkDispatchesEvent(Message eventMessage) {
        final Event event = EventFactory.createEvent(eventMessage, createEventContext(ID, tenantId()));

        keepTenantIdFromEvent(event);

        repository().dispatch(event);
        assertTrue(TestProjection.processed(eventMessage));
    }

    /**
     * Simulates updating TenantIndex, which occurs during command processing
     * in multi-tenant context.
     */
    private void keepTenantIdFromEvent(Event event) {
        final TenantId tenantId = event.getContext()
                                       .getCommandContext()
                                       .getTenantId();
        if (boundedContext.isMultitenant()) {
            boundedContext.getTenantIndex().keep(tenantId);
        }
    }

    private void checkDoesNotDispatchEventWith(Status status) {
        repository().setStatus(status);
        final ProjectCreated eventMsg = projectCreated();
        final Event event = EventFactory.createEvent(eventMsg, createEventContext(ID, tenantId()));

        repository().dispatch(event);

        assertFalse(TestProjection.processed(eventMsg));
    }

    @Test(expected = RuntimeException.class)
    public void throw_exception_if_dispatch_unknown_event() {
        final StringValue unknownEventMessage = StringValue.getDefaultInstance();

        final Event event = EventFactory.createEvent(unknownEventMessage,
                                                     EventContext.getDefaultInstance());

        repository().dispatch(event);
    }

    @Test
    public void return_event_classes() {
        final Set<EventClass> eventClasses = repository().getMessageClasses();
        assertContainsAll(eventClasses,
                          EventClass.of(ProjectCreated.class),
                          EventClass.of(TaskAdded.class),
                          EventClass.of(ProjectStarted.class));
    }

    @Test
    public void return_entity_storage() {
        final RecordStorage<ProjectId> recordStorage = repository().recordStorage();
        assertNotNull(recordStorage);
    }

    @Test
    public void have_CREATED_status_by_default() {
        final TestProjectionRepository repository = new TestProjectionRepository(newBoundedContext());

        assertEquals(CREATED, repository.getStatus());
    }

    @Test
    public void update_status() {
        final Status status = CATCHING_UP;

        repository().setStatus(status);

        assertEquals(status, repository().getStatus());
    }

    @Test
    public void updates_status_to_CLOSED_on_close() throws Exception {
        repository.close();

        assertEquals(CLOSED, repository().getStatus());
    }

    @Test
    public void return_false_if_status_is_not_ONLINE() {
        repository().setStatus(CLOSED);

        assertFalse(repository().isOnline());
    }

    @Test
    public void return_true_if_explicitly_set_ONLINE() {
        repository().setStatus(CLOSED);
        repository().setOnline();
        assertTrue(repository().isOnline());
    }

    @Test
    public void catches_up_from_EventStorage() {
        ensureCatchesUpFromEventStorage(repository());
    }

    @Test
    public void catches_up_from_EventStorage_even_if_automatic_catchup_disabled() {
        final ManualCatchupProjectionRepository repo = repoWithManualCatchup();
        repo.setOnline();

        ensureCatchesUpFromEventStorage(repo);
    }

    private void ensureCatchesUpFromEventStorage(
            ProjectionRepository<ProjectId, TestProjection, Project> repo) {
        final EventStore eventStore = boundedContext.getEventBus()
                                                    .getEventStore();

        // Put events into the EventStore.
        final Event projectCreatedEvent = Sample.eventBy(ID, ProjectCreated.class, tenantId());
        appendEvent(eventStore, projectCreatedEvent);

        final Event taskAddedEvent = Sample.eventBy(ID, TaskAdded.class, tenantId());
        appendEvent(eventStore, taskAddedEvent);

        final Event projectStartedEvent = Sample.eventBy(ID, ProjectStarted.class, tenantId());
        appendEvent(eventStore, projectStartedEvent);

        repo.catchUp();

        assertTrue(TestProjection.processed(Events.getMessage(projectCreatedEvent)));
        assertTrue(TestProjection.processed(Events.getMessage(taskAddedEvent)));
        assertTrue(TestProjection.processed(Events.getMessage(projectStartedEvent)));
    }

    private void appendEvent(EventStore eventStore, Event event) {
        eventStore.append(event);
        keepTenantIdFromEvent(event);
    }

    @Test
    public void use_id_set_function() {
        final IdSetEventFunction<ProjectId, ProjectCreated> delegateFn =
                new IdSetEventFunction<ProjectId, ProjectCreated>() {
                    @Override
                    public Set<ProjectId> apply(ProjectCreated message, EventContext context) {
                        return newHashSet();
                    }
                };

        final IdSetEventFunction<ProjectId, ProjectCreated> idSetFunction = spy(delegateFn);
        repository().addIdSetFunction(ProjectCreated.class, idSetFunction);

        final Event event = Sample.eventBy(ID, projectCreated(), tenantId());
        repository().dispatch(event);

        final ProjectCreated expectedEventMessage = Events.getMessage(event);
        final EventContext context = event.getContext();
        verify(idSetFunction).apply(eq(expectedEventMessage), eq(context));
    }

    @SuppressWarnings("OptionalGetWithoutIsPresent") // because the test checks that the function is present.
    @Test
    public void obtain_id_set_function_after_put() {
        repository().addIdSetFunction(ProjectCreated.class, idSetForCreateProject);

        final Optional<IdSetEventFunction<ProjectId, ProjectCreated>> func =
                repository().getIdSetFunction(ProjectCreated.class);

        assertTrue(func.isPresent());
        assertEquals(idSetForCreateProject, func.get());
    }

    @SuppressWarnings("unchecked") // Due to mockito matcher usage
    @Test
    public void perform_bulk_catch_up_if_required() {
        final ProjectId projectId = ProjectId.newBuilder()
                                             .setId("mock-project-id")
                                             .build();
        final Message eventMessage = ProjectCreated.newBuilder()
                                                   .setProjectId(projectId)
                                                   .build();
        final EventContext context =
                EventContext.newBuilder()
                            .setEventId(EventFactory.generateId())
                            .setProducerId(AnyPacker.pack(projectId))
                            .setCommandContext(CommandContext.newBuilder()
                                                             .setTenantId(tenantId()))
                            .setTimestamp(Timestamps2.getCurrentTime())
                            .build();
        final Event event = EventFactory.createEvent(eventMessage, context);
        appendEvent(boundedContext.getEventBus()
                                  .getEventStore(), event);
        // Set up repository
        final Duration duration = Durations2.seconds(10L);
        final ProjectionRepository repository = spy(
                new ManualCatchupProjectionRepository(boundedContext, duration));
        repository.initStorage(InMemoryStorageFactory.getInstance(boundedContext.isMultitenant()));
        repository.catchUp();

        // Check bulk write
        verify(repository).store(any(Collection.class));
        verify(repository, never()).store(any(TestProjection.class));
    }

    @SuppressWarnings("unchecked") // Due to mockito matcher usage
    @Test
    public void skip_all_the_events_after_catch_up_outdated() throws InterruptedException {
        // Set up bounded context
        final BoundedContext boundedContext = TestBoundedContextFactory.MultiTenant.newBoundedContext(
                TestEventBusFactory.create());
        final int eventsCount = 10;
        final EventStore eventStore = boundedContext.getEventBus()
                                                    .getEventStore();
        for (int i = 0; i < eventsCount; i++) {
            final ProjectId projectId = ProjectId.newBuilder()
                                                 .setId(valueOf(i))
                                                 .build();
            final Message eventMessage = ProjectCreated.newBuilder()
                                                       .setProjectId(projectId)
                                                       .build();
            final EventContext context = EventContext.newBuilder()
<<<<<<< HEAD
                                                     .setEventId(EventFactory.generateId())
=======
                                                     .setEventId(EventId.newBuilder()
                                                                        .setUuid(valueOf(i)))
>>>>>>> d589dcdb
                                                     .setProducerId(AnyPacker.pack(projectId))
                                                     .setTimestamp(Timestamps2.getCurrentTime())
                                                     .build();
            final Event event = EventFactory.createEvent(eventMessage, context);
            appendEvent(eventStore, event);
        }
        // Set up repository
        final Duration duration = Durations2.nanos(1L);
        final ProjectionRepository repository =
                spy(new ManualCatchupProjectionRepository(boundedContext, duration));
        repository.initStorage(InMemoryStorageFactory.getInstance(boundedContext.isMultitenant()));
        repository.catchUp();

        // Check bulk write
        verify(repository, never()).store(any(Projection.class));
    }

    @Test
    public void remove_id_set_function_after_put() {
        repository().addIdSetFunction(ProjectCreated.class, idSetForCreateProject);

        repository().removeIdSetFunction(ProjectCreated.class);
        final Optional<IdSetEventFunction<ProjectId, ProjectCreated>> out =
                repository().getIdSetFunction(ProjectCreated.class);

        assertFalse(out.isPresent());
    }

    @Test
    public void convert_null_timestamp_to_default() {
        final Timestamp timestamp = Timestamps2.getCurrentTime();
        assertEquals(timestamp, ProjectionRepository.nullToDefault(timestamp));
        assertEquals(Timestamp.getDefaultInstance(), ProjectionRepository.nullToDefault(null));
    }

    private ManualCatchupProjectionRepository repoWithManualCatchup() {
        final ManualCatchupProjectionRepository repo =
                new ManualCatchupProjectionRepository(boundedContext);
        repo.initStorage(InMemoryStorageFactory.getInstance(boundedContext.isMultitenant()));
        return repo;
    }

    /** The projection stub used in tests. */
    static class TestProjection extends Projection<ProjectId, Project> {

        /** The event message history we store for inspecting in delivery tests. */
        private static final Multimap<ProjectId, Message> eventMessagesDelivered =
                HashMultimap.create();

        public TestProjection(ProjectId id) {
            super(id);
        }

        private void keep(Message eventMessage) {
            eventMessagesDelivered.put(getState().getId(), eventMessage);
        }

        static boolean processed(Message eventMessage) {
            final boolean result = eventMessagesDelivered.containsValue(eventMessage);
            return result;
        }

        static void clearMessageDeliveryHistory() {
            eventMessagesDelivered.clear();
        }

        @Subscribe
        public void on(ProjectCreated event) {
            // Keep the event message for further inspection in tests.
            keep(event);

            final Project newState = getState().toBuilder()
                                               .setId(event.getProjectId())
                                               .setStatus(Project.Status.CREATED)
                                               .build();
            incrementState(newState);
        }

        @Subscribe
        public void on(TaskAdded event) {
            keep(event);
            final Project newState = getState().toBuilder()
                                               .addTask(event.getTask())
                                               .build();
            incrementState(newState);
        }


        /**
         * Handles the {@link ProjectStarted} event.
         *
         * @param event   the event message
         * @param ignored this parameter is left to show that a projection subscriber
         *                can have two parameters
         */
        @Subscribe
        public void on(ProjectStarted event,
                       @SuppressWarnings("UnusedParameters") EventContext ignored) {
            keep(event);
            final Project newState = getState().toBuilder()
                                               .setStatus(Project.Status.STARTED)
                                               .build();
            incrementState(newState);
        }
    }

    private static ProjectStarted projectStarted() {
        return ((ProjectStarted.Builder) Sample.builderForType(ProjectStarted.class))
                .setProjectId(ID)
                .build();
    }

    private static ProjectCreated projectCreated() {
        return ((ProjectCreated.Builder) Sample.builderForType(ProjectCreated.class))
                .setProjectId(ID)
                .build();
    }

    private static TaskAdded taskAdded() {
        return ((TaskAdded.Builder) Sample.builderForType(TaskAdded.class))
                .setProjectId(ID)
                .build();
    }

    /** Stub projection repository. */
    private static class TestProjectionRepository
            extends ProjectionRepository<ProjectId, TestProjection, Project> {
        private TestProjectionRepository(BoundedContext boundedContext) {
            super(boundedContext);
        }

        @SuppressWarnings("unused")
        @Subscribe
        public void apply(ProjectCreated event, EventContext eventContext) {
            // NOP
        }
    }

    /** Stub projection repository with the disabled automatic catch-up */
    private static class ManualCatchupProjectionRepository
            extends ProjectionRepository<ProjectId, TestProjection, Project> {
        private ManualCatchupProjectionRepository(BoundedContext boundedContext) {
            super(boundedContext, false);
        }

        private ManualCatchupProjectionRepository(BoundedContext boundedContext,
                                                  Duration catchUpMaxDuration) {
            super(boundedContext, false, catchUpMaxDuration);
        }

        @SuppressWarnings("unused")
        @Subscribe
        public void apply(ProjectCreated event, EventContext eventContext) {
            // NOP
        }
    }
}<|MERGE_RESOLUTION|>--- conflicted
+++ resolved
@@ -418,12 +418,7 @@
                                                        .setProjectId(projectId)
                                                        .build();
             final EventContext context = EventContext.newBuilder()
-<<<<<<< HEAD
                                                      .setEventId(EventFactory.generateId())
-=======
-                                                     .setEventId(EventId.newBuilder()
-                                                                        .setUuid(valueOf(i)))
->>>>>>> d589dcdb
                                                      .setProducerId(AnyPacker.pack(projectId))
                                                      .setTimestamp(Timestamps2.getCurrentTime())
                                                      .build();
