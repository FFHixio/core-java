--- conflicted
+++ resolved
@@ -34,12 +34,6 @@
 import org.spine3.base.EventContext;
 import org.spine3.base.Events;
 import org.spine3.base.Subscribe;
-<<<<<<< HEAD
-import org.spine3.protobuf.AnyPacker;
-import org.spine3.protobuf.Durations2;
-import org.spine3.protobuf.Timestamps2;
-=======
->>>>>>> 403dd5f9
 import org.spine3.server.BoundedContext;
 import org.spine3.server.entity.RecordBasedRepository;
 import org.spine3.server.entity.RecordBasedRepositoryShould;
@@ -48,12 +42,8 @@
 import org.spine3.server.projection.ProjectionRepository.Status;
 import org.spine3.server.storage.RecordStorage;
 import org.spine3.server.storage.StorageFactory;
-<<<<<<< HEAD
 import org.spine3.server.storage.StorageFactorySwitch;
-=======
-import org.spine3.server.storage.memory.InMemoryStorageFactory;
 import org.spine3.test.EventTests;
->>>>>>> 403dd5f9
 import org.spine3.test.Given;
 import org.spine3.test.TestActorRequestFactory;
 import org.spine3.test.TestEventFactory;
@@ -165,13 +155,8 @@
     @Override
     @Before
     public void setUp() {
-<<<<<<< HEAD
-        initRepository();
+        super.setUp();
         repository.initStorage(storageFactory());
-=======
-        super.setUp();
-        repository.initStorage(InMemoryStorageFactory.getInstance(boundedContext.isMultitenant()));
->>>>>>> 403dd5f9
         TestProjection.clearMessageDeliveryHistory();
     }
 
@@ -275,7 +260,7 @@
         final StringValue unknownEventMessage = StringValue.getDefaultInstance();
 
         final Event event = EventTests.createContextlessEvent(unknownEventMessage);
-        
+
         repository().dispatch(event);
     }
 
@@ -426,14 +411,9 @@
                                   .getEventStore(), event);
         // Set up repository
         final Duration duration = Durations2.seconds(10L);
-<<<<<<< HEAD
-        final ProjectionRepository repository = spy(new ManualCatchupProjectionRepository(boundedContext, duration));
-        repository.initStorage(storageFactory());
-=======
         final ProjectionRepository repository = spy(
                 new ManualCatchupProjectionRepository(boundedContext, duration));
-        repository.initStorage(InMemoryStorageFactory.getInstance(boundedContext.isMultitenant()));
->>>>>>> 403dd5f9
+        repository.initStorage(storageFactory());
         repository.catchUp();
 
         // Check bulk write
@@ -465,11 +445,7 @@
         final Duration duration = Durations2.nanos(1L);
         final ProjectionRepository repository =
                 spy(new ManualCatchupProjectionRepository(boundedContext, duration));
-<<<<<<< HEAD
         repository.initStorage(storageFactory());
-=======
-        repository.initStorage(InMemoryStorageFactory.getInstance(boundedContext.isMultitenant()));
->>>>>>> 403dd5f9
         repository.catchUp();
 
         // Check bulk write
@@ -497,16 +473,13 @@
     private ManualCatchupProjectionRepository repoWithManualCatchup() {
         final ManualCatchupProjectionRepository repo =
                 new ManualCatchupProjectionRepository(boundedContext);
-<<<<<<< HEAD
         repo.initStorage(storageFactory());
-=======
-        repo.initStorage(InMemoryStorageFactory.getInstance(boundedContext.isMultitenant()));
->>>>>>> 403dd5f9
         return repo;
     }
 
-    private static StorageFactory storageFactory() {
-        return StorageFactorySwitch.getInstance().get();
+    private StorageFactory storageFactory() {
+        return StorageFactorySwitch.getInstance(boundedContext.isMultitenant())
+                                   .get();
     }
 
     /** The projection stub used in tests. */
