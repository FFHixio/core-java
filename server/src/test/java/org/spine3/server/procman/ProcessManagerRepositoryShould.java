--- conflicted
+++ resolved
@@ -29,6 +29,7 @@
 import org.junit.After;
 import org.junit.Before;
 import org.junit.Test;
+import org.mockito.ArgumentCaptor;
 import org.spine3.base.CommandContext;
 import org.spine3.base.Event;
 import org.spine3.base.EventContext;
@@ -40,12 +41,8 @@
 import org.spine3.server.commandbus.CommandDispatcher;
 import org.spine3.server.entity.RecordBasedRepository;
 import org.spine3.server.entity.RecordBasedRepositoryShould;
-<<<<<<< HEAD
 import org.spine3.server.entity.TestEntityWithStringColumn;
-import org.spine3.server.event.EventBus;
-=======
 import org.spine3.server.event.EventSubscriber;
->>>>>>> 47c8414f
 import org.spine3.server.storage.StorageFactory;
 import org.spine3.server.storage.StorageFactorySwitch;
 import org.spine3.test.EventTests;
@@ -61,6 +58,7 @@
 import org.spine3.test.procman.event.TaskAdded;
 import org.spine3.testdata.Sample;
 import org.spine3.testdata.TestBoundedContextFactory;
+import org.spine3.testdata.TestEventBusFactory;
 import org.spine3.type.CommandClass;
 import org.spine3.type.EventClass;
 
@@ -70,8 +68,13 @@
 
 import static java.lang.String.format;
 import static org.junit.Assert.assertEquals;
+import static org.junit.Assert.assertNotNull;
 import static org.junit.Assert.assertTrue;
+import static org.mockito.Mockito.spy;
+import static org.mockito.Mockito.times;
+import static org.mockito.Mockito.verify;
 import static org.spine3.base.Commands.createCommand;
+import static org.spine3.protobuf.AnyPacker.unpack;
 import static org.spine3.testdata.TestCommandContextFactory.createCommandContext;
 
 /**
@@ -89,6 +92,7 @@
 
     private BoundedContext boundedContext;
     private TestProcessManagerRepository repository;
+    private EventBus eventBus;
 
     // Configuration of the test suite
     //---------------------------------
@@ -318,8 +322,8 @@
     // Marked as {@code public} to reuse for {@code CommandBus} dispatcher registration tests as well
     // with no code duplication.
     public static class TestProcessManager
-            extends ProcessManager<ProjectId, Project>
-            implements TestEntityWithStringColumn {
+                  extends ProcessManager<ProjectId, Project>
+                  implements TestEntityWithStringColumn {
 
         /** The event message we store for inspecting in delivery tests. */
         private static final Multimap<ProjectId, Message> messagesDelivered = HashMultimap.create();
