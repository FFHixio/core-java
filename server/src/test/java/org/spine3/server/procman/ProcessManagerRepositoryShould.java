--- conflicted
+++ resolved
@@ -25,14 +25,6 @@
 import com.google.protobuf.StringValue;
 import org.junit.Before;
 import org.junit.Test;
-<<<<<<< HEAD
-import org.spine3.base.*;
-import org.spine3.server.BoundedContext;
-import org.spine3.server.BoundedContextTestStubs;
-import org.spine3.server.FailureThrowable;
-import org.spine3.server.procman.error.MissingProcessManagerIdException;
-import org.spine3.server.storage.memory.InMemoryStorageFactory;
-=======
 import org.spine3.base.Command;
 import org.spine3.base.CommandContext;
 import org.spine3.base.EventContext;
@@ -43,7 +35,6 @@
 import org.spine3.server.storage.memory.InMemoryStorageFactory;
 import org.spine3.server.util.EventRecords;
 import org.spine3.test.project.Project;
->>>>>>> 587b1ae6
 import org.spine3.test.project.ProjectId;
 import org.spine3.test.project.command.AddTask;
 import org.spine3.test.project.command.CreateProject;
@@ -100,12 +91,8 @@
     }
 
     private void testDispatchEvent(Message eventMessage) throws InvocationTargetException {
-<<<<<<< HEAD
         final Event event = Events.createEvent(eventMessage,
                     EventContext.getDefaultInstance());
-=======
-        final EventRecord event = EventRecords.createEventRecord(eventMessage, EventContext.getDefaultInstance());
->>>>>>> 587b1ae6
         repository.dispatch(event);
         final TestProcessManager manager = repository.load(ID);
         assertEquals(toState(eventMessage), manager.getState());
@@ -127,13 +114,8 @@
         final Command request = Commands.newCommand(command, CommandContext.getDefaultInstance());
         final List<Event> events = repository.dispatch(request);
         final TestProcessManager manager = repository.load(ID);
-<<<<<<< HEAD
-        assertEquals(command, manager.getState());
-        return events;
-=======
         assertEquals(toState(command), manager.getState());
         return records;
->>>>>>> 587b1ae6
     }
 
     @Test
@@ -157,13 +139,8 @@
     @Test(expected = MissingProcessManagerIdException.class)
     public void throw_exception_if_dispatch_unknown_event() throws InvocationTargetException {
         final StringValue unknownEventMessage = StringValue.getDefaultInstance();
-<<<<<<< HEAD
         final Event event = Events.createEvent(unknownEventMessage,
                     EventContext.getDefaultInstance());
-=======
-        final EventRecord event = EventRecords.createEventRecord(unknownEventMessage,
-                EventContext.getDefaultInstance());
->>>>>>> 587b1ae6
         repository.dispatch(event);
     }
 
