/*
 * Copyright 2016, TeamDev Ltd. All rights reserved.
 *
 * Redistribution and use in source and/or binary forms, with or without
 * modification, must retain the above copyright notice and the following
 * disclaimer.
 *
 * THIS SOFTWARE IS PROVIDED BY THE COPYRIGHT HOLDERS AND CONTRIBUTORS
 * "AS IS" AND ANY EXPRESS OR IMPLIED WARRANTIES, INCLUDING, BUT NOT
 * LIMITED TO, THE IMPLIED WARRANTIES OF MERCHANTABILITY AND FITNESS FOR
 * A PARTICULAR PURPOSE ARE DISCLAIMED. IN NO EVENT SHALL THE COPYRIGHT
 * OWNER OR CONTRIBUTORS BE LIABLE FOR ANY DIRECT, INDIRECT, INCIDENTAL,
 * SPECIAL, EXEMPLARY, OR CONSEQUENTIAL DAMAGES (INCLUDING, BUT NOT
 * LIMITED TO, PROCUREMENT OF SUBSTITUTE GOODS OR SERVICES; LOSS OF USE,
 * DATA, OR PROFITS; OR BUSINESS INTERRUPTION) HOWEVER CAUSED AND ON ANY
 * THEORY OF LIABILITY, WHETHER IN CONTRACT, STRICT LIABILITY, OR TORT
 * (INCLUDING NEGLIGENCE OR OTHERWISE) ARISING IN ANY WAY OUT OF THE USE
 * OF THIS SOFTWARE, EVEN IF ADVISED OF THE POSSIBILITY OF SUCH DAMAGE.
 */

package org.spine3.server.procman;

import com.google.protobuf.Int32Value;
import com.google.protobuf.Message;
import com.google.protobuf.StringValue;
import org.junit.Before;
import org.junit.Test;
<<<<<<< HEAD
import org.spine3.base.Command;
import org.spine3.base.CommandContext;
import org.spine3.base.EventContext;
import org.spine3.base.EventRecord;
import org.spine3.client.Commands;
import org.spine3.server.*;
import org.spine3.server.procman.error.MissingProcessManagerIdException;
import org.spine3.server.storage.memory.InMemoryStorageFactory;
import org.spine3.server.util.EventRecords;
import org.spine3.test.project.Project;
=======
import org.spine3.base.*;
import org.spine3.server.BoundedContext;
import org.spine3.server.BoundedContextTestStubs;
import org.spine3.server.FailureThrowable;
import org.spine3.server.procman.error.MissingProcessManagerIdException;
import org.spine3.server.storage.memory.InMemoryStorageFactory;
>>>>>>> 187275cc
import org.spine3.test.project.ProjectId;
import org.spine3.test.project.command.AddTask;
import org.spine3.test.project.command.CreateProject;
import org.spine3.test.project.command.StartProject;
import org.spine3.test.project.event.ProjectCreated;
import org.spine3.test.project.event.ProjectStarted;
import org.spine3.test.project.event.TaskAdded;
import org.spine3.type.CommandClass;
import org.spine3.type.EventClass;

import java.lang.reflect.InvocationTargetException;
import java.util.List;
import java.util.Set;

import static org.junit.Assert.*;
import static org.spine3.protobuf.Messages.fromAny;
import static org.spine3.server.util.Identifiers.newUuid;
import static org.spine3.testdata.TestAggregateIdFactory.createProjectId;
import static org.spine3.testdata.TestCommands.*;
import static org.spine3.testdata.TestEventMessageFactory.*;

/**
 * @author Alexander Litus
 */
@SuppressWarnings("InstanceMethodNamingConvention")
public class ProcessManagerRepositoryShould {

    private static final ProjectId ID = createProjectId(newUuid());

    private final TestProcessManagerRepository repository = new TestProcessManagerRepository(
            BoundedContextTestStubs.create());

    @Before
    public void setUp() {
        repository.initStorage(InMemoryStorageFactory.getInstance());
    }

    @Test
    public void load_empty_manager_by_default() throws InvocationTargetException {
        final TestProcessManager manager = repository.load(ID);
        assertEquals(manager.getDefaultState(), manager.getState());
    }

    @Test
    public void dispatch_event_and_load_manager() throws InvocationTargetException {
        testDispatchEvent(projectCreatedEvent(ID));
    }

    @Test
    public void dispatch_several_events() throws InvocationTargetException {
        testDispatchEvent(projectCreatedEvent(ID));
        testDispatchEvent(taskAddedEvent(ID));
        testDispatchEvent(projectStartedEvent(ID));
    }

    private void testDispatchEvent(Message eventMessage) throws InvocationTargetException {
<<<<<<< HEAD
        final EventRecord event = EventRecords.createEventRecord(eventMessage, EventContext.getDefaultInstance());
=======
        final Event event = Events.createEvent(eventMessage,
                    EventContext.getDefaultInstance());
>>>>>>> 187275cc
        repository.dispatch(event);
        final TestProcessManager manager = repository.load(ID);
        assertEquals(toState(eventMessage), manager.getState());
    }

    @Test
    public void dispatch_command() throws InvocationTargetException, FailureThrowable {
        testDispatchCommand(addTask(ID));
    }

    @Test
    public void dispatch_several_commands() throws InvocationTargetException, FailureThrowable {
        testDispatchCommand(createProject(ID));
        testDispatchCommand(addTask(ID));
        testDispatchCommand(startProject(ID));
    }

    private List<Event> testDispatchCommand(Message command) throws InvocationTargetException, FailureThrowable {
        final Command request = Commands.newCommand(command, CommandContext.getDefaultInstance());
        final List<Event> events = repository.dispatch(request);
        final TestProcessManager manager = repository.load(ID);
<<<<<<< HEAD
        assertEquals(toState(command), manager.getState());
        return records;
=======
        assertEquals(command, manager.getState());
        return events;
>>>>>>> 187275cc
    }

    @Test
    public void dispatch_command_and_return_events() throws InvocationTargetException, FailureThrowable {
        final List<Event> events = testDispatchCommand(addTask(ID));

        assertEquals(1, events.size());
        final Event event = events.get(0);
        assertNotNull(event);
        final TaskAdded message = fromAny(event.getMessage());
        assertEquals(ID, message.getProjectId());
    }

    @Test(expected = MissingProcessManagerIdException.class)
    public void throw_exception_if_dispatch_unknown_command() throws InvocationTargetException, FailureThrowable {
        final Int32Value unknownCommand = Int32Value.getDefaultInstance();
        final Command request = Commands.newCommand(unknownCommand, CommandContext.getDefaultInstance());
        repository.dispatch(request);
    }

    @Test(expected = MissingProcessManagerIdException.class)
    public void throw_exception_if_dispatch_unknown_event() throws InvocationTargetException {
        final StringValue unknownEventMessage = StringValue.getDefaultInstance();
<<<<<<< HEAD
        final EventRecord event = EventRecords.createEventRecord(unknownEventMessage,
                EventContext.getDefaultInstance());
=======
        final Event event = Events.createEvent(unknownEventMessage,
                    EventContext.getDefaultInstance());
>>>>>>> 187275cc
        repository.dispatch(event);
    }

    @Test
    public void return_command_classes() {
        final Set<CommandClass> commandClasses = repository.getCommandClasses();
        assertTrue(commandClasses.contains(CommandClass.of(CreateProject.class)));
        assertTrue(commandClasses.contains(CommandClass.of(AddTask.class)));
        assertTrue(commandClasses.contains(CommandClass.of(StartProject.class)));
    }

    @Test
    public void return_event_classes() {
        final Set<EventClass> eventClasses = repository.getEventClasses();
        assertTrue(eventClasses.contains(EventClass.of(ProjectCreated.class)));
        assertTrue(eventClasses.contains(EventClass.of(TaskAdded.class)));
        assertTrue(eventClasses.contains(EventClass.of(ProjectStarted.class)));
    }

    @Test
    public void return_id_from_command_message() {
        final ProjectId actual = repository.getId(createProject(ID));
        assertEquals(ID, actual);
    }

    @Test
    public void return_id_from_event_message() {
        final ProjectId actual = repository.getId(projectCreatedEvent(ID));
        assertEquals(ID, actual);
    }

    private static Project toState(Message status) {
        final String statusStr = status.getClass().getName();
        final Project.Builder project = Project.newBuilder()
                .setProjectId(ID)
                .setStatus(statusStr);
        return project.build();
    }

    private static class TestProcessManagerRepository
            extends ProcessManagerRepository<ProjectId, TestProcessManager, Project> {
        private TestProcessManagerRepository(BoundedContext boundedContext) {
            super(boundedContext);
        }
    }

    public static class TestProcessManager extends ProcessManager<ProjectId, Project> {

        public TestProcessManager(ProjectId id) {
            super(id);
        }

        // is overridden to make it accessible from tests
        @Override
        @SuppressWarnings("RefusedBequest")
        protected Project getDefaultState() {
            return Project.getDefaultInstance();
        }

        @Subscribe
        public void on(ProjectCreated event, EventContext ignored) {
            incrementState(toState(event));
        }

        @Subscribe
        public void on(TaskAdded event, EventContext ignored) {
            incrementState(toState(event));
        }

        @Subscribe
        public void on(ProjectStarted event, EventContext ignored) {
            incrementState(toState(event));
        }

        @Assign
        public ProjectCreated handleCommand(CreateProject command, CommandContext ignored) {
            incrementState(toState(command));
            return projectCreatedEvent(command.getProjectId());
        }

        @Assign
        public TaskAdded handleCommand(AddTask command, CommandContext ignored) {
            incrementState(toState(command));
            return taskAddedEvent(command.getProjectId());
        }

        @Assign
        public void handleCommand(StartProject command, CommandContext ignored) {
            incrementState(toState(command));
        }
    }
}<|MERGE_RESOLUTION|>--- conflicted
+++ resolved
@@ -25,25 +25,11 @@
 import com.google.protobuf.StringValue;
 import org.junit.Before;
 import org.junit.Test;
-<<<<<<< HEAD
-import org.spine3.base.Command;
-import org.spine3.base.CommandContext;
-import org.spine3.base.EventContext;
-import org.spine3.base.EventRecord;
-import org.spine3.client.Commands;
+import org.spine3.base.*;
 import org.spine3.server.*;
 import org.spine3.server.procman.error.MissingProcessManagerIdException;
 import org.spine3.server.storage.memory.InMemoryStorageFactory;
-import org.spine3.server.util.EventRecords;
 import org.spine3.test.project.Project;
-=======
-import org.spine3.base.*;
-import org.spine3.server.BoundedContext;
-import org.spine3.server.BoundedContextTestStubs;
-import org.spine3.server.FailureThrowable;
-import org.spine3.server.procman.error.MissingProcessManagerIdException;
-import org.spine3.server.storage.memory.InMemoryStorageFactory;
->>>>>>> 187275cc
 import org.spine3.test.project.ProjectId;
 import org.spine3.test.project.command.AddTask;
 import org.spine3.test.project.command.CreateProject;
@@ -60,7 +46,7 @@
 
 import static org.junit.Assert.*;
 import static org.spine3.protobuf.Messages.fromAny;
-import static org.spine3.server.util.Identifiers.newUuid;
+import static org.spine3.server.Identifiers.newUuid;
 import static org.spine3.testdata.TestAggregateIdFactory.createProjectId;
 import static org.spine3.testdata.TestCommands.*;
 import static org.spine3.testdata.TestEventMessageFactory.*;
@@ -100,12 +86,7 @@
     }
 
     private void testDispatchEvent(Message eventMessage) throws InvocationTargetException {
-<<<<<<< HEAD
-        final EventRecord event = EventRecords.createEventRecord(eventMessage, EventContext.getDefaultInstance());
-=======
-        final Event event = Events.createEvent(eventMessage,
-                    EventContext.getDefaultInstance());
->>>>>>> 187275cc
+        final Event event = Events.createEvent(eventMessage, EventContext.getDefaultInstance());
         repository.dispatch(event);
         final TestProcessManager manager = repository.load(ID);
         assertEquals(toState(eventMessage), manager.getState());
@@ -127,13 +108,8 @@
         final Command request = Commands.newCommand(command, CommandContext.getDefaultInstance());
         final List<Event> events = repository.dispatch(request);
         final TestProcessManager manager = repository.load(ID);
-<<<<<<< HEAD
         assertEquals(toState(command), manager.getState());
-        return records;
-=======
-        assertEquals(command, manager.getState());
         return events;
->>>>>>> 187275cc
     }
 
     @Test
@@ -157,13 +133,7 @@
     @Test(expected = MissingProcessManagerIdException.class)
     public void throw_exception_if_dispatch_unknown_event() throws InvocationTargetException {
         final StringValue unknownEventMessage = StringValue.getDefaultInstance();
-<<<<<<< HEAD
-        final EventRecord event = EventRecords.createEventRecord(unknownEventMessage,
-                EventContext.getDefaultInstance());
-=======
-        final Event event = Events.createEvent(unknownEventMessage,
-                    EventContext.getDefaultInstance());
->>>>>>> 187275cc
+        final Event event = Events.createEvent(unknownEventMessage, EventContext.getDefaultInstance());
         repository.dispatch(event);
     }
 
