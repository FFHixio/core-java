/*
 * Copyright 2016, TeamDev Ltd. All rights reserved.
 *
 * Redistribution and use in source and/or binary forms, with or without
 * modification, must retain the above copyright notice and the following
 * disclaimer.
 *
 * THIS SOFTWARE IS PROVIDED BY THE COPYRIGHT HOLDERS AND CONTRIBUTORS
 * "AS IS" AND ANY EXPRESS OR IMPLIED WARRANTIES, INCLUDING, BUT NOT
 * LIMITED TO, THE IMPLIED WARRANTIES OF MERCHANTABILITY AND FITNESS FOR
 * A PARTICULAR PURPOSE ARE DISCLAIMED. IN NO EVENT SHALL THE COPYRIGHT
 * OWNER OR CONTRIBUTORS BE LIABLE FOR ANY DIRECT, INDIRECT, INCIDENTAL,
 * SPECIAL, EXEMPLARY, OR CONSEQUENTIAL DAMAGES (INCLUDING, BUT NOT
 * LIMITED TO, PROCUREMENT OF SUBSTITUTE GOODS OR SERVICES; LOSS OF USE,
 * DATA, OR PROFITS; OR BUSINESS INTERRUPTION) HOWEVER CAUSED AND ON ANY
 * THEORY OF LIABILITY, WHETHER IN CONTRACT, STRICT LIABILITY, OR TORT
 * (INCLUDING NEGLIGENCE OR OTHERWISE) ARISING IN ANY WAY OUT OF THE USE
 * OF THIS SOFTWARE, EVEN IF ADVISED OF THE POSSIBILITY OF SUCH DAMAGE.
 */

package org.spine3.server.procman;

import com.google.common.collect.HashMultimap;
import com.google.common.collect.Multimap;
import com.google.protobuf.Int32Value;
import com.google.protobuf.Message;
import com.google.protobuf.StringValue;
import org.junit.Before;
import org.junit.Test;
import org.mockito.ArgumentCaptor;
import org.spine3.base.Command;
import org.spine3.base.CommandContext;
import org.spine3.base.Commands;
import org.spine3.base.Event;
import org.spine3.base.EventContext;
import org.spine3.base.Events;
import org.spine3.server.BoundedContext;
import org.spine3.server.BoundedContextTestStubs;
import org.spine3.server.command.Assign;
import org.spine3.server.command.CommandDispatcher;
import org.spine3.server.entity.IdFunction;
import org.spine3.server.event.GetProducerIdFromEvent;
import org.spine3.server.event.Subscribe;
import org.spine3.server.failure.FailureThrowable;
import org.spine3.server.storage.memory.InMemoryStorageFactory;
import org.spine3.server.type.CommandClass;
import org.spine3.server.type.EventClass;
import org.spine3.test.project.Project;
import org.spine3.test.project.ProjectId;
import org.spine3.test.project.Task;
import org.spine3.test.project.command.AddTask;
import org.spine3.test.project.command.CreateProject;
import org.spine3.test.project.command.StartProject;
import org.spine3.test.project.event.ProjectCreated;
import org.spine3.test.project.event.ProjectStarted;
import org.spine3.test.project.event.TaskAdded;
import org.spine3.testdata.TestCommands;

import java.lang.reflect.InvocationTargetException;
import java.util.Set;

import static org.junit.Assert.*;
import static org.mockito.Mockito.times;
import static org.mockito.Mockito.verify;
import static org.spine3.protobuf.Messages.fromAny;
import static org.spine3.testdata.TestAggregateIdFactory.newProjectId;
import static org.spine3.testdata.TestCommands.*;
import static org.spine3.testdata.TestCommandContextFactory.createCommandContext;
import static org.spine3.testdata.TestEventMessageFactory.*;

/**
 * @author Alexander Litus
 */
<<<<<<< HEAD
@SuppressWarnings("InstanceMethodNamingConvention")
=======
@SuppressWarnings({"InstanceMethodNamingConvention", "OverlyCoupledClass"})
>>>>>>> a0d1d3d9
public class ProcessManagerRepositoryShould {

    private static final ProjectId ID = newProjectId();

    private static final CommandContext CMD_CONTEXT = createCommandContext();

    private BoundedContext boundedContext;
    private TestProcessManagerRepository repository;

    @Before
    public void setUp() {
        boundedContext = BoundedContextTestStubs.create();

        boundedContext.getCommandBus().register(new CommandDispatcher() {
            @Override
            public Set<CommandClass> getCommandClasses() {
                return CommandClass.setOf(AddTask.class);
            }

            @Override
            public void dispatch(Command request) throws Exception {
                // Simply swallow the command. We need this dispatcher for allowing Process Manager
                // under test to route the AddTask command.
            }
        });

        repository = new TestProcessManagerRepository(boundedContext);
        repository.initStorage(InMemoryStorageFactory.getInstance());
        TestProcessManager.clearMessageDeliveryHistory();
    }

    @Test
    public void load_empty_manager_by_default() throws InvocationTargetException {
        final TestProcessManager manager = repository.load(ID);
        assertEquals(manager.getDefaultState(), manager.getState());
    }

    @Test
    public void dispatch_event_and_load_manager() throws InvocationTargetException {
        testDispatchEvent(projectCreatedMsg(ID));
    }

    @Test
    public void dispatch_several_events() throws InvocationTargetException {
        testDispatchEvent(projectCreatedMsg(ID));
        testDispatchEvent(taskAddedMsg(ID));
        testDispatchEvent(projectStartedMsg(ID));
    }

    private void testDispatchEvent(Message eventMessage) throws InvocationTargetException {
        final Event event = Events.createEvent(eventMessage, EventContext.getDefaultInstance());
        repository.dispatch(event);
        assertTrue(TestProcessManager.processed(eventMessage));
    }

    @Test
    public void dispatch_command() throws InvocationTargetException, FailureThrowable {
        testDispatchCommand(addTaskMsg(ID));
    }

    @Test
    public void dispatch_several_commands() throws InvocationTargetException, FailureThrowable {
        testDispatchCommand(createProjectMsg(ID));
        testDispatchCommand(addTaskMsg(ID));
        testDispatchCommand(startProjectMsg(ID));
    }

<<<<<<< HEAD
    private void testDispatchCommand(Message commandMessage) throws InvocationTargetException, FailureThrowable {
        final Command request = Commands.create(commandMessage, CommandContext.getDefaultInstance());
=======
    private void testDispatchCommand(Message command) throws InvocationTargetException, FailureThrowable {
        final Command request = Commands.create(command, CMD_CONTEXT);
>>>>>>> a0d1d3d9
        repository.dispatch(request);
        assertTrue(TestProcessManager.processed(commandMessage));
    }

    @Test
    public void dispatch_command_and_return_events() throws InvocationTargetException, FailureThrowable {
        testDispatchCommand(addTaskMsg(ID));

        final ArgumentCaptor<Event> argumentCaptor = ArgumentCaptor.forClass(Event.class);

        verify(boundedContext.getEventBus(), times(1)).post(argumentCaptor.capture());

        final Event event = argumentCaptor.getValue();

        assertNotNull(event);
        final TaskAdded message = fromAny(event.getMessage());
        assertEquals(ID, message.getProjectId());
    }

    @Test
    public void return_id_function_for_event_class() {
        final IdFunction function = repository.getIdFunction(EventClass.of(ProjectCreated.class));
        assertNotNull(function);
    }

    @Test(expected = IllegalArgumentException.class)
    public void throw_exception_if_dispatch_unknown_command() throws InvocationTargetException, FailureThrowable {
        final Int32Value unknownCommand = Int32Value.getDefaultInstance();
        final Command request = Commands.create(unknownCommand, CommandContext.getDefaultInstance());
        repository.dispatch(request);
    }

    @Test(expected = IllegalArgumentException.class)
    public void throw_exception_if_dispatch_unknown_event() throws InvocationTargetException {
        final StringValue unknownEventMessage = StringValue.getDefaultInstance();
        final Event event = Events.createEvent(unknownEventMessage, EventContext.getDefaultInstance());
        repository.dispatch(event);
    }

    @Test
    public void return_command_classes() {
        final Set<CommandClass> commandClasses = repository.getCommandClasses();
        assertTrue(commandClasses.contains(CommandClass.of(CreateProject.class)));
        assertTrue(commandClasses.contains(CommandClass.of(AddTask.class)));
        assertTrue(commandClasses.contains(CommandClass.of(StartProject.class)));
    }

    @Test
    public void return_event_classes() {
        final Set<EventClass> eventClasses = repository.getEventClasses();
        assertTrue(eventClasses.contains(EventClass.of(ProjectCreated.class)));
        assertTrue(eventClasses.contains(EventClass.of(TaskAdded.class)));
        assertTrue(eventClasses.contains(EventClass.of(ProjectStarted.class)));
    }

    private static class TestProcessManagerRepository
            extends ProcessManagerRepository<ProjectId, TestProcessManager, Project> {

        private TestProcessManagerRepository(BoundedContext boundedContext) {
            super(boundedContext);
        }

        @Override
        public IdFunction<ProjectId, ? extends Message, EventContext> getIdFunction(EventClass eventClass) {
            return GetProducerIdFromEvent.newInstance(0);
        }
    }

    private static class TestProcessManager extends ProcessManager<ProjectId, Project> {

        /**
         * The event message we store for inspecting in delivery tests.
         */
        private static final Multimap<ProjectId, Message> messagesDelivered = HashMultimap.create();

        @SuppressWarnings("PublicConstructorInNonPublicClass") /* A Process Manager constructor must be public by
                convention. It is used by reflection and is part of public API of process managers. */
        public TestProcessManager(ProjectId id) {
            super(id);
        }

        private void keep(Message commandOrEventMsg) {
            messagesDelivered.put(getState().getId(), commandOrEventMsg);
        }

        /* package */ static boolean processed(Message eventMessage) {
            final boolean result = messagesDelivered.containsValue(eventMessage);
            return result;
        }

        /* package */ static void clearMessageDeliveryHistory() {
            messagesDelivered.clear();
        }

        // is overridden to make it accessible from tests
        @Override
        @SuppressWarnings("RefusedBequest")
        protected Project getDefaultState() {
            return Project.getDefaultInstance();
        }

        @SuppressWarnings("UnusedParameters") /* The parameter left to show that a projection subscriber
                                                 can have two parameters. */
        @Subscribe
        public void on(ProjectCreated event, EventContext ignored) {
            // Keep the event message for further inspection in tests.
            keep(event);

            handleProjectCreated(event.getProjectId());
        }

        private void handleProjectCreated(ProjectId projectId) {
            final Project newState = getState().toBuilder()
                                               .setId(projectId)
                                               .setStatus(Project.Status.CREATED)
                                               .build();
            incrementState(newState);
        }

        @Subscribe
        public void on(TaskAdded event) {
            keep(event);

            final Task task = event.getTask();
            handleTaskAdded(task);
        }

        private void handleTaskAdded(Task task) {
            final Project newState = getState().toBuilder()
                                               .addTask(task)
                                               .build();
            incrementState(newState);
        }

        @Subscribe
        public void on(ProjectStarted event) {
            keep(event);

            handleProjectStarted();
        }

        private void handleProjectStarted() {
            final Project newState = getState().toBuilder()
                                               .setStatus(Project.Status.STARTED)
                                               .build();
            incrementState(newState);
        }

        @Assign
        public ProjectCreated handle(CreateProject command, CommandContext ignored) {
            keep(command);

            handleProjectCreated(command.getProjectId());
            return projectCreatedMsg(command.getProjectId());
        }

        @Assign
        public TaskAdded handle(AddTask command, CommandContext ignored) {
            keep(command);

            handleTaskAdded(command.getTask());
            return taskAddedMsg(command.getProjectId());
        }

        @Assign
        public CommandRouted handle(StartProject command, CommandContext context) {
            keep(command);

            handleProjectStarted();
            final Message addTask = TestCommands.addTaskMsg(command.getProjectId());

            return newRouter().of(command, context)
                    .add(addTask)
                    .route();
        }
    }
}<|MERGE_RESOLUTION|>--- conflicted
+++ resolved
@@ -71,11 +71,7 @@
 /**
  * @author Alexander Litus
  */
-<<<<<<< HEAD
-@SuppressWarnings("InstanceMethodNamingConvention")
-=======
 @SuppressWarnings({"InstanceMethodNamingConvention", "OverlyCoupledClass"})
->>>>>>> a0d1d3d9
 public class ProcessManagerRepositoryShould {
 
     private static final ProjectId ID = newProjectId();
@@ -143,15 +139,10 @@
         testDispatchCommand(startProjectMsg(ID));
     }
 
-<<<<<<< HEAD
-    private void testDispatchCommand(Message commandMessage) throws InvocationTargetException, FailureThrowable {
-        final Command request = Commands.create(commandMessage, CommandContext.getDefaultInstance());
-=======
-    private void testDispatchCommand(Message command) throws InvocationTargetException, FailureThrowable {
-        final Command request = Commands.create(command, CMD_CONTEXT);
->>>>>>> a0d1d3d9
-        repository.dispatch(request);
-        assertTrue(TestProcessManager.processed(commandMessage));
+    private void testDispatchCommand(Message cmdMsg) throws InvocationTargetException, FailureThrowable {
+        final Command cmd = Commands.create(cmdMsg, CMD_CONTEXT);
+        repository.dispatch(cmd);
+        assertTrue(TestProcessManager.processed(cmdMsg));
     }
 
     @Test
