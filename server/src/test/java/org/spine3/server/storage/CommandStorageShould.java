/*
 * Copyright 2016, TeamDev Ltd. All rights reserved.
 *
 * Redistribution and use in source and/or binary forms, with or without
 * modification, must retain the above copyright notice and the following
 * disclaimer.
 *
 * THIS SOFTWARE IS PROVIDED BY THE COPYRIGHT HOLDERS AND CONTRIBUTORS
 * "AS IS" AND ANY EXPRESS OR IMPLIED WARRANTIES, INCLUDING, BUT NOT
 * LIMITED TO, THE IMPLIED WARRANTIES OF MERCHANTABILITY AND FITNESS FOR
 * A PARTICULAR PURPOSE ARE DISCLAIMED. IN NO EVENT SHALL THE COPYRIGHT
 * OWNER OR CONTRIBUTORS BE LIABLE FOR ANY DIRECT, INDIRECT, INCIDENTAL,
 * SPECIAL, EXEMPLARY, OR CONSEQUENTIAL DAMAGES (INCLUDING, BUT NOT
 * LIMITED TO, PROCUREMENT OF SUBSTITUTE GOODS OR SERVICES; LOSS OF USE,
 * DATA, OR PROFITS; OR BUSINESS INTERRUPTION) HOWEVER CAUSED AND ON ANY
 * THEORY OF LIABILITY, WHETHER IN CONTRACT, STRICT LIABILITY, OR TORT
 * (INCLUDING NEGLIGENCE OR OTHERWISE) ARISING IN ANY WAY OUT OF THE USE
 * OF THIS SOFTWARE, EVEN IF ADVISED OF THE POSSIBILITY OF SUCH DAMAGE.
 */

package org.spine3.server.storage;

import com.google.common.collect.ImmutableList;
import com.google.protobuf.Any;
import com.google.protobuf.StringValue;
import com.google.protobuf.util.TimeUtil;
import org.junit.After;
import org.junit.Before;
import org.junit.Test;
import org.spine3.base.Command;
import org.spine3.base.CommandContext;
import org.spine3.base.CommandId;
import org.spine3.base.CommandStatus;
import org.spine3.base.Commands;
import org.spine3.base.Error;
import org.spine3.base.Failure;
import org.spine3.protobuf.AnyPacker;
import org.spine3.test.Tests;
import org.spine3.test.storage.ProjectId;
import org.spine3.test.storage.command.CreateProject;

import java.util.Iterator;
import java.util.List;

import static com.google.common.collect.Lists.newArrayList;
import static com.google.protobuf.util.TimeUtil.getCurrentTime;
import static org.junit.Assert.*;
import static org.spine3.base.CommandStatus.*;
import static org.spine3.base.Commands.generateId;
import static org.spine3.base.Commands.getId;
import static org.spine3.base.Identifiers.idToString;
import static org.spine3.base.Identifiers.newUuid;
import static org.spine3.protobuf.AnyPacker.unpack;
<<<<<<< HEAD
=======
import static org.spine3.protobuf.TypeUrl.ofEnclosed;
>>>>>>> 80cca98a
import static org.spine3.testdata.TestCommandContextFactory.createCommandContext;
import static org.spine3.validate.Validate.isDefault;
import static org.spine3.validate.Validate.isNotDefault;

/**
 * @author Alexander Litus
 */
@SuppressWarnings({"InstanceMethodNamingConvention", "ClassWithTooManyMethods"})
public abstract class CommandStorageShould extends AbstractStorageShould<CommandId, CommandStorageRecord> {

    private CommandStorage storage;

    @SuppressWarnings("FieldCanBeLocal")
    private CommandStorageRecord record;

    private CommandId id;

    @Before
    public void setUpCommandStorageTest() {
        storage = getStorage();
    }

    @After
    public void tearDownCommandStorageTest() {
        close(storage);
    }

    @Override
    protected abstract CommandStorage getStorage();

    @Override
    protected CommandStorageRecord newStorageRecord() {
        final Any command = AnyPacker.pack(Given.Command.createProject());
<<<<<<< HEAD
        final TypeName commandType = TypeName.ofEnclosed(command);
=======
        final String commandType = ofEnclosed(command).getTypeName();
>>>>>>> 80cca98a
        final CommandContext context = createCommandContext();
        final CommandStorageRecord.Builder builder = CommandStorageRecord.newBuilder()
                .setTimestamp(getCurrentTime())
                .setCommandType(commandType)
                .setCommandId(idToString(context.getCommandId()))
                .setStatus(RECEIVED)
                .setTargetId(newUuid())
                .setTargetIdType(String.class.getName())
                .setMessage(command)
                .setContext(context);
        return builder.build();
    }

    @Override
    protected CommandId newId() {
        return generateId();
    }

    /*
     * Storing and loading tests.
     ****************************/

    @Test
    public void store_and_read_command() {
        final Command command = Given.Command.createProject();
        final CommandId commandId = getId(command);

        storage.store(command);
        final CommandStorageRecord record = storage.read(commandId);

        checkRecord(record, command, RECEIVED);
    }

    @Test
    public void store_command_with_error() {
        final Command command = Given.Command.createProject();
        final CommandId commandId = getId(command);
        final Error error = newError();

        storage.store(command, error);
        final CommandStorageRecord record = storage.read(commandId);

        checkRecord(record, command, ERROR);
        assertEquals(error, record.getError());
    }

    @Test
    public void store_command_with_error_and_generate_ID_if_needed() {
        final Command command = Commands.create(Given.CommandMessage.createProject(), CommandContext.getDefaultInstance());
        final Error error = newError();

        storage.store(command, error);
        final List<CommandStorageRecord> records = newArrayList(storage.read(ERROR));

        assertEquals(1, records.size());
        assertFalse(records.get(0)
                           .getCommandId()
                           .trim()
                           .isEmpty());
    }

    @Test
    public void store_command_with_status() {
        final Command command = Given.Command.createProject();
        final CommandId commandId = getId(command);
        final CommandStatus status = SCHEDULED;

        storage.store(command, status);
        final CommandStorageRecord record = storage.read(commandId);

        checkRecord(record, command, status);
    }

    @Test
    public void load_commands_by_status() {
        final List<Command> commands = ImmutableList.of(Given.Command.createProject(), Given.Command.addTask(), Given.Command.startProject());
        final CommandStatus status = SCHEDULED;

        store(commands, status);
        // store an extra command with another status
        storage.store(Given.Command.createProject(), ERROR);

        final Iterator<Command> iterator = storage.iterator(status);
        final List<Command> actualCommands = newArrayList(iterator);
        assertEquals(commands.size(), actualCommands.size());
        for (Command cmd : actualCommands) {
            assertTrue(commands.contains(cmd));
        }
    }

    /*
     * Update command status tests.
     ******************************/

    @Test
    public void set_ok_command_status() {
        givenNewRecord();

        storage.setOkStatus(id);

        final CommandStorageRecord actual = storage.read(id);
        assertEquals(OK, actual.getStatus());
    }

    @Test
    public void set_error_command_status() {
        givenNewRecord();
        final Error error = newError();

        storage.updateStatus(id, error);

        final CommandStorageRecord actual = storage.read(id);
        assertEquals(ERROR, actual.getStatus());
        assertEquals(error, actual.getError());
    }

    @Test
    public void set_failure_command_status() {
        givenNewRecord();
        final Failure failure = newFailure();

        storage.updateStatus(id, failure);

        final CommandStorageRecord actual = storage.read(id);
        assertEquals(FAILURE, actual.getStatus());
        assertEquals(failure, actual.getFailure());
    }

    /*
     * Conversion tests.
     *******************/

    @Test
    public void convert_cmd_to_record() {
        final Command command = Given.Command.createProject();
        final CommandStatus status = RECEIVED;

        final CommandStorageRecord record = CommandStorage.newCommandStorageRecordBuilder(command, status).build();

        checkRecord(record, command, status);
    }

    @Test
    public void convert_cmd_to_record_and_set_empty_target_id_if_message_has_no_id_field() {
        final StringValue message = StringValue.getDefaultInstance();
        final Command command = Commands.create(message, CommandContext.getDefaultInstance());
        final CommandStorageRecord record = CommandStorage.newCommandStorageRecordBuilder(command, RECEIVED).build();

        assertEquals("", record.getTargetId());
        assertEquals("", record.getTargetIdType());
    }

    /*
     * Check that exception is thrown if try to pass null to methods.
     **************************************************************/

    @Test(expected = NullPointerException.class)
    public void throw_exception_if_try_to_store_null() {
        storage.store(Tests.<Command>nullRef());
    }

    @Test(expected = NullPointerException.class)
    public void throw_exception_if_try_to_set_OK_status_by_null_ID() {
        storage.setOkStatus(Tests.<CommandId>nullRef());
    }

    @Test(expected = NullPointerException.class)
    public void throw_exception_if_try_to_set_error_status_by_null_ID() {
        storage.updateStatus(Tests.<CommandId>nullRef(), Error.getDefaultInstance());
    }

    @Test(expected = NullPointerException.class)
    public void throw_exception_if_try_to_set_failure_status_by_null_ID() {
        storage.updateStatus(Tests.<CommandId>nullRef(), Failure.getDefaultInstance());
    }

    /*
     * Check that exception is thrown if try to store invalid commands.
     ******************************************************************/

    @Test(expected = IllegalArgumentException.class)
    public void throw_exception_if_try_to_store_invalid_command() {
        final Command cmd = Commands.create(CreateProject.getDefaultInstance(), CommandContext.getDefaultInstance());

        storage.store(cmd);
    }

    @Test(expected = IllegalArgumentException.class)
    public void throw_exception_if_try_to_store_invalid_command_with_status() {
        final Command cmd = Commands.create(CreateProject.getDefaultInstance(), CommandContext.getDefaultInstance());

        storage.store(cmd, OK);
    }

    /*
     * Check that exception is thrown if try to use closed storage.
     **************************************************************/

    @Test(expected = IllegalStateException.class)
    public void throw_exception_if_try_to_store_cmd_to_closed_storage() {
        close(storage);
        storage.store(Given.Command.createProject());
    }

    @Test(expected = IllegalStateException.class)
    public void throw_exception_if_try_to_store_cmd_with_error_to_closed_storage() {
        close(storage);
        storage.store(Given.Command.createProject(), newError());
    }

    @Test(expected = IllegalStateException.class)
    public void throw_exception_if_try_to_store_cmd_with_status_to_closed_storage() {
        close(storage);
        storage.store(Given.Command.createProject(), OK);
    }

    @Test(expected = IllegalStateException.class)
    public void throw_exception_if_try_to_load_commands_by_status_from_closed_storage() {
        close(storage);
        storage.iterator(OK);
    }

    @Test(expected = IllegalStateException.class)
    public void throw_exception_if_try_to_set_OK_status_using_closed_storage() {
        close(storage);
        storage.setOkStatus(generateId());
    }

    @Test(expected = IllegalStateException.class)
    public void throw_exception_if_try_to_set_ERROR_status_using_closed_storage() {
        close(storage);
        storage.updateStatus(generateId(), newError());
    }

    @Test(expected = IllegalStateException.class)
    public void throw_exception_if_try_to_set_FAILURE_status_using_closed_storage() {
        close(storage);
        storage.updateStatus(generateId(), newFailure());
    }

    /*
     * Utils.
     **************************************************************/

    private void store(Iterable<Command> commands, CommandStatus status) {
        for (Command cmd : commands) {
            storage.store(cmd, status);
        }
    }

    private void givenNewRecord() {
        record = newStorageRecord();
        id = record.getContext().getCommandId();
        storage.write(id, record);
    }

    private static Error newError() {
        return Error.newBuilder()
                .setType("error type 123")
                .setCode(5)
                .setMessage("error message 123")
                .setStacktrace("stacktrace")
                .build();
    }

    private static Failure newFailure() {
        return Failure.newBuilder()
                .setInstance(Given.EventMessage.projectCreatedAny())
                .setStacktrace("failure stacktrace")
                .setTimestamp(TimeUtil.getCurrentTime())
                .build();
    }

    private static void checkRecord(CommandStorageRecord record, Command cmd, CommandStatus statusExpected) {
        final CommandContext context = cmd.getContext();
        final CommandId commandId = context.getCommandId();
        final CreateProject message = unpack(cmd.getMessage());
        assertEquals(cmd.getMessage(), record.getMessage());
        assertTrue(record.getTimestamp().getSeconds() > 0);
        assertEquals(message.getClass().getSimpleName(), record.getCommandType());
        assertEquals(idToString(commandId), record.getCommandId());
        assertEquals(statusExpected, record.getStatus());
        assertEquals(ProjectId.class.getName(), record.getTargetIdType());
        assertEquals(message.getProjectId().getId(), record.getTargetId());
        assertEquals(context, record.getContext());
        switch (statusExpected) {
            case RECEIVED:
            case OK:
            case SCHEDULED:
                assertTrue(isDefault(record.getError()));
                assertTrue(isDefault(record.getFailure()));
                break;
            case ERROR:
                assertTrue(isNotDefault(record.getError()));
                break;
            case FAILURE:
                assertTrue(isNotDefault(record.getFailure()));
                break;
            case UNDEFINED:
            case UNRECOGNIZED:
                break;
        }
    }
}<|MERGE_RESOLUTION|>--- conflicted
+++ resolved
@@ -51,10 +51,7 @@
 import static org.spine3.base.Identifiers.idToString;
 import static org.spine3.base.Identifiers.newUuid;
 import static org.spine3.protobuf.AnyPacker.unpack;
-<<<<<<< HEAD
-=======
 import static org.spine3.protobuf.TypeUrl.ofEnclosed;
->>>>>>> 80cca98a
 import static org.spine3.testdata.TestCommandContextFactory.createCommandContext;
 import static org.spine3.validate.Validate.isDefault;
 import static org.spine3.validate.Validate.isNotDefault;
@@ -88,11 +85,7 @@
     @Override
     protected CommandStorageRecord newStorageRecord() {
         final Any command = AnyPacker.pack(Given.Command.createProject());
-<<<<<<< HEAD
-        final TypeName commandType = TypeName.ofEnclosed(command);
-=======
         final String commandType = ofEnclosed(command).getTypeName();
->>>>>>> 80cca98a
         final CommandContext context = createCommandContext();
         final CommandStorageRecord.Builder builder = CommandStorageRecord.newBuilder()
                 .setTimestamp(getCurrentTime())
