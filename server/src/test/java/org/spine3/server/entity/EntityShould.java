--- conflicted
+++ resolved
@@ -29,7 +29,6 @@
 import org.junit.Before;
 import org.junit.Test;
 import org.spine3.protobuf.Timestamps;
-import org.spine3.server.BoundedContext;
 import org.spine3.test.Tests;
 import org.spine3.test.entity.Project;
 import org.spine3.test.entity.ProjectId;
@@ -135,41 +134,25 @@
         }
     }
 
-<<<<<<< HEAD
-    private static class TestEntityWithIdString extends Entity<String, Project> {
-=======
     private static class TestEntityWithIdString extends AbstractVersionableEntity<String, Project> {
->>>>>>> 30249792
         private TestEntityWithIdString(String id) {
             super(id);
         }
     }
 
-<<<<<<< HEAD
-    private static class TestEntityWithIdMessage extends Entity<Message, Project> {
-=======
     private static class TestEntityWithIdMessage extends AbstractVersionableEntity<Message, Project> {
->>>>>>> 30249792
         private TestEntityWithIdMessage(Message id) {
             super(id);
         }
     }
 
-<<<<<<< HEAD
-    private static class TestEntityWithIdInteger extends Entity<Integer, Project> {
-=======
     private static class TestEntityWithIdInteger extends AbstractVersionableEntity<Integer, Project> {
->>>>>>> 30249792
         private TestEntityWithIdInteger(Integer id) {
             super(id);
         }
     }
 
-<<<<<<< HEAD
-    private static class TestEntityWithIdLong extends Entity<Long, Project> {
-=======
     private static class TestEntityWithIdLong extends AbstractVersionableEntity<Long, Project> {
->>>>>>> 30249792
         private TestEntityWithIdLong(Long id) {
             super(id);
         }
@@ -210,12 +193,8 @@
         new EntityWithUnsupportedId(new Exception());
     }
 
-<<<<<<< HEAD
-    private static class BareBonesEntity extends Entity<Long, StringValue> {
-=======
 
     private static class BareBonesEntity extends AbstractVersionableEntity<Long, StringValue> {
->>>>>>> 30249792
         private BareBonesEntity(Long id) {
             super(id);
         }
@@ -237,8 +216,7 @@
         final long timeBeforeincrement = currentTimeSeconds();
         entityNew.incrementVersion();
         final long timeAfterIncrement = currentTimeSeconds();
-        assertThat(entityNew.whenModified()
-                            .getSeconds(), isBetween(timeBeforeincrement, timeAfterIncrement));
+        assertThat(entityNew.whenModified().getSeconds(), isBetween(timeBeforeincrement, timeAfterIncrement));
     }
 
     @Test
@@ -273,9 +251,7 @@
 
     @Test
     public void generate_non_zero_hash_code_if_entity_has_non_empty_id_and_state() {
-        assertFalse(entityWithState.getId()
-                                   .trim()
-                                   .isEmpty());
+        assertFalse(entityWithState.getId().trim().isEmpty());
 
         final int hashCode = entityWithState.hashCode();
 
@@ -310,13 +286,8 @@
 
     @Test
     public void obtain_entity_constructor_by_class_and_ID_class() {
-<<<<<<< HEAD
-        final Constructor<BareBonesEntity> ctor = Entity.getConstructor(BareBonesEntity.class,
-                                                                        Long.class);
-=======
         final Constructor<BareBonesEntity> ctor = AbstractEntity.getConstructor(BareBonesEntity.class,
                                                                                 Long.class);
->>>>>>> 30249792
 
         assertNotNull(ctor);
     }
@@ -327,16 +298,8 @@
         final Timestamp before = Timestamps.secondsAgo(1);
 
         // Create and init the entity.
-<<<<<<< HEAD
-        final Constructor<BareBonesEntity> ctor = Entity.getConstructor(BareBonesEntity.class,
-                                                                        Long.class);
-        final BoundedContext context = BoundedContext.newBuilder()
-                                                     .build();
-        final Entity<Long, StringValue> entity = Entity.createEntity(ctor, id, context);
-=======
         final Constructor<BareBonesEntity> ctor = AbstractEntity.getConstructor(BareBonesEntity.class, Long.class);
         final AbstractVersionableEntity<Long, StringValue> entity = AbstractEntity.createEntity(ctor, id);
->>>>>>> 30249792
 
         final Timestamp after = Timestamps.getCurrentTime();
 
@@ -362,7 +325,7 @@
 
             @Override
             public void describeTo(Description description) {
-                description.appendText(" must be between " + lower + " and " + higher + ' ');
+                description.appendText(" must be between " + lower + " and " + higher +  ' ');
             }
         };
     }
