/*
 * Copyright 2017, TeamDev Ltd. All rights reserved.
 *
 * Redistribution and use in source and/or binary forms, with or without
 * modification, must retain the above copyright notice and the following
 * disclaimer.
 *
 * THIS SOFTWARE IS PROVIDED BY THE COPYRIGHT HOLDERS AND CONTRIBUTORS
 * "AS IS" AND ANY EXPRESS OR IMPLIED WARRANTIES, INCLUDING, BUT NOT
 * LIMITED TO, THE IMPLIED WARRANTIES OF MERCHANTABILITY AND FITNESS FOR
 * A PARTICULAR PURPOSE ARE DISCLAIMED. IN NO EVENT SHALL THE COPYRIGHT
 * OWNER OR CONTRIBUTORS BE LIABLE FOR ANY DIRECT, INDIRECT, INCIDENTAL,
 * SPECIAL, EXEMPLARY, OR CONSEQUENTIAL DAMAGES (INCLUDING, BUT NOT
 * LIMITED TO, PROCUREMENT OF SUBSTITUTE GOODS OR SERVICES; LOSS OF USE,
 * DATA, OR PROFITS; OR BUSINESS INTERRUPTION) HOWEVER CAUSED AND ON ANY
 * THEORY OF LIABILITY, WHETHER IN CONTRACT, STRICT LIABILITY, OR TORT
 * (INCLUDING NEGLIGENCE OR OTHERWISE) ARISING IN ANY WAY OUT OF THE USE
 * OF THIS SOFTWARE, EVEN IF ADVISED OF THE POSSIBILITY OF SUCH DAMAGE.
 */

package org.spine3.testdata;

import org.spine3.server.commandbus.CommandBus;
import org.spine3.server.commandstore.CommandStore;
import org.spine3.server.storage.StorageFactory;
import org.spine3.server.storage.StorageFactorySwitch;
import org.spine3.server.storage.memory.InMemoryStorageFactory;
import org.spine3.server.tenant.TenantIndex;

/**
 * Creates {@link org.spine3.server.commandbus.CommandBus CommandBus}s for tests.
 *
 * @author Andrey Lavrov
 */
public class TestCommandBusFactory {

    private TestCommandBusFactory() {
        // Prevent instantiation of this utility class.
    }

    /** Creates a new command bus with the {@link InMemoryStorageFactory}. */
    public static CommandBus create() {
<<<<<<< HEAD
        return create(StorageFactorySwitch.getInstance().get());
=======
        return create(InMemoryStorageFactory.getInstance(true));
>>>>>>> 403dd5f9
    }

    /** Creates a new command bus with the given storage factory. */
    public static CommandBus create(StorageFactory storageFactory) {
        final TenantIndex tenantIndex = TenantIndex.Factory.createDefault(storageFactory);
        final CommandStore store = new CommandStore(storageFactory, tenantIndex);
        final CommandBus commandBus = CommandBus.newBuilder()
                                                .setMultitenant(true)
                                                .setCommandStore(store)
                                                .build();
        return commandBus;
    }
}<|MERGE_RESOLUTION|>--- conflicted
+++ resolved
@@ -40,11 +40,7 @@
 
     /** Creates a new command bus with the {@link InMemoryStorageFactory}. */
     public static CommandBus create() {
-<<<<<<< HEAD
-        return create(StorageFactorySwitch.getInstance().get());
-=======
-        return create(InMemoryStorageFactory.getInstance(true));
->>>>>>> 403dd5f9
+        return create(StorageFactorySwitch.getInstance(true).get());
     }
 
     /** Creates a new command bus with the given storage factory. */
