--- conflicted
+++ resolved
@@ -37,19 +37,12 @@
     }
 
     public static EventBus create() {
-<<<<<<< HEAD
-        final EventStore store = EventStore.newBuilder()
-                                           .setStreamExecutor(MoreExecutors.directExecutor())
-                                           .setStorageFactory(StorageFactorySwitch.getInstance()
-                                                                                  .get())
-                                           .build();
-=======
         final EventStore store =
                 EventStore.newBuilder()
                           .setStreamExecutor(MoreExecutors.directExecutor())
-                          .setStorageFactory(InMemoryStorageFactory.getInstance(true))
+                          .setStorageFactory(StorageFactorySwitch.getInstance(true)
+                                                                 .get())
                           .build();
->>>>>>> 403dd5f9
         final EventBus eventBus = EventBus.newBuilder()
                                           .setEventStore(store)
                                           .build();
