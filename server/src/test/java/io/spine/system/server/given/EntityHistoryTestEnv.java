--- conflicted
+++ resolved
@@ -34,10 +34,6 @@
 import io.spine.server.aggregate.AggregateRoot;
 import io.spine.server.aggregate.Apply;
 import io.spine.server.command.Assign;
-<<<<<<< HEAD
-import io.spine.server.event.AbstractEventSubscriber;
-=======
->>>>>>> 05461e88
 import io.spine.server.procman.ProcessManager;
 import io.spine.server.procman.ProcessManagerRepository;
 import io.spine.server.projection.Projection;
@@ -86,62 +82,6 @@
      */
     private EntityHistoryTestEnv() {
     }
-<<<<<<< HEAD
-    
-    public static class HistoryEventSubscriber extends AbstractEventSubscriber {
-
-        private final List<Message> events = newLinkedList();
-
-        private @Nullable Iterator<? extends Message> eventIterator;
-
-        public void assertEventCount(int expectedCount) {
-            assertEquals(expectedCount, events.size(), errorMessage());
-        }
-
-        public void clearEvents() {
-            events.clear();
-            eventIterator = null;
-        }
-
-        @CanIgnoreReturnValue
-        public <E extends Message> E nextEvent(Class<E> eventType) {
-            if (eventIterator == null) {
-                eventIterator = copyOf(events).iterator();
-            }
-            assertTrue(eventIterator.hasNext(), errorMessage());
-            Message next = eventIterator.next();
-            assertThat(next, instanceOf(eventType));
-            @SuppressWarnings("unchecked")
-            E result = (E) next;
-            return result;
-        }
-
-        @Subscribe
-        public void on(EntityCreated event) {
-            events.add(event);
-        }
-
-        @Subscribe
-        public void on(EventDispatchedToSubscriber event) {
-            events.add(event);
-        }
-
-        @Subscribe
-        public void on(EventDispatchedToReactor event) {
-            events.add(event);
-        }
-
-        @Subscribe
-        public void on(CommandDispatchedToHandler event) {
-            events.add(event);
-        }
-
-        @Subscribe
-        public void on(EntityStateChanged event) {
-            events.add(event);
-        }
-=======
->>>>>>> 05461e88
 
     public static class HistoryEventWatcher extends AbstractEventAccumulator {
 
