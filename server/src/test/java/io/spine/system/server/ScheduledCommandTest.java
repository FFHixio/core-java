--- conflicted
+++ resolved
@@ -26,12 +26,6 @@
 import com.google.protobuf.util.Durations;
 import io.spine.base.CommandMessage;
 import io.spine.base.Identifier;
-<<<<<<< HEAD
-import io.spine.client.Filters;
-import io.spine.client.OrderBy;
-import io.spine.client.Pagination;
-=======
->>>>>>> 12180939
 import io.spine.core.Command;
 import io.spine.core.CommandContext;
 import io.spine.core.CommandContext.Schedule;
@@ -51,11 +45,7 @@
 
 import java.util.Optional;
 
-<<<<<<< HEAD
-import static io.spine.client.FilterFactory.eq;
-=======
 import static com.google.common.truth.Truth.assertThat;
->>>>>>> 12180939
 import static io.spine.grpc.StreamObservers.noOpObserver;
 import static io.spine.system.server.SystemBoundedContexts.systemOf;
 import static io.spine.validate.Validate.isDefault;
@@ -133,38 +123,8 @@
         CommandId commandId = command.getId();
 
         Optional<ScheduledCommand> found = repository.find(commandId);
-<<<<<<< HEAD
-        assertFalse(found.isPresent());
-
-        Iterator<ScheduledCommand> foundDeleted = findAllDeleted(commandId);
-        assertFalse(foundDeleted.hasNext());
-    }
-
-    private ScheduledCommand findDeleted(CommandId id) {
-        Iterator<ScheduledCommand> commands = findAllDeleted(id);
-        assertTrue(commands.hasNext());
-        ScheduledCommand result = commands.next();
-        assertFalse(commands.hasNext());
-        return result;
-    }
-
-    private Iterator<ScheduledCommand> findAllDeleted(CommandId id) {
-        Filters filters = requestFactory.query()
-                                        .select(ScheduledCommandRecord.class)
-                                        .byId(id)
-                                        .where(eq(deleted.name(), true))
-                                        .build()
-                                        .getTarget()
-                                        .getFilters();
-        Iterator<ScheduledCommand> commands = repository.find(filters,
-                                                              OrderBy.getDefaultInstance(),
-                                                              Pagination.getDefaultInstance(),
-                                                              FieldMask.getDefaultInstance());
-        return commands;
-=======
         Truth8.assertThat(found)
               .isEmpty();
->>>>>>> 12180939
     }
 
     private void checkScheduled(Command scheduled) {
