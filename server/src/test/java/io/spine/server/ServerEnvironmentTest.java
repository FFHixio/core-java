/*
 * Copyright 2019, TeamDev. All rights reserved.
 *
 * Redistribution and use in source and/or binary forms, with or without
 * modification, must retain the above copyright notice and the following
 * disclaimer.
 *
 * THIS SOFTWARE IS PROVIDED BY THE COPYRIGHT HOLDERS AND CONTRIBUTORS
 * "AS IS" AND ANY EXPRESS OR IMPLIED WARRANTIES, INCLUDING, BUT NOT
 * LIMITED TO, THE IMPLIED WARRANTIES OF MERCHANTABILITY AND FITNESS FOR
 * A PARTICULAR PURPOSE ARE DISCLAIMED. IN NO EVENT SHALL THE COPYRIGHT
 * OWNER OR CONTRIBUTORS BE LIABLE FOR ANY DIRECT, INDIRECT, INCIDENTAL,
 * SPECIAL, EXEMPLARY, OR CONSEQUENTIAL DAMAGES (INCLUDING, BUT NOT
 * LIMITED TO, PROCUREMENT OF SUBSTITUTE GOODS OR SERVICES; LOSS OF USE,
 * DATA, OR PROFITS; OR BUSINESS INTERRUPTION) HOWEVER CAUSED AND ON ANY
 * THEORY OF LIABILITY, WHETHER IN CONTRACT, STRICT LIABILITY, OR TORT
 * (INCLUDING NEGLIGENCE OR OTHERWISE) ARISING IN ANY WAY OUT OF THE USE
 * OF THIS SOFTWARE, EVEN IF ADVISED OF THE POSSIBILITY OF SUCH DAMAGE.
 */

package io.spine.server;

import io.spine.base.Environment;
import io.spine.server.aggregate.Aggregate;
import io.spine.server.aggregate.AggregateStorage;
import io.spine.server.delivery.Delivery;
import io.spine.server.delivery.InboxStorage;
import io.spine.server.delivery.UniformAcrossAllShards;
import io.spine.server.entity.Entity;
import io.spine.server.integration.ChannelId;
import io.spine.server.projection.Projection;
import io.spine.server.projection.ProjectionStorage;
import io.spine.server.storage.RecordStorage;
import io.spine.server.storage.StorageFactory;
import io.spine.server.storage.memory.InMemoryStorageFactory;
import io.spine.server.transport.Publisher;
import io.spine.server.transport.Subscriber;
import io.spine.server.transport.TransportFactory;
import io.spine.server.transport.memory.InMemoryTransportFactory;
import org.junit.jupiter.api.AfterEach;
import org.junit.jupiter.api.BeforeEach;
import org.junit.jupiter.api.DisplayName;
import org.junit.jupiter.api.Nested;
import org.junit.jupiter.api.Test;

import static com.google.common.truth.Truth.assertThat;
import static io.spine.server.DeploymentDetector.APP_ENGINE_ENVIRONMENT_DEVELOPMENT_VALUE;
import static io.spine.server.DeploymentDetector.APP_ENGINE_ENVIRONMENT_PATH;
import static io.spine.server.DeploymentDetector.APP_ENGINE_ENVIRONMENT_PRODUCTION_VALUE;
import static io.spine.server.DeploymentType.APPENGINE_CLOUD;
import static io.spine.server.DeploymentType.APPENGINE_EMULATOR;
import static io.spine.server.DeploymentType.STANDALONE;
import static io.spine.testing.DisplayNames.HAVE_PARAMETERLESS_CTOR;
import static io.spine.testing.Tests.assertHasPrivateParameterlessCtor;
import static org.junit.jupiter.api.Assertions.assertEquals;
import static org.junit.jupiter.api.Assertions.assertFalse;
import static org.junit.jupiter.api.Assertions.assertThrows;

@DisplayName("ServerEnvironment should")
class ServerEnvironmentTest {

    private static final ServerEnvironment serverEnvironment = ServerEnvironment.instance();

    @Test
    @DisplayName(HAVE_PARAMETERLESS_CTOR)
    void haveUtilityConstructor() {
        assertHasPrivateParameterlessCtor(ServerEnvironment.class);
    }

    @SuppressWarnings("deprecation")
    @Test
    @DisplayName("tell when not running under AppEngine")
    void tellIfNotInAppEngine() {
        // Tests are not run by AppEngine by default.
        assertFalse(serverEnvironment.isAppEngine());
    }

    @SuppressWarnings("deprecation")
    @Test
    @DisplayName("obtain AppEngine version as optional string")
    void getAppEngineVersion() {
        // By default we're not running under AppEngine.
        assertFalse(serverEnvironment.appEngineVersion()
                                     .isPresent());
    }

    @Test
    @DisplayName("allow to customize delivery mechanism")
    void allowToCustomizeDeliveryStrategy() {
        Delivery newDelivery = Delivery.newBuilder()
                                       .setStrategy(UniformAcrossAllShards.forNumber(42))
                                       .build();
        ServerEnvironment environment = serverEnvironment;
        Delivery defaultValue = environment.delivery();
        environment.configureDelivery(newDelivery);
        assertEquals(newDelivery, environment.delivery());

        // Restore the default value.
        environment.configureDelivery(defaultValue);
    }

    @Test
    @DisplayName("tell when not running without any specific server environment")
    void tellIfStandalone() {
        // Tests are not run by AppEngine by default.
        assertEquals(STANDALONE, serverEnvironment.deploymentType());
    }

    @Nested
    @DisplayName("when running on App Engine cloud infrastructure")
    class OnProdAppEngine extends WithAppEngineEnvironment {

        OnProdAppEngine() {
            super(APP_ENGINE_ENVIRONMENT_PRODUCTION_VALUE);
        }

        @Test
        @DisplayName("obtain AppEngine environment GAE cloud infrastructure server environment")
        void receivesCloudEnvironment() {
            assertEquals(APPENGINE_CLOUD, serverEnvironment.deploymentType());
        }

        @Test
        @DisplayName("cache the property value")
        void cachesValue() {
            assertEquals(APPENGINE_CLOUD, serverEnvironment.deploymentType());
            setGaeEnvironment("Unrecognized Value");
            assertEquals(APPENGINE_CLOUD, serverEnvironment.deploymentType());
        }
    }

    @Nested
    @DisplayName("when running on App Engine local server")
    class OnDevAppEngine extends WithAppEngineEnvironment {

        OnDevAppEngine() {
            super(APP_ENGINE_ENVIRONMENT_DEVELOPMENT_VALUE);
        }

        @Test
        @DisplayName("obtain AppEngine environment GAE local dev server environment")
        void receivesEmulatorEnvironment() {
            assertEquals(APPENGINE_EMULATOR, serverEnvironment.deploymentType());
        }
    }

    @Nested
    @DisplayName("when running with invalid App Engine environment property")
    class InvalidGaeEnvironment extends WithAppEngineEnvironment {

        InvalidGaeEnvironment() {
            super("InvalidGaeEnvironment");
        }

        @Test
        @DisplayName("receive STANDALONE deployment type")
        void receivesStandalone() {
            assertEquals(STANDALONE, serverEnvironment.deploymentType());
        }
    }

    @Nested
    @DisplayName("configure production `StorageFactory`")
    class StorageFactoryConfig {

        private final Environment environment = Environment.instance();
<<<<<<< HEAD
        private final ServerEnvironment serverEnvironment = ServerEnvironment.instance();
=======
>>>>>>> b3018b36

        @BeforeEach
        void turnToProduction() {
            environment.setToProduction();
        }

        @AfterEach
        void backToTests() {
            environment.setToTests();
            serverEnvironment.reset();
        }

        @Test
        @DisplayName("throwing NPE if not configured in the Production mode")
        void throwsIfNotConfigured() {
            // Ensure the server environment is clear.
            serverEnvironment.reset();
            assertThrows(NullPointerException.class, serverEnvironment::storageFactory);
        }

        @Test
        @DisplayName("do not allow setting `InMemoryStorageFactory`")
        void seriousStorageForProduction() {
            InMemoryStorageFactory inMemoryStorageFactory = InMemoryStorageFactory.newInstance();

            assertThrows(IllegalArgumentException.class, () ->
                    serverEnvironment.configureStorage(inMemoryStorageFactory)
            );
        }

        @Test
        @DisplayName("return configured `StorageFactory` when asked in Production")
        void productionFactory() {
            StubStorageFactory factory = new StubStorageFactory();
            serverEnvironment.configureStorage(factory);
            assertThat(serverEnvironment.storageFactory())
                    .isEqualTo(factory);
        }

        @Test
        @DisplayName("return `InMemoryStorageFactory` under Tests")
        void testsFactory() {
            environment.setToTests();

            assertThat(serverEnvironment.storageFactory())
                    .isInstanceOf(InMemoryStorageFactory.class);
        }
    }

    @Nested
    @DisplayName("configure `StorageFactory` for tests")
    class TestStorageFactoryConfig {

        @AfterEach
        void resetEnvironment() {
            serverEnvironment.reset();
        }

        @Test
        @DisplayName("returning it when explicitly set")
        void getSet() {
            StorageFactory factory = new StubStorageFactory();

            serverEnvironment.configureStorageForTests(factory);
            assertThat(serverEnvironment.storageFactory())
                    .isEqualTo(factory);
        }
    }

    @Nested
    @DisplayName("configure `TransportFactory`")
    class TransportFactoryConfig {

        private final Environment environment = Environment.instance();

        @BeforeEach
        void turnToProduction() {
            environment.setToProduction();
        }

        @AfterEach
        void backToTests() {
            environment.setToTests();
            serverEnvironment.reset();
        }

        @Test
        @DisplayName("throw NPE if not configured")
        void throwsIfNotConfigured() {
            // Ensure the instance is clear.
            serverEnvironment.reset();
            assertThrows(NullPointerException.class, serverEnvironment::transportFactory);
        }

        @Test
        @DisplayName("return configured instance in Production")
        void productionValue() {
            TransportFactory factory = new StubTransportFactory();
            serverEnvironment.configureTransport(factory);
            assertThat(serverEnvironment.transportFactory())
                    .isEqualTo(factory);
        }
    }

    @SuppressWarnings({
            "AccessOfSystemProperties" /* Testing the configuration loaded from System properties. */,
            "AbstractClassWithoutAbstractMethods" /* A test base with setUp and tearDown. */
    })
    abstract class WithAppEngineEnvironment {

        private final String targetEnvironment;

        private String initialValue;

        WithAppEngineEnvironment(String targetEnvironment) {
            this.targetEnvironment = targetEnvironment;
        }

        @BeforeEach
        void setUp() {
            initialValue = System.getProperty(APP_ENGINE_ENVIRONMENT_PATH);
            setGaeEnvironment(targetEnvironment);
            serverEnvironment.reset();
        }

        @AfterEach
        void tearDown() {
            if (initialValue == null) {
                System.clearProperty(APP_ENGINE_ENVIRONMENT_PATH);
            } else {
                setGaeEnvironment(initialValue);
            }
            serverEnvironment.reset();
        }

        void setGaeEnvironment(String value) {
            System.setProperty(APP_ENGINE_ENVIRONMENT_PATH, value);
        }
    }

    /**
     * Stub implementation of {@code StorageFactory} which acts like {@code InMemoryStorageFactory}
     * but has different type.
     */
    private static class StubStorageFactory implements StorageFactory {

        private final StorageFactory delegate = InMemoryStorageFactory.newInstance();

        @Override
        public <I> AggregateStorage<I>
        createAggregateStorage(ContextSpec context,
                               Class<? extends Aggregate<I, ?, ?>> aggregateClass) {
            return delegate.createAggregateStorage(context, aggregateClass);
        }

        @Override
        public <I> RecordStorage<I>
        createRecordStorage(ContextSpec context, Class<? extends Entity<I, ?>> entityClass) {
            return delegate.createRecordStorage(context, entityClass);
        }

        @Override
        public <I> ProjectionStorage<I>
        createProjectionStorage(ContextSpec context,
                                Class<? extends Projection<I, ?, ?>> projectionClass) {
            return delegate.createProjectionStorage(context, projectionClass);
        }

        @Override
        public InboxStorage createInboxStorage(boolean multitenant) {
            return delegate.createInboxStorage(multitenant);
        }

        @Override
        public void close() throws Exception {
            delegate.close();
        }
    }

    /**
     * Stub implementation of {@code TransportFactory} which delegates all the calls
     * to {@code InMemoryTransportFactory}.
     */
    private static class StubTransportFactory implements TransportFactory {

        private final TransportFactory delegate = InMemoryTransportFactory.newInstance();

        @Override
        public Publisher createPublisher(ChannelId channelId) {
            return delegate.createPublisher(channelId);
        }

        @Override
        public Subscriber createSubscriber(ChannelId messageClass) {
            return delegate.createSubscriber(messageClass);
        }

        @Override
        public void close() throws Exception {
            delegate.close();
        }
    }
}<|MERGE_RESOLUTION|>--- conflicted
+++ resolved
@@ -164,10 +164,7 @@
     class StorageFactoryConfig {
 
         private final Environment environment = Environment.instance();
-<<<<<<< HEAD
         private final ServerEnvironment serverEnvironment = ServerEnvironment.instance();
-=======
->>>>>>> b3018b36
 
         @BeforeEach
         void turnToProduction() {
