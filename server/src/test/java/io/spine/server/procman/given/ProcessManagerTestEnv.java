--- conflicted
+++ resolved
@@ -62,13 +62,11 @@
 
 /**
  * @author Alexander Yevsyukov
- * @author Mykhailo Drachuk
  */
 public class ProcessManagerTestEnv {
 
     /** Prevents instantiation on this utility class. */
     private ProcessManagerTestEnv() {
-<<<<<<< HEAD
         // Do nothing.
     }
 
@@ -107,8 +105,6 @@
                        .setQuestionId(id)
                        .setCorrect(correct)
                        .build();
-=======
->>>>>>> 82784f11
     }
 
     /**
