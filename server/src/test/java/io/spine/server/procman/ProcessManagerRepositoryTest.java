/*
 * Copyright 2018, TeamDev. All rights reserved.
 *
 * Redistribution and use in source and/or binary forms, with or without
 * modification, must retain the above copyright notice and the following
 * disclaimer.
 *
 * THIS SOFTWARE IS PROVIDED BY THE COPYRIGHT HOLDERS AND CONTRIBUTORS
 * "AS IS" AND ANY EXPRESS OR IMPLIED WARRANTIES, INCLUDING, BUT NOT
 * LIMITED TO, THE IMPLIED WARRANTIES OF MERCHANTABILITY AND FITNESS FOR
 * A PARTICULAR PURPOSE ARE DISCLAIMED. IN NO EVENT SHALL THE COPYRIGHT
 * OWNER OR CONTRIBUTORS BE LIABLE FOR ANY DIRECT, INDIRECT, INCIDENTAL,
 * SPECIAL, EXEMPLARY, OR CONSEQUENTIAL DAMAGES (INCLUDING, BUT NOT
 * LIMITED TO, PROCUREMENT OF SUBSTITUTE GOODS OR SERVICES; LOSS OF USE,
 * DATA, OR PROFITS; OR BUSINESS INTERRUPTION) HOWEVER CAUSED AND ON ANY
 * THEORY OF LIABILITY, WHETHER IN CONTRACT, STRICT LIABILITY, OR TORT
 * (INCLUDING NEGLIGENCE OR OTHERWISE) ARISING IN ANY WAY OUT OF THE USE
 * OF THIS SOFTWARE, EVEN IF ADVISED OF THE POSSIBILITY OF SUCH DAMAGE.
 */

package io.spine.server.procman;

import com.google.common.collect.Lists;
import com.google.protobuf.Int32Value;
import com.google.protobuf.Message;
import io.spine.core.Command;
import io.spine.core.CommandClass;
import io.spine.core.CommandContext;
import io.spine.core.CommandEnvelope;
import io.spine.core.Event;
import io.spine.core.EventClass;
import io.spine.core.EventContext;
import io.spine.core.EventEnvelope;
import io.spine.core.TenantId;
import io.spine.core.given.GivenEvent;
import io.spine.protobuf.AnyPacker;
import io.spine.server.BoundedContext;
import io.spine.server.entity.RecordBasedRepository;
import io.spine.server.entity.RecordBasedRepositoryTest;
import io.spine.server.entity.rejection.StandardRejections;
import io.spine.server.entity.rejection.StandardRejections.EntityAlreadyArchived;
import io.spine.server.entity.rejection.StandardRejections.EntityAlreadyDeleted;
<<<<<<< HEAD
import io.spine.server.procman.given.ProcessManagerRepositoryTestEnv.RememberingSubscriber;
import io.spine.server.procman.given.ProcessManagerRepositoryTestEnv.SensoryDeprivedPmRepository;
import io.spine.server.procman.given.ProcessManagerRepositoryTestEnv.TestProcessManager;
import io.spine.server.procman.given.ProcessManagerRepositoryTestEnv.TestProcessManagerRepository;
=======
import io.spine.server.procman.given.repo.GivenCommandMessage;
import io.spine.server.procman.given.repo.RememberingSubscriber;
import io.spine.server.procman.given.repo.SensoryDeprivedPmRepository;
import io.spine.server.procman.given.repo.TestProcessManager;
import io.spine.server.procman.given.repo.TestProcessManagerRepository;
>>>>>>> 8eed8974
import io.spine.test.procman.Project;
import io.spine.test.procman.ProjectId;
import io.spine.test.procman.Task;
import io.spine.test.procman.command.PmArchiveProcess;
import io.spine.test.procman.command.PmCreateProject;
import io.spine.test.procman.command.PmDeleteProcess;
import io.spine.test.procman.command.PmStartProject;
import io.spine.test.procman.command.PmThrowEntityAlreadyArchived;
import io.spine.test.procman.event.PmProjectCreated;
import io.spine.test.procman.event.PmProjectStarted;
import io.spine.test.procman.event.PmTaskAdded;
import io.spine.testing.client.TestActorRequestFactory;
import io.spine.testing.server.entity.given.Given;
import org.junit.jupiter.api.AfterEach;
import org.junit.jupiter.api.BeforeEach;
import org.junit.jupiter.api.DisplayName;
import org.junit.jupiter.api.Nested;
import org.junit.jupiter.api.Test;

import java.util.List;
import java.util.Set;

import static io.spine.base.Identifier.newUuid;
<<<<<<< HEAD
import static io.spine.server.procman.given.ProcessManagerRepositoryTestEnv.GivenCommandMessage.ID;
import static io.spine.server.procman.given.ProcessManagerRepositoryTestEnv.GivenCommandMessage.addTask;
import static io.spine.server.procman.given.ProcessManagerRepositoryTestEnv.GivenCommandMessage.archiveProcess;
import static io.spine.server.procman.given.ProcessManagerRepositoryTestEnv.GivenCommandMessage.createProject;
import static io.spine.server.procman.given.ProcessManagerRepositoryTestEnv.GivenCommandMessage.deleteProcess;
import static io.spine.server.procman.given.ProcessManagerRepositoryTestEnv.GivenCommandMessage.doNothing;
import static io.spine.server.procman.given.ProcessManagerRepositoryTestEnv.GivenCommandMessage.projectCreated;
import static io.spine.server.procman.given.ProcessManagerRepositoryTestEnv.GivenCommandMessage.projectStarted;
import static io.spine.server.procman.given.ProcessManagerRepositoryTestEnv.GivenCommandMessage.startProject;
import static io.spine.server.procman.given.ProcessManagerRepositoryTestEnv.GivenCommandMessage.taskAdded;
=======
import static io.spine.core.Rejections.createRejection;
import static io.spine.server.procman.given.repo.GivenCommandMessage.ID;
import static io.spine.server.procman.given.repo.GivenCommandMessage.addTask;
import static io.spine.server.procman.given.repo.GivenCommandMessage.archiveProcess;
import static io.spine.server.procman.given.repo.GivenCommandMessage.createProject;
import static io.spine.server.procman.given.repo.GivenCommandMessage.deleteProcess;
import static io.spine.server.procman.given.repo.GivenCommandMessage.doNothing;
import static io.spine.server.procman.given.repo.GivenCommandMessage.projectCreated;
import static io.spine.server.procman.given.repo.GivenCommandMessage.projectStarted;
import static io.spine.server.procman.given.repo.GivenCommandMessage.startProject;
import static io.spine.server.procman.given.repo.GivenCommandMessage.taskAdded;
>>>>>>> 8eed8974
import static io.spine.testing.server.Assertions.assertCommandClasses;
import static io.spine.testing.server.Assertions.assertEventClasses;
import static java.lang.String.format;
import static org.hamcrest.MatcherAssert.assertThat;
import static org.hamcrest.Matchers.instanceOf;
import static org.junit.jupiter.api.Assertions.assertEquals;
import static org.junit.jupiter.api.Assertions.assertFalse;
import static org.junit.jupiter.api.Assertions.assertNotNull;
import static org.junit.jupiter.api.Assertions.assertThrows;
import static org.junit.jupiter.api.Assertions.assertTrue;

/**
 * @author Alexander Litus
 */
@SuppressWarnings("DuplicateStringLiteralInspection")
@DisplayName("ProcessManagerRepository should")
class ProcessManagerRepositoryTest
        extends RecordBasedRepositoryTest<TestProcessManager,
                                          ProjectId,
                                          Project> {

    private final TestActorRequestFactory requestFactory =
            TestActorRequestFactory.newInstance(getClass(),
                                                TenantId.newBuilder()
                                                        .setValue(newUuid())
                                                        .build());
    private BoundedContext boundedContext;

    @Override
    protected RecordBasedRepository<ProjectId, TestProcessManager, Project> createRepository() {
        TestProcessManagerRepository repo = new TestProcessManagerRepository();
        return repo;
    }

    @Override
    protected TestProcessManager createEntity(ProjectId id) {
        TestProcessManager result = Given.processManagerOfClass(TestProcessManager.class)
                                         .withId(id)
                                         .build();
        return result;
    }

    @Override
    protected List<TestProcessManager> createEntities(int count) {
        List<TestProcessManager> procmans = Lists.newArrayList();

        for (int i = 0; i < count; i++) {
            ProjectId id = createId(i);

            procmans.add(new TestProcessManager(id));
        }
        return procmans;
    }

    @Override
    protected ProjectId createId(int value) {
        return ProjectId.newBuilder()
                        .setId(format("procman-number-%s", value))
                        .build();
    }

    @Override
    @BeforeEach
    protected void setUp() {
        super.setUp();
        setCurrentTenant(requestFactory.getTenantId());
        boundedContext = BoundedContext.newBuilder()
                                       .setMultitenant(true)
                                       .build();
        boundedContext.register(repository);
        TestProcessManager.clearMessageDeliveryHistory();
    }

    @Override
    @AfterEach
    protected void tearDown() throws Exception {
        boundedContext.close();
        super.tearDown();
    }

    private ProcessManagerRepository<ProjectId, TestProcessManager, Project> repository() {
        return (ProcessManagerRepository<ProjectId, TestProcessManager, Project>) repository;
    }

    @SuppressWarnings("CheckReturnValue")
    // We can ignore the ID of the PM handling the command in the calling tests.
    private void dispatchCommand(Command command) {
        repository().dispatchCommand(CommandEnvelope.of(command));
    }

    private void testDispatchCommand(Message cmdMsg) {
        Command cmd = requestFactory.command()
                                    .create(cmdMsg);
        dispatchCommand(cmd);
        assertTrue(TestProcessManager.processed(cmdMsg));
    }

    @SuppressWarnings("CheckReturnValue") // can ignore IDs of target PMs in this test.
    private void testDispatchEvent(Message eventMessage) {
        CommandContext commandContext = requestFactory.createCommandContext();

        // EventContext should have CommandContext with appropriate TenantId to avoid usage
        // of different storages during command and event dispatching.
        EventContext eventContextWithTenantId =
                GivenEvent.context()
                          .toBuilder()
                          .setCommandContext(commandContext)
                          .build();
        Event event =
                GivenEvent.withMessage(eventMessage)
                          .toBuilder()
                          .setContext(eventContextWithTenantId)
                          .build();
        repository().dispatch(EventEnvelope.of(event));
        assertTrue(TestProcessManager.processed(eventMessage));
    }

    @Nested
    @DisplayName("dispatch")
    class Dispatch {

        @Test
        @DisplayName("command")
        void command() {
            testDispatchCommand(addTask());
        }

        @Test
        @DisplayName("event")
        void event() {
            testDispatchEvent(projectCreated());
        }
<<<<<<< HEAD
=======

        @Test
        @DisplayName("rejection")
        void rejection() {
            CommandEnvelope ce = requestFactory.generateEnvelope();
            EntityAlreadyArchived rejectionMessage =
                    EntityAlreadyArchived.newBuilder()
                                         .setEntityId(Identifier.pack(newUuid()))
                                         .build();
            Rejection rejection = createRejection(rejectionMessage,
                                                  ce.getCommand());
            ProjectId id = GivenCommandMessage.ID;
            Rejection.Builder builder =
                    rejection.toBuilder()
                             .setContext(rejection.getContext()
                                                  .toBuilder()
                                                  .setProducerId(Identifier.pack(id)));
            RejectionEnvelope re = RejectionEnvelope.of(builder.build());

            Set<?> delivered = repository().dispatchRejection(re);

            assertTrue(delivered.contains(id));

            assertTrue(TestProcessManager.processed(rejectionMessage));
        }
>>>>>>> 8eed8974
    }

    @Test
    @DisplayName("dispatch command and post events")
    void dispatchCommandAndPostEvents() {
        RememberingSubscriber subscriber = new RememberingSubscriber();
        boundedContext.getEventBus()
                      .register(subscriber);

        testDispatchCommand(addTask());

        PmTaskAdded message = subscriber.getRemembered();
        assertNotNull(message);
        assertEquals(ID, message.getProjectId());
    }

    @Nested
    @DisplayName("dispatch several")
    class DispatchSeveral {

        @Test
        @DisplayName("commands")
        void commands() {
            testDispatchCommand(createProject());
            testDispatchCommand(addTask());
            testDispatchCommand(startProject());
        }

        @Test
        @DisplayName("events")
        void events() {
            testDispatchEvent(projectCreated());
            testDispatchEvent(taskAdded());
            testDispatchEvent(projectStarted());
        }
    }

    @Nested
    @DisplayName("given archived process manager, dispatch")
    class DispatchToArchivedProcman {

        @Test
        @DisplayName("command")
        void command() {
            PmDeleteProcess deleteProcess = deleteProcess();
            testDispatchCommand(deleteProcess);
            ProjectId projectId = deleteProcess.getProjectId();
            TestProcessManager processManager = repository().findOrCreate(projectId);
            assertTrue(processManager.isDeleted());

            // Dispatch a command to the deleted process manager.
            testDispatchCommand(addTask());
            processManager = repository().findOrCreate(projectId);
            List<Task> addedTasks = processManager.getState()
                                                  .getTaskList();
            assertFalse(addedTasks.isEmpty());

            // Check that the process manager was not re-created before dispatching.
            assertTrue(processManager.isDeleted());
        }

        @Test
        @DisplayName("event")
        void event() {
            PmArchiveProcess archiveProcess = archiveProcess();
            testDispatchCommand(archiveProcess);
            ProjectId projectId = archiveProcess.getProjectId();
            TestProcessManager processManager = repository().findOrCreate(projectId);
            assertTrue(processManager.isArchived());

            // Dispatch an event to the archived process manager.
            testDispatchEvent(taskAdded());
            processManager = repository().findOrCreate(projectId);
            List<Task> addedTasks = processManager.getState()
                                                  .getTaskList();
            assertFalse(addedTasks.isEmpty());

            // Check that the process manager was not re-created before dispatching.
            assertTrue(processManager.isArchived());
        }
    }

    @Nested
    @DisplayName("given deleted process manager, dispatch")
    class DispatchToDeletedProcman {

        @Test
        @DisplayName("command")
        void command() {
            PmArchiveProcess archiveProcess = archiveProcess();
            testDispatchCommand(archiveProcess);
            ProjectId projectId = archiveProcess.getProjectId();
            TestProcessManager processManager = repository().findOrCreate(projectId);
            assertTrue(processManager.isArchived());

            // Dispatch a command to the archived process manager.
            testDispatchCommand(addTask());
            processManager = repository().findOrCreate(projectId);
            List<Task> addedTasks = processManager.getState()
                                                  .getTaskList();
            assertFalse(addedTasks.isEmpty());

            // Check that the process manager was not re-created before dispatching.
            assertTrue(processManager.isArchived());
        }

        @Test
        @DisplayName("event")
        void event() {
            PmDeleteProcess deleteProcess = deleteProcess();
            testDispatchCommand(deleteProcess);
            ProjectId projectId = deleteProcess.getProjectId();
            TestProcessManager processManager = repository().findOrCreate(projectId);
            assertTrue(processManager.isDeleted());

            // Dispatch an event to the deleted process manager.
            testDispatchEvent(taskAdded());
            processManager = repository().findOrCreate(projectId);
            List<Task> addedTasks = processManager.getState()
                                                  .getTaskList();
            assertFalse(addedTasks.isEmpty());

            // Check that the process manager was not re-created before dispatching.
            assertTrue(processManager.isDeleted());
        }
    }

    @Test
    @DisplayName("allow process manager have unmodified state after command handling")
    void allowUnmodifiedStateAfterCommand() {
        testDispatchCommand(doNothing());
    }

    @Test
    @DisplayName("throw IAE when dispatching unknown command")
    void throwOnUnknownCommand() {
        Command unknownCommand =
                requestFactory.createCommand(Int32Value.getDefaultInstance());
        CommandEnvelope request = CommandEnvelope.of(unknownCommand);
        Throwable exception = assertThrows(RuntimeException.class,
                                           () -> repository().dispatchCommand(request));
        assertThat(exception.getCause(), instanceOf(IllegalArgumentException.class));
    }

    @Nested
    @DisplayName("return classes of")
    class ReturnClasses {

        @Test
        @DisplayName("commands")
        void command() {
            Set<CommandClass> commandClasses = repository().getCommandClasses();

            assertCommandClasses(
                    commandClasses,
                    PmCreateProject.class, PmCreateProject.class, PmStartProject.class
            );
        }

        @Test
        @DisplayName("events")
        void event() {
            Set<EventClass> eventClasses = repository().getMessageClasses();

            assertEventClasses(
                    eventClasses,
                    PmProjectCreated.class, PmTaskAdded.class, PmProjectStarted.class,
                    EntityAlreadyArchived.class, EntityAlreadyDeleted.class
            );
        }
    }

    @Test
    @DisplayName("post command rejections")
    void postCommandRejections() {
        ProjectId id = ProjectId.newBuilder()
                                .setId(newUuid())
                                .build();
        PmThrowEntityAlreadyArchived commandMsg =
                PmThrowEntityAlreadyArchived.newBuilder()
                                            .setProjectId(id)
                                            .build();
        Command command = requestFactory.createCommand(commandMsg);
        dispatchCommand(command);
        StandardRejections.EntityAlreadyArchived expected =
                StandardRejections.EntityAlreadyArchived.newBuilder()
                                                        .setEntityId(AnyPacker.pack(id))
                                                        .build();
        assertTrue(TestProcessManager.processed(expected));
    }

    @Test
    @DisplayName("throw ISE on registering to BC if repo is not subscribed to any messages")
    void notRegisterIfSubscribedToNothing() {
        SensoryDeprivedPmRepository repo = new SensoryDeprivedPmRepository();
        BoundedContext boundedContext = BoundedContext.newBuilder()
                                                      .setMultitenant(false)
                                                      .build();
        repo.setBoundedContext(boundedContext);
        assertThrows(IllegalStateException.class, repo::onRegistered);
    }
}<|MERGE_RESOLUTION|>--- conflicted
+++ resolved
@@ -40,18 +40,10 @@
 import io.spine.server.entity.rejection.StandardRejections;
 import io.spine.server.entity.rejection.StandardRejections.EntityAlreadyArchived;
 import io.spine.server.entity.rejection.StandardRejections.EntityAlreadyDeleted;
-<<<<<<< HEAD
 import io.spine.server.procman.given.ProcessManagerRepositoryTestEnv.RememberingSubscriber;
 import io.spine.server.procman.given.ProcessManagerRepositoryTestEnv.SensoryDeprivedPmRepository;
 import io.spine.server.procman.given.ProcessManagerRepositoryTestEnv.TestProcessManager;
 import io.spine.server.procman.given.ProcessManagerRepositoryTestEnv.TestProcessManagerRepository;
-=======
-import io.spine.server.procman.given.repo.GivenCommandMessage;
-import io.spine.server.procman.given.repo.RememberingSubscriber;
-import io.spine.server.procman.given.repo.SensoryDeprivedPmRepository;
-import io.spine.server.procman.given.repo.TestProcessManager;
-import io.spine.server.procman.given.repo.TestProcessManagerRepository;
->>>>>>> 8eed8974
 import io.spine.test.procman.Project;
 import io.spine.test.procman.ProjectId;
 import io.spine.test.procman.Task;
@@ -75,19 +67,6 @@
 import java.util.Set;
 
 import static io.spine.base.Identifier.newUuid;
-<<<<<<< HEAD
-import static io.spine.server.procman.given.ProcessManagerRepositoryTestEnv.GivenCommandMessage.ID;
-import static io.spine.server.procman.given.ProcessManagerRepositoryTestEnv.GivenCommandMessage.addTask;
-import static io.spine.server.procman.given.ProcessManagerRepositoryTestEnv.GivenCommandMessage.archiveProcess;
-import static io.spine.server.procman.given.ProcessManagerRepositoryTestEnv.GivenCommandMessage.createProject;
-import static io.spine.server.procman.given.ProcessManagerRepositoryTestEnv.GivenCommandMessage.deleteProcess;
-import static io.spine.server.procman.given.ProcessManagerRepositoryTestEnv.GivenCommandMessage.doNothing;
-import static io.spine.server.procman.given.ProcessManagerRepositoryTestEnv.GivenCommandMessage.projectCreated;
-import static io.spine.server.procman.given.ProcessManagerRepositoryTestEnv.GivenCommandMessage.projectStarted;
-import static io.spine.server.procman.given.ProcessManagerRepositoryTestEnv.GivenCommandMessage.startProject;
-import static io.spine.server.procman.given.ProcessManagerRepositoryTestEnv.GivenCommandMessage.taskAdded;
-=======
-import static io.spine.core.Rejections.createRejection;
 import static io.spine.server.procman.given.repo.GivenCommandMessage.ID;
 import static io.spine.server.procman.given.repo.GivenCommandMessage.addTask;
 import static io.spine.server.procman.given.repo.GivenCommandMessage.archiveProcess;
@@ -98,7 +77,6 @@
 import static io.spine.server.procman.given.repo.GivenCommandMessage.projectStarted;
 import static io.spine.server.procman.given.repo.GivenCommandMessage.startProject;
 import static io.spine.server.procman.given.repo.GivenCommandMessage.taskAdded;
->>>>>>> 8eed8974
 import static io.spine.testing.server.Assertions.assertCommandClasses;
 import static io.spine.testing.server.Assertions.assertEventClasses;
 import static java.lang.String.format;
@@ -231,34 +209,6 @@
         void event() {
             testDispatchEvent(projectCreated());
         }
-<<<<<<< HEAD
-=======
-
-        @Test
-        @DisplayName("rejection")
-        void rejection() {
-            CommandEnvelope ce = requestFactory.generateEnvelope();
-            EntityAlreadyArchived rejectionMessage =
-                    EntityAlreadyArchived.newBuilder()
-                                         .setEntityId(Identifier.pack(newUuid()))
-                                         .build();
-            Rejection rejection = createRejection(rejectionMessage,
-                                                  ce.getCommand());
-            ProjectId id = GivenCommandMessage.ID;
-            Rejection.Builder builder =
-                    rejection.toBuilder()
-                             .setContext(rejection.getContext()
-                                                  .toBuilder()
-                                                  .setProducerId(Identifier.pack(id)));
-            RejectionEnvelope re = RejectionEnvelope.of(builder.build());
-
-            Set<?> delivered = repository().dispatchRejection(re);
-
-            assertTrue(delivered.contains(id));
-
-            assertTrue(TestProcessManager.processed(rejectionMessage));
-        }
->>>>>>> 8eed8974
     }
 
     @Test
