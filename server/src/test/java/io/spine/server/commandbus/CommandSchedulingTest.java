--- conflicted
+++ resolved
@@ -133,39 +133,23 @@
         @Test
         @DisplayName("in parallel if thread spawning is allowed")
         void inParallel() {
-<<<<<<< HEAD
-            final String mainThreadName = Thread.currentThread().getName();
-            final StringBuilder threadNameUponScheduling = new StringBuilder(0);
-            final CountDownLatch latch = new CountDownLatch(1);
-            final CommandScheduler scheduler =
-                    threadAwareScheduler(threadNameUponScheduling, latch);
-            TestSystemGateway gateway = new TestSingleTenantSystemGateway();
-            storeSingleCommandForRescheduling(gateway);
-
-            // Create CommandBus specific for this test.
-            final CommandBus commandBus = CommandBus.newBuilder()
-                                                    .injectTenantIndex(tenantIndex)
-                                                    .injectSystemGateway(gateway)
-                                                    .setCommandScheduler(scheduler)
-                                                    .setThreadSpawnAllowed(true)
-                                                    .setAutoReschedule(true)
-                                                    .build();
-=======
             String mainThreadName = Thread.currentThread()
                                           .getName();
             StringBuilder threadNameUponScheduling = new StringBuilder(0);
             CountDownLatch latch = new CountDownLatch(1);
-            CommandScheduler scheduler = threadAwareScheduler(threadNameUponScheduling, latch);
-            storeSingleCommandForRescheduling();
+            CommandScheduler scheduler =
+                    threadAwareScheduler(threadNameUponScheduling, latch);
+            TestSystemGateway gateway = new TestSingleTenantSystemGateway();
+            storeSingleCommandForRescheduling(gateway);
 
             // Create CommandBus specific for this test.
             CommandBus commandBus = CommandBus.newBuilder()
-                                              .setCommandStore(commandStore)
+                                              .injectTenantIndex(tenantIndex)
+                                              .injectSystemGateway(gateway)
                                               .setCommandScheduler(scheduler)
                                               .setThreadSpawnAllowed(true)
                                               .setAutoReschedule(true)
                                               .build();
->>>>>>> 614b2892
             assertNotNull(commandBus);
 
             // Await to ensure the commands have been rescheduled in parallel.
@@ -198,22 +182,12 @@
             storeSingleCommandForRescheduling();
 
             // Create CommandBus specific for this test.
-<<<<<<< HEAD
-            final CommandBus commandBus = CommandBus.newBuilder()
-                                                    .injectTenantIndex(tenantIndex)
-                                                    .injectSystemGateway(NoOpSystemGateway.INSTANCE)
-                                                    .setCommandScheduler(scheduler)
-                                                    .setThreadSpawnAllowed(false)
-                                                    .setAutoReschedule(true)
-                                                    .build();
-=======
             CommandBus commandBus = CommandBus.newBuilder()
                                               .setCommandStore(commandStore)
                                               .setCommandScheduler(scheduler)
                                               .setThreadSpawnAllowed(false)
                                               .setAutoReschedule(true)
                                               .build();
->>>>>>> 614b2892
             assertNotNull(commandBus);
 
             // Ensure the scheduler has been called for a single command,
@@ -296,7 +270,8 @@
      * Creates and stores one scheduled command.
      */
     private Command storeSingleCommandForRescheduling() {
-<<<<<<< HEAD
+        Command cmdWithSchedule = createScheduledCommand();
+        commandStore.store(cmdWithSchedule, SCHEDULED);
         return storeSingleCommandForRescheduling(systemGateway);
     }
 
@@ -304,12 +279,8 @@
      * Creates and stores one scheduled command.
      */
     private static Command storeSingleCommandForRescheduling(TestSystemGateway gateway) {
-        final Command cmdWithSchedule = createScheduledCommand();
+        Command cmdWithSchedule = createScheduledCommand();
         gateway.schedule(cmdWithSchedule);
-=======
-        Command cmdWithSchedule = createScheduledCommand();
-        commandStore.store(cmdWithSchedule, SCHEDULED);
->>>>>>> 614b2892
         return cmdWithSchedule;
     }
 
