--- conflicted
+++ resolved
@@ -67,13 +67,8 @@
         commandBus = boundedContext.commandBus();
         eventBus = boundedContext.eventBus();
         handler = new TestCommandHandler();
-<<<<<<< HEAD
-
+        handler.injectEventBus(eventBus);
         boundedContext.registerCommandDispatcher(handler);
-=======
-        handler.injectEventBus(eventBus);
-        commandBus.register(handler);
->>>>>>> b3018b36
     }
 
     @AfterEach
