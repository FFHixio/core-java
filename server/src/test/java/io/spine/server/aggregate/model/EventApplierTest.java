--- conflicted
+++ resolved
@@ -255,19 +255,7 @@
         private static final String APPLIER_METHOD_NAME = "apply";
 
         public Method getMethod() {
-<<<<<<< HEAD
-            Method[] methods = getClass().getDeclaredMethods();
-            for (Method method : methods) {
-                if (method.getName()
-                          .equals(APPLIER_METHOD_NAME)) {
-                    method.setAccessible(true);
-                    return method;
-                }
-            }
-            throw new RuntimeException("No applier method found: " + APPLIER_METHOD_NAME);
-=======
             return ModelTests.getMethod(getClass(), APPLIER_METHOD_NAME);
->>>>>>> a812b1e7
         }
     }
 }