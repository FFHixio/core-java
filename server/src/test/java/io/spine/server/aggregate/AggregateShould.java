/*
 * Copyright 2018, TeamDev Ltd. All rights reserved.
 *
 * Redistribution and use in source and/or binary forms, with or without
 * modification, must retain the above copyright notice and the following
 * disclaimer.
 *
 * THIS SOFTWARE IS PROVIDED BY THE COPYRIGHT HOLDERS AND CONTRIBUTORS
 * "AS IS" AND ANY EXPRESS OR IMPLIED WARRANTIES, INCLUDING, BUT NOT
 * LIMITED TO, THE IMPLIED WARRANTIES OF MERCHANTABILITY AND FITNESS FOR
 * A PARTICULAR PURPOSE ARE DISCLAIMED. IN NO EVENT SHALL THE COPYRIGHT
 * OWNER OR CONTRIBUTORS BE LIABLE FOR ANY DIRECT, INDIRECT, INCIDENTAL,
 * SPECIAL, EXEMPLARY, OR CONSEQUENTIAL DAMAGES (INCLUDING, BUT NOT
 * LIMITED TO, PROCUREMENT OF SUBSTITUTE GOODS OR SERVICES; LOSS OF USE,
 * DATA, OR PROFITS; OR BUSINESS INTERRUPTION) HOWEVER CAUSED AND ON ANY
 * THEORY OF LIABILITY, WHETHER IN CONTRACT, STRICT LIABILITY, OR TORT
 * (INCLUDING NEGLIGENCE OR OTHERWISE) ARISING IN ANY WAY OUT OF THE USE
 * OF THIS SOFTWARE, EVEN IF ADVISED OF THE POSSIBILITY OF SUCH DAMAGE.
 */

package io.spine.server.aggregate;

import com.google.common.annotations.VisibleForTesting;
import com.google.common.base.Optional;
import com.google.common.collect.ImmutableList;
import com.google.common.collect.Lists;
import com.google.protobuf.Message;
import com.google.protobuf.Timestamp;
<<<<<<< HEAD
import io.grpc.stub.StreamObserver;
import io.spine.Identifier;
import io.spine.base.Error;
import io.spine.client.TestActorRequestFactory;
=======
import io.spine.base.Error;
>>>>>>> ea955196
import io.spine.core.Ack;
import io.spine.core.Command;
import io.spine.core.CommandClass;
import io.spine.core.CommandContext;
import io.spine.core.Commands;
import io.spine.core.Event;
<<<<<<< HEAD
=======
import io.spine.core.Rejection;
>>>>>>> ea955196
import io.spine.core.TenantId;
import io.spine.grpc.MemoizingObserver;
import io.spine.server.BoundedContext;
import io.spine.server.aggregate.given.AggregateTestEnv;
import io.spine.server.aggregate.given.AggregateTestEnv.AggregateWithMissingApplier;
import io.spine.server.aggregate.given.AggregateTestEnv.FaultyAggregate;
import io.spine.server.aggregate.given.AggregateTestEnv.IntAggregate;
import io.spine.server.aggregate.given.Given;
import io.spine.server.command.Assign;
<<<<<<< HEAD
import io.spine.server.command.TestEventFactory;
import io.spine.server.commandbus.CommandBus;
import io.spine.server.commandbus.DuplicateCommandException;
=======
>>>>>>> ea955196
import io.spine.server.entity.InvalidEntityStateException;
import io.spine.server.model.Model;
import io.spine.server.model.ModelTests;
import io.spine.server.tenant.TenantAwareFunction;
import io.spine.test.TimeTests;
import io.spine.test.aggregate.Project;
import io.spine.test.aggregate.ProjectId;
import io.spine.test.aggregate.ProjectVBuilder;
import io.spine.test.aggregate.Status;
import io.spine.test.aggregate.command.AggAddTask;
import io.spine.test.aggregate.command.AggAssignTask;
import io.spine.test.aggregate.command.AggCancelProject;
import io.spine.test.aggregate.command.AggCreateProject;
import io.spine.test.aggregate.command.AggPauseProject;
import io.spine.test.aggregate.command.AggReassignTask;
import io.spine.test.aggregate.command.AggStartProject;
import io.spine.test.aggregate.command.ImportEvents;
import io.spine.test.aggregate.event.AggProjectCancelled;
import io.spine.test.aggregate.event.AggProjectCreated;
import io.spine.test.aggregate.event.AggProjectPaused;
import io.spine.test.aggregate.event.AggProjectStarted;
import io.spine.test.aggregate.event.AggTaskAdded;
import io.spine.test.aggregate.event.AggTaskAssigned;
import io.spine.test.aggregate.event.AggUserNotified;
import io.spine.test.aggregate.rejection.Rejections;
import io.spine.test.aggregate.user.User;
import io.spine.time.Time;
import io.spine.type.TypeUrl;
import io.spine.validate.ConstraintViolation;
import org.junit.Before;
import org.junit.Test;

import java.util.Iterator;
import java.util.List;
import java.util.Set;

import static com.google.common.base.Throwables.getRootCause;
import static com.google.common.collect.Lists.newArrayList;
<<<<<<< HEAD
import static io.spine.core.CommandEnvelope.of;
import static io.spine.core.Events.getRootCommandId;
import static io.spine.core.given.GivenVersion.withNumber;
import static io.spine.grpc.StreamObservers.memoizingObserver;
import static io.spine.grpc.StreamObservers.noOpObserver;
=======
import static io.spine.grpc.StreamObservers.memoizingObserver;
>>>>>>> ea955196
import static io.spine.protobuf.AnyPacker.unpack;
import static io.spine.server.TestCommandClasses.assertContains;
import static io.spine.server.TestEventClasses.assertContains;
import static io.spine.server.TestEventClasses.getEventClasses;
import static io.spine.server.aggregate.AggregateMessageDispatcher.dispatchCommand;
<<<<<<< HEAD
import static io.spine.server.aggregate.given.AggregateTestEnv.UserAggregate;
import static io.spine.server.aggregate.given.AggregateTestEnv.newRequestFactory;
import static io.spine.server.aggregate.given.AggregateTestEnv.newTenantId;
=======
import static io.spine.server.aggregate.given.AggregateTestEnv.assignTask;
import static io.spine.server.aggregate.given.AggregateTestEnv.command;
import static io.spine.server.aggregate.given.AggregateTestEnv.createTask;
import static io.spine.server.aggregate.given.AggregateTestEnv.env;
import static io.spine.server.aggregate.given.AggregateTestEnv.newTaskBoundedContext;
import static io.spine.server.aggregate.given.AggregateTestEnv.newTenantId;
import static io.spine.server.aggregate.given.AggregateTestEnv.readAllEvents;
import static io.spine.server.aggregate.given.AggregateTestEnv.reassignTask;
import static io.spine.server.aggregate.given.AggregateTestEnv.typeUrlOf;
>>>>>>> ea955196
import static io.spine.server.aggregate.given.Given.EventMessage.projectCancelled;
import static io.spine.server.aggregate.given.Given.EventMessage.projectCreated;
import static io.spine.server.aggregate.given.Given.EventMessage.projectPaused;
import static io.spine.server.aggregate.given.Given.EventMessage.projectStarted;
import static io.spine.server.aggregate.given.Given.EventMessage.taskAdded;
import static io.spine.server.entity.given.Given.aggregateOfClass;
import static io.spine.test.Verify.assertSize;
import static org.junit.Assert.assertEquals;
import static org.junit.Assert.assertFalse;
import static org.junit.Assert.assertNotNull;
import static org.junit.Assert.assertNull;
import static org.junit.Assert.assertTrue;
import static org.junit.Assert.fail;

/**
 * @author Alexander Litus
 * @author Alexander Yevsyukkov
 */
@SuppressWarnings({"ClassWithTooManyMethods", "OverlyCoupledClass"})
public class AggregateShould {

    private static final ProjectId ID = ProjectId.newBuilder()
                                                 .setId("prj-01")
                                                 .build();

    private static final AggCreateProject createProject = Given.CommandMessage.createProject(ID);
    private static final AggPauseProject pauseProject = Given.CommandMessage.pauseProject(ID);
    private static final AggCancelProject cancelProject = Given.CommandMessage.cancelProject(ID);
    private static final AggAddTask addTask = Given.CommandMessage.addTask(ID);
    private static final AggStartProject startProject = Given.CommandMessage.startProject(ID);

    private TestAggregate aggregate;
    private AmishAggregate amishAggregate;
    private BoundedContext boundedContext;
    private TestAggregateRepository repository;

    private static TestAggregate newAggregate(ProjectId id) {
        final TestAggregate result = new TestAggregate(id);
        result.init();
        return result;
    }

    private static AmishAggregate newAmishAggregate(ProjectId id) {
        final AmishAggregate result = new AmishAggregate(id);
        result.init();
        return result;
    }

<<<<<<< HEAD
    private static CommandEnvelope env(Message commandMessage) {
        return of(requestFactory.command()
                                .create(commandMessage));
    }

    private static Command command(Message commandMessage) {
        return requestFactory.command()
                             .create(commandMessage);
    }

    private static Command command(Message commandMessage, TenantId tenantId) {
        return newRequestFactory(tenantId).command()
                                          .create(commandMessage);
    }

=======
>>>>>>> ea955196
    private static void failNotThrows() {
        fail("Should have thrown RuntimeException.");
    }

    private static List<Event> generateProjectEvents() {
        final String projectName = AggregateShould.class.getSimpleName();
        final List<Event> events = ImmutableList.<Event>builder()
                .add(AggregateTestEnv.event(projectCreated(ID, projectName), 1))
                .add(AggregateTestEnv.event(taskAdded(ID), 3))
                .add(AggregateTestEnv.event(projectStarted(ID), 4))
                .build();
        return events;
    }

    @Before
    public void setUp() {
        ModelTests.clearModel();
        aggregate = newAggregate(ID);
        amishAggregate = newAmishAggregate(ID);
        boundedContext = BoundedContext.newBuilder()
                                       .setMultitenant(true)
                                       .build();

        repository = new TestAggregateRepository();
        boundedContext.register(repository);
    }

    @Test
    public void handle_one_command_and_apply_appropriate_event() {
        dispatchCommand(aggregate, env(createProject));

        assertTrue(aggregate.isCreateProjectCommandHandled);
        assertTrue(aggregate.isProjectCreatedEventApplied);
    }

    @Test
    public void advances_the_version_by_one_upon_handling_command_with_one_event() {
        final int version = aggregate.versionNumber();

        dispatchCommand(aggregate, env(createProject));

        assertEquals(version + 1, aggregate.versionNumber());
    }

    /**
     * This is a most typical use-case with a single event returned in response to a command.
     */
    @Test
    public void advances_the_version_by_one_with_single_event_and_with_empty_event_applier() {
        final int version = amishAggregate.versionNumber();

        final List<? extends Message> messages = dispatchCommand(amishAggregate, env(pauseProject));
        assertEquals(1, messages.size());

        assertEquals(version + 1, amishAggregate.versionNumber());
    }

    /**
     * This tests a use-case implying returning a {@code List} of events in response to a command.
     */
    @Test
    public void advances_the_version_by_number_of_events_with_several_events_and_empty_appliers() {
        final int version = amishAggregate.versionNumber();

        final List<? extends Message> eventMessages =
                dispatchCommand(amishAggregate, env(cancelProject));
        // Expecting to return more than one to differ from other testing scenarios.
        assertTrue(eventMessages.size() > 1);

        assertEquals(version + eventMessages.size(), amishAggregate.versionNumber());
    }

    @Test
    public void write_its_version_into_event_context() {
        dispatchCommand(aggregate, env(createProject));

        // Get the first event since the command handler produces only one event message.
        final Event event = aggregate.getUncommittedEvents()
                                     .get(0);

        assertEquals(aggregate.getVersion(), event.getContext()
                                                  .getVersion());
    }

    @Test
    public void handle_only_dispatched_command() {
        dispatchCommand(aggregate, env(createProject));

        assertTrue(aggregate.isCreateProjectCommandHandled);
        assertTrue(aggregate.isProjectCreatedEventApplied);

        assertFalse(aggregate.isAddTaskCommandHandled);
        assertFalse(aggregate.isTaskAddedEventApplied);

        assertFalse(aggregate.isStartProjectCommandHandled);
        assertFalse(aggregate.isProjectStartedEventApplied);
    }

    @Test
    public void invoke_applier_after_command_handler() {
        dispatchCommand(aggregate, env(createProject));
        assertTrue(aggregate.isCreateProjectCommandHandled);
        assertTrue(aggregate.isProjectCreatedEventApplied);

        dispatchCommand(aggregate, env(addTask));
        assertTrue(aggregate.isAddTaskCommandHandled);
        assertTrue(aggregate.isTaskAddedEventApplied);

        dispatchCommand(aggregate, env(startProject));
        assertTrue(aggregate.isStartProjectCommandHandled);
        assertTrue(aggregate.isProjectStartedEventApplied);
    }

    @Test(expected = IllegalStateException.class)
    public void throw_exception_if_missing_command_handler() {
        ModelTests.clearModel();
        final AggregateWithMissingApplier aggregate = new AggregateWithMissingApplier(ID);

        // Pass a command for which the target aggregate does not have a handling method.
        dispatchCommand(aggregate, env(addTask));
    }

    @Test(expected = IllegalStateException.class)
    public void throw_exception_if_missing_event_applier_for_non_state_neutral_event() {
        ModelTests.clearModel();
        final AggregateWithMissingApplier aggregate =
                new AggregateWithMissingApplier(ID);
        try {
            dispatchCommand(aggregate, env(createProject));
        } catch (IllegalStateException e) { // expected exception
            assertTrue(aggregate.isCreateProjectCommandHandled());
            throw e;
        }
    }

    @Test
    public void return_command_classes_which_are_handled_by_aggregate() {
        final Set<CommandClass> commandClasses =
                Model.getInstance()
                     .asAggregateClass(TestAggregate.class)
                     .getCommands();

        assertTrue(commandClasses.size() == 4);

        assertContains(commandClasses,
                       AggCreateProject.class,
                       AggAddTask.class,
                       AggStartProject.class,
                       ImportEvents.class);
    }

    @Test
    public void return_default_state_by_default() {
        final Project state = aggregate.getState();

        assertEquals(aggregate.getDefaultState(), state);
    }

    @Test
    public void update_state_when_the_command_is_handled() {
        dispatchCommand(aggregate, env(createProject));

        final Project state = aggregate.getState();

        assertEquals(ID, state.getId());
        assertEquals(Status.CREATED, state.getStatus());
    }

    @Test
    public void return_current_state_after_several_dispatches() {
        dispatchCommand(aggregate, env(createProject));
        assertEquals(Status.CREATED, aggregate.getState()
                                              .getStatus());

        dispatchCommand(aggregate, env(startProject));
        assertEquals(Status.STARTED, aggregate.getState()
                                              .getStatus());
    }

    @Test
    public void return_non_null_time_when_was_last_modified() {
        final Timestamp creationTime = new TestAggregate(ID).whenModified();
        assertNotNull(creationTime);
    }

    @Test
    public void record_modification_time_when_command_handled() {
        try {
            final Timestamp frozenTime = Time.getCurrentTime();
            Time.setProvider(new TimeTests.FrozenMadHatterParty(frozenTime));

            dispatchCommand(aggregate, env(createProject));

            assertEquals(frozenTime, aggregate.whenModified());
        } finally {
            Time.resetProvider();
        }
    }

    @Test
    public void advance_version_on_command_handled() {
        final int version = aggregate.versionNumber();

        dispatchCommand(aggregate, env(createProject));
        dispatchCommand(aggregate, env(startProject));
        dispatchCommand(aggregate, env(addTask));

        assertEquals(version + 3, aggregate.versionNumber());
    }

    @Test
    public void play_events() {
        final List<Event> events = generateProjectEvents();
        final AggregateStateRecord aggregateStateRecord =
                AggregateStateRecord.newBuilder()
                                    .addAllEvent(events)
                                    .build();

        final AggregateTransaction tx = AggregateTransaction.start(aggregate);
        aggregate.play(aggregateStateRecord);
        tx.commit();

        assertTrue(aggregate.isProjectCreatedEventApplied);
        assertTrue(aggregate.isTaskAddedEventApplied);
        assertTrue(aggregate.isProjectStartedEventApplied);
    }

    @Test
    public void restore_snapshot_during_play() {
        dispatchCommand(aggregate, env(createProject));

        final Snapshot snapshot = aggregate.makeSnapshot();

        final TestAggregate anotherAggregate = newAggregate(aggregate.getId());

        final AggregateTransaction tx = AggregateTransaction.start(anotherAggregate);
        anotherAggregate.play(AggregateStateRecord.newBuilder()
                                                  .setSnapshot(snapshot)
                                                  .build());
        tx.commit();

        assertEquals(aggregate, anotherAggregate);
    }

    @Test
    public void not_return_any_uncommitted_event_records_by_default() {
        final List<Event> events = aggregate.getUncommittedEvents();

        assertTrue(events.isEmpty());
    }

    @Test
    public void return_uncommitted_event_records_after_dispatch() {
        aggregate.dispatchCommands(command(createProject),
                                   command(addTask),
                                   command(startProject));

        final List<Event> events = aggregate.getUncommittedEvents();

        assertContains(getEventClasses(events),
                       AggProjectCreated.class, AggTaskAdded.class, AggProjectStarted.class);
    }

    @Test
    public void not_return_any_event_records_when_commit_by_default() {
        final List<Event> events = aggregate.commitEvents();

        assertTrue(events.isEmpty());
    }

    @Test
    public void return_events_when_commit_after_dispatch() {
        aggregate.dispatchCommands(command(createProject),
                                   command(addTask),
                                   command(startProject));

        final List<Event> events = aggregate.commitEvents();

        assertContains(getEventClasses(events),
                       AggProjectCreated.class, AggTaskAdded.class, AggProjectStarted.class);
    }

    @Test
    public void clear_event_records_when_commit_after_dispatch() {
        aggregate.dispatchCommands(command(createProject),
                                   command(addTask),
                                   command(startProject));

        final List<Event> events = aggregate.commitEvents();
        assertFalse(events.isEmpty());

        final List<Event> emptyList = aggregate.commitEvents();
        assertTrue(emptyList.isEmpty());
    }

    @Test
    public void transform_current_state_to_snapshot_event() {

        dispatchCommand(aggregate, env(createProject));

        final Snapshot snapshot = aggregate.makeSnapshot();
        final Project state = unpack(snapshot.getState());

        assertEquals(ID, state.getId());
        assertEquals(Status.CREATED, state.getStatus());
    }

    @Test
    public void restore_state_from_snapshot() {

        dispatchCommand(aggregate, env(createProject));

        final Snapshot snapshotNewProject = aggregate.makeSnapshot();

        final TestAggregate anotherAggregate = newAggregate(aggregate.getId());

        final AggregateTransaction tx = AggregateTransaction.start(anotherAggregate);
        anotherAggregate.restore(snapshotNewProject);
        tx.commit();

        assertEquals(aggregate.getState(), anotherAggregate.getState());
        assertEquals(aggregate.getVersion(), anotherAggregate.getVersion());
        assertEquals(aggregate.getLifecycleFlags(), anotherAggregate.getLifecycleFlags());
    }

    @Test
    public void import_events() {
        final String projectName = getClass().getSimpleName();
        final ProjectId id = aggregate.getId();
        final ImportEvents importCmd =
                ImportEvents.newBuilder()
                            .setProjectId(id)
                            .addEvent(AggregateTestEnv.event(projectCreated(id, projectName), 1))
                            .addEvent(AggregateTestEnv.event(taskAdded(id), 2))
                            .build();
        aggregate.dispatchCommands(command(importCmd));

        assertTrue(aggregate.isProjectCreatedEventApplied);
        assertTrue(aggregate.isTaskAddedEventApplied);
    }

    @Test
    public void increment_version_when_applying_state_changing_event() {
        final int version = aggregate.getVersion()
                                     .getNumber();
        // Dispatch two commands that cause events that modify aggregate state.
        aggregate.dispatchCommands(command(createProject), command(startProject));

        assertEquals(version + 2, aggregate.getVersion()
                                           .getNumber());
    }

    @Test
    public void record_modification_timestamp() throws InterruptedException {
        try {
            final TimeTests.BackToTheFuture provider = new TimeTests.BackToTheFuture();
            Time.setProvider(provider);

            Timestamp currentTime = Time.getCurrentTime();

            aggregate.dispatchCommands(command(createProject));

            assertEquals(currentTime, aggregate.whenModified());

            currentTime = provider.forward(10);

            aggregate.dispatchCommands(command(startProject));

            assertEquals(currentTime, aggregate.whenModified());
        } finally {
            Time.resetProvider();
        }
    }

    @Test
    public void propagate_RuntimeException_when_handler_throws() {
        ModelTests.clearModel();
        final FaultyAggregate faultyAggregate = new FaultyAggregate(ID, true, false);

        final Command command = Given.ACommand.createProject();
        try {
            dispatchCommand(faultyAggregate, env(command.getMessage()));
            failNotThrows();
        } catch (RuntimeException e) {
            @SuppressWarnings("ThrowableResultOfMethodCallIgnored") // We need it for checking.
            final Throwable cause = getRootCause(e);
            assertTrue(cause instanceof IllegalStateException);
            assertEquals(FaultyAggregate.BROKEN_HANDLER, cause.getMessage());
        }
    }

    @Test
    public void propagate_RuntimeException_when_applier_throws() {
        ModelTests.clearModel();
        final FaultyAggregate faultyAggregate =
                new FaultyAggregate(ID, false, true);

        final Command command = Given.ACommand.createProject();
        try {
            dispatchCommand(faultyAggregate, env(command.getMessage()));
            failNotThrows();
        } catch (RuntimeException e) {
            @SuppressWarnings("ThrowableResultOfMethodCallIgnored")
            // because we need it for checking.
            final Throwable cause = getRootCause(e);
            assertTrue(cause instanceof IllegalStateException);
            assertEquals(FaultyAggregate.BROKEN_APPLIER, cause.getMessage());
        }
    }

    @Test
    public void propagate_RuntimeException_when_play_raises_exception() {
        ModelTests.clearModel();
        final FaultyAggregate faultyAggregate =
                new FaultyAggregate(ID, false, true);
        try {
            final Event event = AggregateTestEnv.event(projectCreated(ID, getClass().getSimpleName()), 1);

            final AggregateTransaction tx = AggregateTransaction.start(faultyAggregate);
            AggregatePlayer.play(faultyAggregate, AggregateStateRecord.newBuilder()
                                                                      .addEvent(event)
                                                                      .build());
            tx.commit();
            failNotThrows();
        } catch (RuntimeException e) {
            @SuppressWarnings("ThrowableResultOfMethodCallIgnored")
            // because we need it for checking.
            final Throwable cause = getRootCause(e);
            assertTrue(cause instanceof IllegalStateException);
            assertEquals(FaultyAggregate.BROKEN_APPLIER, cause.getMessage());
        }
    }

    @Test(expected = IllegalStateException.class)
    public void do_not_allow_getting_state_builder_from_outside_the_event_applier() {
        new IntAggregate(100).getBuilder();
    }

    @Test
    public void throw_InvalidEntityStateException_if_state_is_invalid() {
        final User user = User.newBuilder()
                              .setFirstName("|")
                              .setLastName("|")
                              .build();
        try {
            aggregateOfClass(UserAggregate.class).withId(getClass().getName())
                                                 .withVersion(1)
                                                 .withState(user)
                                                 .build();
            fail();
        } catch (InvalidEntityStateException e) {
            final List<ConstraintViolation> violations = e.getError()
                                                          .getValidationError()
                                                          .getConstraintViolationList();
            assertSize(user.getAllFields()
                           .size(), violations);
        }
    }

    @Test
    public void update_valid_entity_state() {
        final User user = User.newBuilder()
                              .setFirstName("Fname")
                              .setLastName("Lname")
                              .build();
        aggregateOfClass(UserAggregate.class).withId(getClass().getName())
                                             .withVersion(1)
                                             .withState(user)
                                             .build();
    }

    @Test
    public void traverse_the_history_iterating_through_newest_events_first() {
        final TenantId tenantId = newTenantId();
        final Command createCommand = command(createProject, tenantId);
        final Command startCommand = command(startProject, tenantId);
        final Command addTaskCommand = command(addTask, tenantId);
        final Command addTaskCommand2 = command(addTask, tenantId);

        final CommandBus commandBus = boundedContext.getCommandBus();
        final StreamObserver<Ack> noOpObserver = noOpObserver();
        commandBus.post(createCommand, noOpObserver);
        commandBus.post(addTaskCommand, noOpObserver);
        commandBus.post(newArrayList(addTaskCommand2, startCommand), noOpObserver);

        final TestAggregate aggregate = getAggregate(ID, tenantId);

        final Iterator<Event> history = aggregate.historyBackward();

        assertEquals(startCommand.getId(), getRootCommandId(history.next()));
        assertEquals(addTaskCommand2.getId(), getRootCommandId(history.next()));
        assertEquals(addTaskCommand.getId(), getRootCommandId(history.next()));
        assertEquals(createCommand.getId(), getRootCommandId(history.next()));
        assertFalse(history.hasNext());
    }

    @Test
    public void traverse_the_history_up_to_the_latest_snapshot() {
        repository.setSnapshotTrigger(3);

        final TenantId tenantId = newTenantId();
        final Command createCommand = command(createProject, tenantId);
        final Command startCommand = command(startProject, tenantId);
        final Command addTaskCommand = command(addTask, tenantId);
        final Command addTaskCommand2 = command(addTask, tenantId);

        final CommandBus commandBus = boundedContext.getCommandBus();
        final StreamObserver<Ack> noOpObserver = noOpObserver();
        commandBus.post(createCommand, noOpObserver);
        commandBus.post(startCommand, noOpObserver);
        commandBus.post(newArrayList(addTaskCommand, addTaskCommand2), noOpObserver);

        final TestAggregate aggregate = getAggregate(ID, tenantId);

        final Iterator<Event> history = aggregate.historyBackward();

        assertEquals(addTaskCommand2.getId(), getRootCommandId(history.next()));
        assertFalse(history.hasNext());
    }

    @Test
    public void acknowledge_DuplicateCommandException_when_the_command_was_handled_since_last_snapshot() {
        final TenantId tenantId = newTenantId();
        final Command createCommand = command(createProject, tenantId);

        final CommandBus commandBus = boundedContext.getCommandBus();
        final StreamObserver<Ack> noOpObserver = noOpObserver();
        final MemoizingObserver<Ack> memoizingObserver = memoizingObserver();
        commandBus.post(createCommand, noOpObserver);
        commandBus.post(createCommand, memoizingObserver);

        final List<Ack> responses = memoizingObserver.responses();
        final Ack ack = responses.get(0);
        assertTrue(ack.getStatus()
                      .hasError());

        final String errorType = DuplicateCommandException.class.getCanonicalName();
        assertEquals(errorType, ack.getStatus()
                                   .getError()
                                   .getType());
    }

    private TestAggregate getAggregate(ProjectId id, TenantId tenantId) {
        final TenantAwareFunction<ProjectId, TestAggregate> getAggregate =
                new TenantAwareFunction<ProjectId, TestAggregate>(tenantId) {
                    @Override
                    public TestAggregate apply(ProjectId input) {
                        final Optional<TestAggregate> optional = repository.find(input);
                        if (!optional.isPresent()) {
                            fail("Aggregate not found.");
                        }
                        return optional.get();
                    }
                };
        return getAggregate.execute(id);
    }

    /**
     * Ensures that a {@linkplain io.spine.server.tuple.Pair pair} with an empty second optional value
     * returned from a command handler stores a single event.
     *
     * <p>The command handler that should return a pair is
     * {@link io.spine.server.aggregate.given.AggregateTestEnv.TaskAggregate#handle(AggAssignTask) TaskAggregate#handle(AggAssignTask)}.
     */
    @Test
    public void create_single_event_for_a_pair_of_events_with_empty_for_a_command_dispatch() {
        final BoundedContext boundedContext = newTaskBoundedContext();

        final TenantId tenantId = newTenantId();
        final Command command = command(createTask(), tenantId);
        final MemoizingObserver<Ack> observer = memoizingObserver();

        boundedContext.getCommandBus()
                      .post(command, observer);

        assertNull(observer.getError());

        final List<Ack> responses = observer.responses();
        assertSize(1, responses);

        final Ack response = responses.get(0);
        final io.spine.core.Status status = response.getStatus();
        final Error emptyError = Error.getDefaultInstance();
        assertEquals(emptyError, status.getError());

        final Rejection emptyRejection = Rejection.getDefaultInstance();
        assertEquals(emptyRejection, status.getRejection());

        final List<Event> events = readAllEvents(boundedContext, tenantId);
        assertSize(1, events);
    }

    /**
     * Ensures that a {@linkplain io.spine.server.tuple.Pair pair} with an empty second optional value
     * returned from a reaction on an event stores a single event.
     *
     * <p>The first event is produced while handling a command by the
     * {@link io.spine.server.aggregate.given.AggregateTestEnv.TaskAggregate#handle(AggAssignTask) TaskAggregate#handle(AggAssignTask)}.
     * Then as a reaction to this event a single event should be fired as part of the pair by
     * {@link io.spine.server.aggregate.given.AggregateTestEnv.TaskAggregate#on(AggTaskAssigned) TaskAggregate#on(AggTaskAssigned)}.
     */
    @Test
    public void create_single_event_for_a_pair_of_events_with_empty_for_an_event_react() {
        final BoundedContext boundedContext = newTaskBoundedContext();

        final TenantId tenantId = newTenantId();
        final Command command = command(assignTask(), tenantId);
        final MemoizingObserver<Ack> observer = memoizingObserver();

        boundedContext.getCommandBus()
                      .post(command, observer);

        assertNull(observer.getError());

        final List<Ack> responses = observer.responses();
        assertSize(1, responses);

        final Ack response = responses.get(0);
        final io.spine.core.Status status = response.getStatus();
        final Error emptyError = Error.getDefaultInstance();
        assertEquals(emptyError, status.getError());

        final Rejection emptyRejection = Rejection.getDefaultInstance();
        assertEquals(emptyRejection, status.getRejection());

        final List<Event> events = readAllEvents(boundedContext, tenantId);
        assertSize(2, events);

        final Event sourceEvent = events.get(0);
        final TypeUrl taskAssignedType = TypeUrl.from(AggTaskAssigned.getDescriptor());
        assertEquals(typeUrlOf(sourceEvent), taskAssignedType);

        final Event reactionEvent = events.get(1);
        final TypeUrl userNotifiedType = TypeUrl.from(AggUserNotified.getDescriptor());
        assertEquals(typeUrlOf(reactionEvent), userNotifiedType);
    }

    /**
     * Ensures that a {@linkplain io.spine.server.tuple.Pair pair} with an empty second optional value
     * returned from a reaction on a rejection stores a single event.
     *
     * <p>The rejection is fired by the {@link io.spine.server.aggregate.given.AggregateTestEnv.TaskAggregate#handle(AggReassignTask) TaskAggregate#handle(AggReassignTask)}
     * and handled by the {@link io.spine.server.aggregate.given.AggregateTestEnv.TaskAggregate#on(Rejections.AggCannotReassignUnassignedTask) TaskAggregate#on(AggCannotReassignUnassignedTask)}.
     */
    @Test
    public void create_single_event_for_a_pair_of_events_with_empty_for_a_rejection_react() {
        final BoundedContext boundedContext = newTaskBoundedContext();

        final TenantId tenantId = newTenantId();
        final Command command = command(reassignTask(), tenantId);
        final MemoizingObserver<Ack> observer = memoizingObserver();

        boundedContext.getCommandBus()
                      .post(command, observer);

        assertNull(observer.getError());

        final List<Ack> responses = observer.responses();
        assertSize(1, responses);

        final Ack response = responses.get(0);
        final io.spine.core.Status status = response.getStatus();
        final Error emptyError = Error.getDefaultInstance();
        assertEquals(emptyError, status.getError());

        final Rejection emptyRejection = Rejection.getDefaultInstance();
        assertEquals(emptyRejection, status.getRejection());

        final List<Event> events = readAllEvents(boundedContext, tenantId);
        assertSize(1, events);

        final Event reactionEvent = events.get(0);
        final TypeUrl userNotifiedType = TypeUrl.from(AggUserNotified.getDescriptor());
        assertEquals(typeUrlOf(reactionEvent), userNotifiedType);
    }

    /**
     * Helper class for invoking {@link Aggregate#play(AggregateStateRecord)}.
     */
    private static class AggregatePlayer {
        private static void play(Aggregate aggregate, AggregateStateRecord record) {
            aggregate.play(record);
        }
    }

    private static class TestAggregateRepository
            extends AggregateRepository<ProjectId, TestAggregate> {
    }

    /**
     * An aggregate class with handlers and appliers.
     *
     * <p>This class is declared here instead of being inner class of {@link AggregateTestEnv}
     * because it is heavily connected with internals of this test suite.
     */
    private static class TestAggregate
            extends Aggregate<ProjectId, Project, ProjectVBuilder> {

        private boolean isCreateProjectCommandHandled = false;
        private boolean isAddTaskCommandHandled = false;
        private boolean isStartProjectCommandHandled = false;

        private boolean isProjectCreatedEventApplied = false;
        private boolean isTaskAddedEventApplied = false;
        private boolean isProjectStartedEventApplied = false;

        private TestAggregate(ProjectId id) {
            super(id);
        }

        /**
         * Overrides to expose the method to the text.
         */
        @VisibleForTesting
        @Override
        public void init() {
            super.init();
        }

        @Assign
        AggProjectCreated handle(AggCreateProject cmd, CommandContext ctx) {
            isCreateProjectCommandHandled = true;
            final AggProjectCreated event = projectCreated(cmd.getProjectId(),
                                                           cmd.getName());
            return event;
        }

        @Assign
        AggTaskAdded handle(AggAddTask cmd, CommandContext ctx) {
            isAddTaskCommandHandled = true;
            final AggTaskAdded event = taskAdded(cmd.getProjectId());
            return event.toBuilder()
                        .setTask(cmd.getTask())
                        .build();
        }

        @Assign
        List<AggProjectStarted> handle(AggStartProject cmd, CommandContext ctx) {
            isStartProjectCommandHandled = true;
            final AggProjectStarted message = projectStarted(cmd.getProjectId());
            return newArrayList(message);
        }

        @Assign
        List<Event> handle(ImportEvents command, CommandContext ctx) {
            return command.getEventList();
        }

        @Apply
        void event(AggProjectCreated event) {
            getBuilder()
                    .setId(event.getProjectId())
                    .setStatus(Status.CREATED);

            isProjectCreatedEventApplied = true;
        }

        @Apply
        void event(AggTaskAdded event) {
            isTaskAddedEventApplied = true;
            getBuilder().addTask(event.getTask());
        }

        @Apply
        void event(AggProjectStarted event) {
            getBuilder()
                    .setId(event.getProjectId())
                    .setStatus(Status.STARTED);

            isProjectStartedEventApplied = true;
        }

        private void dispatchCommands(Command... commands) {
            for (Command cmd : commands) {
                final Message commandMessage = Commands.getMessage(cmd);
                AggregateMessageDispatcher.dispatchCommand(this, env(commandMessage));
            }
        }
    }

    /**
     * A test-only aggregate, that handles some commands fine, but does not change own state
     * in any of event appliers.
     *
     * <p>One might say, this aggregate sticks to its roots and denies changes. Hence the name.
     */
    private static class AmishAggregate extends Aggregate<ProjectId, Project, ProjectVBuilder> {

        private AmishAggregate(ProjectId id) {
            super(id);
        }

        /**
         * Overrides to expose the method to the text.
         */
        @VisibleForTesting
        @Override
        public void init() {
            super.init();
        }

        @Assign
        AggProjectPaused handle(AggPauseProject cmd, CommandContext ctx) {
            final AggProjectPaused event = projectPaused(cmd.getProjectId());
            return event;
        }

        @Assign
        List<Message> handle(AggCancelProject cmd, CommandContext ctx) {
            final AggProjectPaused firstPaused = projectPaused(cmd.getProjectId());
            final AggProjectCancelled thenCancelled = projectCancelled(cmd.getProjectId());
            return Lists.<Message>newArrayList(firstPaused, thenCancelled);
        }

        @Apply
        void on(AggProjectPaused event) {
            // do nothing.
        }

        @Apply
        void on(AggProjectCancelled event) {
            // do nothing.
        }
    }
}<|MERGE_RESOLUTION|>--- conflicted
+++ resolved
@@ -26,24 +26,14 @@
 import com.google.common.collect.Lists;
 import com.google.protobuf.Message;
 import com.google.protobuf.Timestamp;
-<<<<<<< HEAD
 import io.grpc.stub.StreamObserver;
-import io.spine.Identifier;
-import io.spine.base.Error;
-import io.spine.client.TestActorRequestFactory;
-=======
-import io.spine.base.Error;
->>>>>>> ea955196
 import io.spine.core.Ack;
 import io.spine.core.Command;
 import io.spine.core.CommandClass;
 import io.spine.core.CommandContext;
 import io.spine.core.Commands;
 import io.spine.core.Event;
-<<<<<<< HEAD
-=======
 import io.spine.core.Rejection;
->>>>>>> ea955196
 import io.spine.core.TenantId;
 import io.spine.grpc.MemoizingObserver;
 import io.spine.server.BoundedContext;
@@ -53,12 +43,8 @@
 import io.spine.server.aggregate.given.AggregateTestEnv.IntAggregate;
 import io.spine.server.aggregate.given.Given;
 import io.spine.server.command.Assign;
-<<<<<<< HEAD
-import io.spine.server.command.TestEventFactory;
 import io.spine.server.commandbus.CommandBus;
 import io.spine.server.commandbus.DuplicateCommandException;
-=======
->>>>>>> ea955196
 import io.spine.server.entity.InvalidEntityStateException;
 import io.spine.server.model.Model;
 import io.spine.server.model.ModelTests;
@@ -69,11 +55,9 @@
 import io.spine.test.aggregate.ProjectVBuilder;
 import io.spine.test.aggregate.Status;
 import io.spine.test.aggregate.command.AggAddTask;
-import io.spine.test.aggregate.command.AggAssignTask;
 import io.spine.test.aggregate.command.AggCancelProject;
 import io.spine.test.aggregate.command.AggCreateProject;
 import io.spine.test.aggregate.command.AggPauseProject;
-import io.spine.test.aggregate.command.AggReassignTask;
 import io.spine.test.aggregate.command.AggStartProject;
 import io.spine.test.aggregate.command.ImportEvents;
 import io.spine.test.aggregate.event.AggProjectCancelled;
@@ -81,9 +65,6 @@
 import io.spine.test.aggregate.event.AggProjectPaused;
 import io.spine.test.aggregate.event.AggProjectStarted;
 import io.spine.test.aggregate.event.AggTaskAdded;
-import io.spine.test.aggregate.event.AggTaskAssigned;
-import io.spine.test.aggregate.event.AggUserNotified;
-import io.spine.test.aggregate.rejection.Rejections;
 import io.spine.test.aggregate.user.User;
 import io.spine.time.Time;
 import io.spine.type.TypeUrl;
@@ -97,35 +78,22 @@
 
 import static com.google.common.base.Throwables.getRootCause;
 import static com.google.common.collect.Lists.newArrayList;
-<<<<<<< HEAD
-import static io.spine.core.CommandEnvelope.of;
 import static io.spine.core.Events.getRootCommandId;
-import static io.spine.core.given.GivenVersion.withNumber;
 import static io.spine.grpc.StreamObservers.memoizingObserver;
 import static io.spine.grpc.StreamObservers.noOpObserver;
-=======
-import static io.spine.grpc.StreamObservers.memoizingObserver;
->>>>>>> ea955196
 import static io.spine.protobuf.AnyPacker.unpack;
 import static io.spine.server.TestCommandClasses.assertContains;
 import static io.spine.server.TestEventClasses.assertContains;
 import static io.spine.server.TestEventClasses.getEventClasses;
 import static io.spine.server.aggregate.AggregateMessageDispatcher.dispatchCommand;
-<<<<<<< HEAD
 import static io.spine.server.aggregate.given.AggregateTestEnv.UserAggregate;
-import static io.spine.server.aggregate.given.AggregateTestEnv.newRequestFactory;
-import static io.spine.server.aggregate.given.AggregateTestEnv.newTenantId;
-=======
-import static io.spine.server.aggregate.given.AggregateTestEnv.assignTask;
 import static io.spine.server.aggregate.given.AggregateTestEnv.command;
-import static io.spine.server.aggregate.given.AggregateTestEnv.createTask;
 import static io.spine.server.aggregate.given.AggregateTestEnv.env;
+import static io.spine.server.aggregate.given.AggregateTestEnv.event;
 import static io.spine.server.aggregate.given.AggregateTestEnv.newTaskBoundedContext;
 import static io.spine.server.aggregate.given.AggregateTestEnv.newTenantId;
 import static io.spine.server.aggregate.given.AggregateTestEnv.readAllEvents;
-import static io.spine.server.aggregate.given.AggregateTestEnv.reassignTask;
 import static io.spine.server.aggregate.given.AggregateTestEnv.typeUrlOf;
->>>>>>> ea955196
 import static io.spine.server.aggregate.given.Given.EventMessage.projectCancelled;
 import static io.spine.server.aggregate.given.Given.EventMessage.projectCreated;
 import static io.spine.server.aggregate.given.Given.EventMessage.projectPaused;
@@ -174,24 +142,6 @@
         return result;
     }
 
-<<<<<<< HEAD
-    private static CommandEnvelope env(Message commandMessage) {
-        return of(requestFactory.command()
-                                .create(commandMessage));
-    }
-
-    private static Command command(Message commandMessage) {
-        return requestFactory.command()
-                             .create(commandMessage);
-    }
-
-    private static Command command(Message commandMessage, TenantId tenantId) {
-        return newRequestFactory(tenantId).command()
-                                          .create(commandMessage);
-    }
-
-=======
->>>>>>> ea955196
     private static void failNotThrows() {
         fail("Should have thrown RuntimeException.");
     }
@@ -199,9 +149,9 @@
     private static List<Event> generateProjectEvents() {
         final String projectName = AggregateShould.class.getSimpleName();
         final List<Event> events = ImmutableList.<Event>builder()
-                .add(AggregateTestEnv.event(projectCreated(ID, projectName), 1))
-                .add(AggregateTestEnv.event(taskAdded(ID), 3))
-                .add(AggregateTestEnv.event(projectStarted(ID), 4))
+                .add(event(projectCreated(ID, projectName), 1))
+                .add(event(taskAdded(ID), 3))
+                .add(event(projectStarted(ID), 4))
                 .build();
         return events;
     }
@@ -524,8 +474,8 @@
         final ImportEvents importCmd =
                 ImportEvents.newBuilder()
                             .setProjectId(id)
-                            .addEvent(AggregateTestEnv.event(projectCreated(id, projectName), 1))
-                            .addEvent(AggregateTestEnv.event(taskAdded(id), 2))
+                            .addEvent(event(projectCreated(id, projectName), 1))
+                            .addEvent(event(taskAdded(id), 2))
                             .build();
         aggregate.dispatchCommands(command(importCmd));
 
@@ -608,7 +558,7 @@
         final FaultyAggregate faultyAggregate =
                 new FaultyAggregate(ID, false, true);
         try {
-            final Event event = AggregateTestEnv.event(projectCreated(ID, getClass().getSimpleName()), 1);
+            final Event event = event(projectCreated(ID, getClass().getSimpleName()), 1);
 
             final AggregateTransaction tx = AggregateTransaction.start(faultyAggregate);
             AggregatePlayer.play(faultyAggregate, AggregateStateRecord.newBuilder()
