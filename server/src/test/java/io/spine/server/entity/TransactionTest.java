/*
 * Copyright 2019, TeamDev. All rights reserved.
 *
 * Redistribution and use in source and/or binary forms, with or without
 * modification, must retain the above copyright notice and the following
 * disclaimer.
 *
 * THIS SOFTWARE IS PROVIDED BY THE COPYRIGHT HOLDERS AND CONTRIBUTORS
 * "AS IS" AND ANY EXPRESS OR IMPLIED WARRANTIES, INCLUDING, BUT NOT
 * LIMITED TO, THE IMPLIED WARRANTIES OF MERCHANTABILITY AND FITNESS FOR
 * A PARTICULAR PURPOSE ARE DISCLAIMED. IN NO EVENT SHALL THE COPYRIGHT
 * OWNER OR CONTRIBUTORS BE LIABLE FOR ANY DIRECT, INDIRECT, INCIDENTAL,
 * SPECIAL, EXEMPLARY, OR CONSEQUENTIAL DAMAGES (INCLUDING, BUT NOT
 * LIMITED TO, PROCUREMENT OF SUBSTITUTE GOODS OR SERVICES; LOSS OF USE,
 * DATA, OR PROFITS; OR BUSINESS INTERRUPTION) HOWEVER CAUSED AND ON ANY
 * THEORY OF LIABILITY, WHETHER IN CONTRACT, STRICT LIABILITY, OR TORT
 * (INCLUDING NEGLIGENCE OR OTHERWISE) ARISING IN ANY WAY OUT OF THE USE
 * OF THIS SOFTWARE, EVEN IF ADVISED OF THE POSSIBILITY OF SUCH DAMAGE.
 */
package io.spine.server.entity;

import com.google.protobuf.Descriptors.FieldDescriptor;
import com.google.protobuf.Message;
import io.spine.base.EventMessage;
import io.spine.base.Identifier;
import io.spine.core.Event;
import io.spine.core.EventId;
import io.spine.core.Version;
import io.spine.core.Versions;
import io.spine.protobuf.ValidatingBuilder;
import io.spine.server.entity.given.tx.Id;
import io.spine.server.entity.given.tx.event.TxCreated;
import io.spine.server.entity.given.tx.event.TxErrorRequested;
import io.spine.server.entity.given.tx.event.TxStateErrorRequested;
import io.spine.test.validation.FakeOptionFactory;
import io.spine.testing.server.model.ModelTests;
import org.junit.jupiter.api.AfterEach;
import org.junit.jupiter.api.BeforeEach;
import org.junit.jupiter.api.DisplayName;
import org.junit.jupiter.api.Nested;
import org.junit.jupiter.api.Test;
import org.mockito.ArgumentMatcher;

import static com.google.common.truth.Truth.assertThat;
import static io.spine.base.Time.currentTime;
import static io.spine.server.entity.Transaction.toBuilder;
import static io.spine.server.type.given.GivenEvent.withMessage;
import static io.spine.server.type.given.GivenEvent.withMessageAndVersion;
import static io.spine.testing.TestValues.randomString;
import static org.junit.jupiter.api.Assertions.assertEquals;
import static org.junit.jupiter.api.Assertions.assertNotNull;
import static org.junit.jupiter.api.Assertions.assertNull;
import static org.junit.jupiter.api.Assertions.assertThrows;
import static org.junit.jupiter.api.Assertions.assertTrue;
import static org.mockito.ArgumentMatchers.argThat;
import static org.mockito.Mockito.mock;
import static org.mockito.Mockito.verify;
import static org.mockito.Mockito.verifyZeroInteractions;

/**
 * Base class for testing the {@linkplain Transaction transactions} for different
 * {@link TransactionalEntity} implementations.
 */
public abstract class TransactionTest<I,
        E extends TransactionalEntity<I, S, B>,
        S extends Message,
        B extends ValidatingBuilder<S>> {

    /**
     * Creates the instance of the ID with the simple name of test suite class.
     */
    protected final Id id() {
        return Id.newBuilder()
                 .setId(getClass().getSimpleName() + '-' +  Identifier.newUuid())
                 .build();
    }

    private static boolean checkPhase(Event event, Phase phase) {
        EventId id = event.getId();
        Message phaseId = phase.messageId();
        boolean equalIds = id.equals(phaseId);
        boolean isSuccessful = phase.isSuccessful();
        return equalIds && isSuccessful;
    }

    private static Version newVersion() {
        return Versions.newVersion(42, currentTime());
    }

    protected abstract Transaction<I, E, S, B> createTx(E entity);

    protected abstract Transaction<I, E, S, B> createTx(E entity, S state, Version version);

    protected abstract
    Transaction<I, E, S, B> createTx(E entity, TransactionListener<I> listener);

    protected abstract E createEntity();

    protected abstract S newState();

    protected abstract void checkEventReceived(E entity, Event event);

    /**
     * Creates an event message which would be normally handled by the entity.
     */
    protected final EventMessage createEventMessage() {
        return TxCreated.newBuilder()
                        .setId(id())
                        .setName("Name " + randomString())
                        .build();
    }

    /**
     * Creates an event message handling of which causes an exception in the entity
     * served by the transaction under the test.
     */
    protected final EventMessage failingInHandler() {
        return TxErrorRequested
                .newBuilder()
                .setId(id())
                .build();
    }

    /**
     * Creates an event message handling of which turns the builder of the entity state
     * into the state which fails the validation.
     */
    protected final EventMessage failingStateTransition() {
        return TxStateErrorRequested
                .newBuilder()
                .setId(id())
                .build();
    }

    protected abstract void applyEvent(Transaction tx, Event event);

    @BeforeEach
    void setUp() {
        ModelTests.dropAllModels();
    }

    @AfterEach
    void tearDown() {
        FakeOptionFactory.shouldNotFail();
    }

    @Nested
    @DisplayName("initialize")
    class Initialize {

        @Test
        @DisplayName("from entity")
        void fromEntity() {
            E entity = createEntity();
            B expectedBuilder = toBuilder(entity);
            Version expectedVersion = entity.version();
            LifecycleFlags expectedLifecycleFlags = entity.lifecycleFlags();

            Transaction<I, E, S, B> tx = createTx(entity);
            assertNotNull(tx);

            assertThat(tx.entity())
                    .isEqualTo(entity);
            // Not possible to compare `Message.Builder` instances via `equals`, so trigger `build()`.
            assertThat(tx.builder().build())
                    .isEqualTo(expectedBuilder.build());
            assertThat(tx.version())
                    .isEqualTo(expectedVersion);
            assertThat(tx.lifecycleFlags())
                    .isEqualTo(expectedLifecycleFlags);
            assertTrue(tx.isActive());
            assertThat(tx.phases())
                    .isEmpty();
        }

        @Test
        @DisplayName("from entity, state, and version")
        void fromEntityStateAndVersion() {
            E entity = createEntity();
            S newState = newState();
            Version newVersion = newVersion();

            assertThat(newState)
                    .isNotEqualTo(entity.state());
            assertThat(newVersion)
                    .isNotEqualTo(entity.version());

            Transaction<I, E, S, B> tx = createTx(entity, newState, newVersion);

            assertThat(tx.builder().build())
                    .isEqualTo(newState);
            assertThat(tx.version())
                    .isEqualTo(newVersion);
            assertThat(newState)
                    .isNotEqualTo(entity.state());
            assertThat(newVersion)
                    .isNotEqualTo(entity.version());

            tx.commit();

            // Now test that the state and the version of the entity changed to that from the tx.
            assertThat(entity.state())
                    .isEqualTo(newState);
            assertThat(entity.version())
                    .isEqualTo(newVersion);
        }
    }

    @Test
    @DisplayName("deliver events to handler methods")
    void propagateChangesToAppliers() {
        E entity = createEntity();
        Transaction<I, E, S, B> tx = createTx(entity);

        Event event = withMessage(createEventMessage());
        applyEvent(tx, event);

        checkEventReceived(entity, event);
    }

    @Test
    @DisplayName("create phase for each dispatched message")
    void createPhaseForAppliedEvent() {
        E entity = createEntity();
        Transaction<I, E, S, B> tx = createTx(entity);

        Event event = withMessage(createEventMessage());
        applyEvent(tx, event);

        assertThat(tx.phases())
                .hasSize(1);

        Phase<I, ?> phase = tx.phases()
                              .get(0);
        assertTrue(checkPhase(event, phase));
    }

    @Test
    @DisplayName("propagate changes to entity when phase is propagated")
    void propagateChangesToEntityOnCommit() {
        E entity = createEntity();

        S stateBeforePhase = entity.state();
        Version versionBeforePhase = entity.version();

        Transaction<I, E, S, B> tx = createTx(entity);
        Event event = withMessage(createEventMessage());

        applyEvent(tx, event);

        S modifiedState = entity.state();
        Version modifiedVersion = entity.version();

        assertThat(modifiedState)
                .isNotEqualTo(stateBeforePhase);
        assertThat(modifiedVersion)
                .isNotEqualTo(versionBeforePhase);
    }

    @Test
    @DisplayName("not propagate changes to entity on rollback")
    void notPropagateChangesOnRollback() {
        E entity = createEntity();

        Transaction<I, E, S, B> tx = createTx(entity);

        Event event = withMessage(createEventMessage());
        applyEvent(tx, event);
        S stateBeforeRollback = entity.state();
        Version versionBeforeRollback = entity.version();
        tx.rollback(new RuntimeException("that triggers rollback"));

        S stateAfterRollback = entity.state();
        Version versionAfterRollback = entity.version();

        assertThat(stateAfterRollback)
                .isEqualTo(stateBeforeRollback);
        assertThat(versionAfterRollback)
                .isEqualTo(versionBeforeRollback);
    }

    @Test
    @DisplayName("set transaction entity version from event context")
    void setVersionFromEventContext() {
        E entity = createEntity();

        Transaction<I, E, S, B> tx = createTx(entity);
        Event event = withMessage(createEventMessage());

        Version ctxVersion = event.context()
                                  .getVersion();
        assertThat(ctxVersion)
                .isNotEqualTo(tx.version());

        applyEvent(tx, event);
        Version modifiedVersion = tx.version();
        assertThat(tx.version())
                .isEqualTo(modifiedVersion);
    }

    @SuppressWarnings("unchecked")  // OK for a test method.
    @Test
    @DisplayName("notify listener during transaction execution")
    void notifyListenerDuringExecution() {
        TransactionListener<I> listener = mock(TransactionListener.class);
        E entity = createEntity();
        Transaction<I, E, S, B> tx = createTx(entity, listener);
        Event event = withMessage(createEventMessage());

        verifyZeroInteractions(listener);
        applyEvent(tx, event);

        verify(listener).onAfterPhase(argThat(matchesSuccessfulPhaseFor(event)));
    }

    @SuppressWarnings("CheckReturnValue") // can ignore new entity version in this test.
    @Test
    @DisplayName("not allow injecting state if entity has non-zero version already")
    void notInjectToEntityWithVersion() {
        E entity = createEntity();
        entity.incrementVersion();
        S newState = newState();
        Version newVersion = newVersion();

        assertThrows(IllegalStateException.class,
                     () -> createTx(entity, newState, newVersion));
    }

    @Nested
    @DisplayName("throw")
    class ThrowExceptions {

        @Test
        @DisplayName("`IllegalStateException` on phase failure")
        void onPhaseFailure() {
            E entity = createEntity();

            Transaction<I, E, S, B> tx = createTx(entity);

            Event event = withMessage(failingInHandler());

            assertThrows(IllegalStateException.class, () -> applyEvent(tx, event));
        }

        @Test
        @DisplayName("`InvalidEntityStateException` on state transition failure")
        void onCommitFailure() {
            E entity = createEntity();
            Transaction<I, E, S, B> tx = createTx(entity);
            Event event = withMessage(failingStateTransition());

            assertThrows(InvalidEntityStateException.class, () -> applyEvent(tx, event));
        }
    }

    @Nested
    @DisplayName("rollback automatically")
    class RollbackAutomatically {

        @Test
        @DisplayName("on violation in message handler")
        void ifPhaseFailed() {
            E entity = createEntity();
            S originalState = entity.state();
            Version originalVersion = entity.version();

            Transaction<I, E, S, B> tx = createTx(entity);

            Event event = withMessage(failingInHandler());
            assertThrows(IllegalStateException.class, () -> applyEvent(tx, event));
            checkRollback(entity, originalState, originalVersion);
        }

        @Test
        @DisplayName("on violation at state transition")
        void ifCommitFailed() {
            E entity = createAndModify();
            S originalState = entity.state();
            Version originalVersion = entity.version();

            Transaction<I, E, S, B> tx = createTx(entity);
            Version nextVersion = Versions.increment(entity.version());
            Event event = withMessageAndVersion(failingStateTransition(), nextVersion);

<<<<<<< HEAD
            //TODO:2019-06-16:alex.tymchenko: do we need to throw InvalidEntityStateException?
            // see https://github.com/SpineEventEngine/core-java/issues/1094
            //assertThrows(InvalidEntityStateException.class, tx::commit);
            tx.commit();
=======
            assertThrows(InvalidEntityStateException.class, () -> applyEvent(tx, event));
>>>>>>> 2a0bfda4
            checkRollback(entity, originalState, originalVersion);
        }

        private E createAndModify() {
            E entity = createEntity();
            Transaction<I, E, S, B> tx = createTx(entity);
            Event event = withMessage(createEventMessage());
            applyEvent(tx, event);
            tx.commit();
            return entity;
        }

        private void checkRollback(E entity, S originalState, Version originalVersion) {
            assertNull(entity.transaction());
            assertThat(entity.state())
                    .isEqualTo(originalState);
            assertThat(entity.version())
                    .isEqualTo(originalVersion);
        }
    }

    @Test
    @DisplayName("init builder with the entity ID, if the field is required or assumed required")
    void initBuilderWithId() {
        E entity = createEntity();
        Transaction<I, E, S, B> tx = createTx(entity);
        FieldDescriptor firstField =
                entity.state()
                      .getDescriptorForType()
                      .getFields()
                      .get(0);
        assertThat(tx.builder()
                     .getField(firstField))
                .isEqualTo(entity.id());
    }

    /**
     * Call this method in derived transaction tests if corresponding transaction
     * carries version number into an entity.
     *
     * @implNote This method uses package-private API of the {@link Transaction} class.
     */
    protected final void advanceVersionFromEvent() {
        E entity = createEntity();
        Transaction<I, E, S, B> tx = createTx(entity);
        assertEquals(entity.version(), tx.version());

        Event event = withMessage(createEventMessage());
        applyEvent(tx, event);
        Version versionFromEvent = event.context()
                                        .getVersion();
        assertThat(tx.version())
                .isEqualTo(versionFromEvent);
        tx.commit();
        assertThat(entity.version())
                .isEqualTo(versionFromEvent);
    }

    private ArgumentMatcher<Phase<I, ?>> matchesSuccessfulPhaseFor(Event event) {
        return phase -> checkPhase(event, phase);
    }
}<|MERGE_RESOLUTION|>--- conflicted
+++ resolved
@@ -382,14 +382,11 @@
             Version nextVersion = Versions.increment(entity.version());
             Event event = withMessageAndVersion(failingStateTransition(), nextVersion);
 
-<<<<<<< HEAD
-            //TODO:2019-06-16:alex.tymchenko: do we need to throw InvalidEntityStateException?
+            //TODO:2019-06-16:alex.tymchenko:
             // see https://github.com/SpineEventEngine/core-java/issues/1094
-            //assertThrows(InvalidEntityStateException.class, tx::commit);
-            tx.commit();
-=======
-            assertThrows(InvalidEntityStateException.class, () -> applyEvent(tx, event));
->>>>>>> 2a0bfda4
+            //assertThrows(InvalidEntityStateException.class, () -> applyEvent(tx, event));
+            applyEvent(tx, event)
+
             checkRollback(entity, originalState, originalVersion);
         }
 
