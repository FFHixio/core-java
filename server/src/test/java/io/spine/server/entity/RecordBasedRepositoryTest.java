--- conflicted
+++ resolved
@@ -172,10 +172,6 @@
         return repository.loadAll();
     }
 
-    private Iterator<EntityRecord> loadAllRecords() {
-        return repository.loadAllRecords();
-    }
-
     private E loadOrCreate(I id) {
         return repository.findOrCreate(id);
     }
@@ -295,8 +291,6 @@
             }
         }
 
-<<<<<<< HEAD
-=======
         @Test
         @DisplayName("entities in ascending order")
         void entitiesInAscendingOrder() {
@@ -346,7 +340,6 @@
             assertEquals(expectedList, foundList);
         }
 
->>>>>>> 5faf4b06
         @Test
         @DisplayName("all entities")
         void allEntities() {
@@ -426,19 +419,6 @@
         private Iterator<E> loadAll() {
             return repository.loadAll();
         }
-
-        @Test
-        @DisplayName("all entity records")
-        void allEntityRecords() {
-            List<E> entities = createAndStoreEntities(repository, 150);
-            Collection<EntityRecord> found = newArrayList(loadAllRecords());
-            assertSize(entities.size(), found);
-
-            for (E entity : entities) {
-                final EntityRecordWithColumns record = repository.toRecord(entity);
-                assertContains(record.getRecord(), found);
-            }
-        }
     }
 
     @Test
