/*
 * Copyright 2019, TeamDev. All rights reserved.
 *
 * Redistribution and use in source and/or binary forms, with or without
 * modification, must retain the above copyright notice and the following
 * disclaimer.
 *
 * THIS SOFTWARE IS PROVIDED BY THE COPYRIGHT HOLDERS AND CONTRIBUTORS
 * "AS IS" AND ANY EXPRESS OR IMPLIED WARRANTIES, INCLUDING, BUT NOT
 * LIMITED TO, THE IMPLIED WARRANTIES OF MERCHANTABILITY AND FITNESS FOR
 * A PARTICULAR PURPOSE ARE DISCLAIMED. IN NO EVENT SHALL THE COPYRIGHT
 * OWNER OR CONTRIBUTORS BE LIABLE FOR ANY DIRECT, INDIRECT, INCIDENTAL,
 * SPECIAL, EXEMPLARY, OR CONSEQUENTIAL DAMAGES (INCLUDING, BUT NOT
 * LIMITED TO, PROCUREMENT OF SUBSTITUTE GOODS OR SERVICES; LOSS OF USE,
 * DATA, OR PROFITS; OR BUSINESS INTERRUPTION) HOWEVER CAUSED AND ON ANY
 * THEORY OF LIABILITY, WHETHER IN CONTRACT, STRICT LIABILITY, OR TORT
 * (INCLUDING NEGLIGENCE OR OTHERWISE) ARISING IN ANY WAY OUT OF THE USE
 * OF THIS SOFTWARE, EVEN IF ADVISED OF THE POSSIBILITY OF SUCH DAMAGE.
 */

package io.spine.server.entity;

import com.google.common.collect.Lists;
import com.google.common.truth.IterableSubject;
import com.google.common.truth.OptionalSubject;
import com.google.common.truth.Truth8;
import com.google.errorprone.annotations.CanIgnoreReturnValue;
import com.google.protobuf.Any;
import com.google.protobuf.FieldMask;
import com.google.protobuf.Message;
import com.google.protobuf.StringValue;
import io.spine.base.Identifier;
import io.spine.client.CompositeFilter;
import io.spine.client.Filter;
import io.spine.client.Filters;
import io.spine.client.FiltersVBuilder;
import io.spine.client.IdFilter;
import io.spine.server.entity.storage.EntityColumnCache;
import io.spine.server.storage.RecordStorage;
import io.spine.testing.TestValues;
import io.spine.testing.server.entity.given.GivenLifecycleFlags;
import io.spine.testing.server.model.ModelTests;
import io.spine.testing.server.tenant.TenantAwareTest;
import org.junit.jupiter.api.AfterEach;
import org.junit.jupiter.api.BeforeEach;
import org.junit.jupiter.api.DisplayName;
import org.junit.jupiter.api.Nested;
import org.junit.jupiter.api.Test;

import java.util.Collection;
import java.util.Iterator;
import java.util.List;
import java.util.Optional;
import java.util.function.Supplier;

import static com.google.common.collect.Lists.newArrayList;
import static com.google.common.collect.Lists.reverse;
import static com.google.common.truth.Truth.assertThat;
import static com.google.protobuf.util.FieldMaskUtil.fromFieldNumbers;
import static io.spine.client.CompositeFilter.CompositeOperator.ALL;
import static io.spine.client.FilterFactory.all;
import static io.spine.client.FilterFactory.eq;
import static io.spine.client.OrderBy.Direction.ASCENDING;
import static io.spine.client.OrderBy.Direction.DESCENDING;
import static io.spine.protobuf.AnyPacker.pack;
import static io.spine.server.entity.TestTransaction.archive;
import static io.spine.server.entity.TestTransaction.delete;
import static io.spine.server.entity.given.RecordBasedRepositoryTestEnv.assertMatches;
import static io.spine.server.entity.given.RecordBasedRepositoryTestEnv.emptyFieldMask;
import static io.spine.server.entity.given.RecordBasedRepositoryTestEnv.emptyFilters;
import static io.spine.server.entity.given.RecordBasedRepositoryTestEnv.emptyOrder;
import static io.spine.server.entity.given.RecordBasedRepositoryTestEnv.emptyPagination;
import static io.spine.server.entity.given.RecordBasedRepositoryTestEnv.orderByName;
import static io.spine.server.entity.given.RecordBasedRepositoryTestEnv.pagination;
import static io.spine.server.storage.LifecycleFlagField.archived;
import static io.spine.testing.core.given.GivenTenantId.newUuid;
import static org.junit.jupiter.api.Assertions.assertEquals;
import static org.junit.jupiter.api.Assertions.assertFalse;
import static org.junit.jupiter.api.Assertions.assertNotNull;
import static org.junit.jupiter.api.Assertions.assertTrue;

/**
 * The abstract test for the {@linkplain RecordBasedRepository} derived classes.
 *
 * @param <E>
 *         the type of the {@link Entity} of this repository; the type is checked to implement
 *         {@link TestEntityWithStringColumn} at runtime
 */
public abstract class RecordBasedRepositoryTest<E extends AbstractVersionableEntity<I, S>,
        I,
        S extends Message>
        extends TenantAwareTest {

    @SuppressWarnings("ProtectedField") // we use the reference in the derived test cases.
    protected RecordBasedRepository<I, E, S> repository;

    protected abstract RecordBasedRepository<I, E, S> createRepository();

    protected abstract E createEntity(I id);

    protected final E createEntity(int idValue) {
        I id = createId(idValue);
        return createEntity(id);
    }

    protected abstract List<E> createEntities(int count);

    /**
     * Creates the entities using the supplied names for entities
     * {@link io.spine.server.entity.given.RecordBasedRepositoryTestEnv#ENTITY_NAME_COLUMN "name"}
     * state property.
     */
    protected abstract List<E> createNamed(int count, Supplier<String> nameSupplier);

    /**
     * Orders the entities by the
     * {@link io.spine.server.entity.given.RecordBasedRepositoryTestEnv#ENTITY_NAME_COLUMN "name"}
     * state property.
     */
    protected abstract List<E> orderedByName(List<E> entities);

    protected abstract I createId(int value);

    /**
     * Sets the {@code package-local} {@link AbstractEntity#getState() state} property of an entity.
     */
    protected void setEntityState(E entity, S state) {
        entity.setState(state);
    }

    @BeforeEach
    protected void setUp() {
        ModelTests.dropAllModels();
        this.repository = createRepository();
        setCurrentTenant(newUuid());
    }

    @AfterEach
    protected void tearDown() throws Exception {
        clearCurrentTenant();
    }

    /*
     * Store/load functions for working in multi-tenant execution context
     **********************************************************************/

    private void storeEntity(E entity) {
        repository.store(entity);
    }

    @CanIgnoreReturnValue
    private List<E> createAndStoreEntities(RecordBasedRepository<I, E, S> repo, int count) {
        List<E> entities = createEntities(count);
        storeEntities(repo, entities);
        return entities;
    }

    private void storeEntities(RecordBasedRepository<I, E, S> repo, List<E> entities) {
        for (E entity : entities) {
            repo.store(entity);
        }
    }

    private Optional<E> findById(I id) {
        return repository.find(id);
    }

    private Iterator<E> loadMany(List<I> ids) {
        return repository.loadAll(ids);
    }

    private E loadOrCreate(I id) {
        return repository.findOrCreate(id);
    }

<<<<<<< HEAD
    @SuppressWarnings("MethodOnlyUsedFromInnerClass") // Uses generic param <E> of the top class.
    private Iterator<E> find(Filters filters, FieldMask firstFieldOnly) {
        return repository.find(filters, emptyOrder(), emptyPagination(), firstFieldOnly);
    }

=======
>>>>>>> c6dab7d2
    /*
     * Tests
     ************/

    @Test
    @DisplayName("create entities")
    void createEntities() {
        I id = createId(5);
        E projectEntity = repository.create(id);
        assertNotNull(projectEntity);
        assertEquals(id, projectEntity.getId());
    }

    @Nested
    @DisplayName("find one entity")
    @SuppressWarnings("OptionalUsedAsFieldOrParameterType")
    class FineOne {

        private E entity;

        @BeforeEach
        void createTheEntity() {
            entity = createEntity(TestValues.random(1000));
        }

        @Test
        @DisplayName("by ID")
        void byId() {
            storeEntity(entity);
            assertFound();
        }

        @Test
        @DisplayName("by ID if archived")
        void byIdArchived() {
            archive((TransactionalEntity) entity);
            storeEntity(entity);
            assertDidFound();
        }

        @Test
        @DisplayName("by ID if deleted")
        void byIdDeleted() {
            delete((TransactionalEntity) entity);
            storeEntity(entity);
            assertDidFound();
        }

        private void assertFound() {
            assertResult(findById(entity.getId()));
        }

        private void assertDidFound() {
            assertResult(repository.findRaw(entity.getId()));
        }

        private void assertResult(Optional<E> optional) {
            OptionalSubject assertResult = Truth8.assertThat(optional);
            assertResult.isPresent();
            assertResult.hasValue(entity);
        }
    }

    @Nested
    @DisplayName("find multiple entities")
    class FindMultiple {

        @Test
        @DisplayName("by IDs")
        void multipleEntitiesByIds() {
            int count = 10;
            List<E> entities = createAndStoreEntities(repository, count);

            List<I> ids = Lists.newLinkedList();

            // Find some of the records (half of them in this case)
            for (int i = 0; i < count / 2; i++) {
                ids.add(entities.get(i)
                                .getId());
            }

            Collection<E> found = newArrayList(loadMany(ids));

            assertThat(found).hasSize(ids.size());
            assertThat(entities).containsAllIn(found);
        }

        @Test
        @DisplayName("by query")
        void entitiesByQuery() {
            I id1 = createId(271);
            I id2 = createId(314);
            E entity1 = createEntity(id1);
            E entity2 = createEntity(id2);
            repository.store(entity1);
            repository.store(entity2);

            String fieldPath = "idString";
            StringValue fieldValue = StringValue.newBuilder()
                                                .setValue(id1.toString())
                                                .build();
            Filter filter = eq(fieldPath, fieldValue);
            CompositeFilter aggregatingFilter = CompositeFilter
                    .newBuilder()
                    .addFilter(filter)
                    .setOperator(ALL)
                    .build();
            Filters filters = FiltersVBuilder
                    .newBuilder()
                    .addFilter(aggregatingFilter)
                    .build();
            Collection<E> found = newArrayList(
                    repository.find(filters, emptyOrder(), emptyPagination(), emptyFieldMask())
            );

            IterableSubject assertThatFound = assertThat(found);
            assertThatFound.hasSize(1);
            assertThatFound.contains(entity1);
            assertThatFound.doesNotContain(entity2);
        }

        @Test
        @DisplayName("by query and field mask")
        void entitiesByQueryAndFields() {
            int count = 10;
            List<E> entities = createAndStoreEntities(repository, count);

            // Find some of the entities (half of them in this case).
            int idsToObtain = count / 2;
            List<Any> ids = obtainSomeNumberOfEntityIds(entities, idsToObtain);

            Filters filters = createIdFilters(ids);
            FieldMask firstFieldOnly = createFirstFieldOnlyMask(entities);
            Iterator<E> readEntities = find(filters, firstFieldOnly);
            Collection<E> foundList = newArrayList(readEntities);

            assertThat(foundList).hasSize(ids.size());
            for (E entity : foundList) {
                assertMatches(entity, firstFieldOnly);
            }
        }

        @Test
        @DisplayName("in ascending order")
        void entitiesInAscendingOrder() {
            int count = 10;
            // UUIDs are guaranteed to produced a collection with unordered names. 
            List<E> entities = createAndStoreNamed(repository, count, Identifier::newUuid);

            Iterator<E> readEntities = repository.find(emptyFilters(), orderByName(ASCENDING),
                                                       emptyPagination(), emptyFieldMask());
            Collection<E> foundList = newArrayList(readEntities);

            List<E> expectedList = orderedByName(entities);
            assertThat(foundList).hasSize(count);
            assertEquals(expectedList, foundList);
        }

        @Test
        @DisplayName("in descending order")
        void entitiesInDescendingOrder() {
            int count = 10;
            // UUIDs are guaranteed to produced a collection with unordered names. 
            List<E> entities = createAndStoreNamed(repository, count, Identifier::newUuid);

            Iterator<E> readEntities = repository.find(emptyFilters(), orderByName(DESCENDING),
                                                       emptyPagination(), emptyFieldMask());
            Collection<E> foundList = newArrayList(readEntities);

            List<E> expectedList = reverse(orderedByName(entities));
            assertThat(foundList).hasSize(count);
            assertEquals(expectedList, foundList);
        }

        @Test
        @DisplayName("limited number of entities")
        void limitedNumberOfEntities() {
            int totalCount = 10;
            int pageSize = 5;
            // UUIDs are guaranteed to produced a collection with unordered names. 
            List<E> entities = createAndStoreNamed(repository, totalCount, Identifier::newUuid);

            Iterator<E> readEntities = repository.find(emptyFilters(), orderByName(ASCENDING),
                                                       pagination(pageSize), emptyFieldMask());
            Collection<E> foundList = newArrayList(readEntities);

            List<E> expectedList = orderedByName(entities).subList(0, pageSize);
            assertThat(foundList).hasSize(pageSize);
            assertEquals(expectedList, foundList);
        }

        @Test
        @DisplayName("all entities")
        void allEntities() {
            List<E> entities = createAndStoreEntities(repository, 150);
            Collection<E> found = newArrayList(loadAll());

            IterableSubject assertFoundEntities = assertThat(found);

            assertFoundEntities.hasSize(entities.size());

            assertThat(entities).containsExactlyElementsIn(found);
        }

        @Test
        @DisplayName("no entities if repository is empty")
        void noEntitiesIfEmpty() {
            Collection<E> found = newArrayList(loadAll());
            assertThat(found).isEmpty();
        }

        private Iterator<E> find(Filters filters, FieldMask firstFieldOnly) {
            return repository.find(filters, emptyOrder(), emptyPagination(), firstFieldOnly);
        }

        private List<E> createAndStoreNamed(RecordBasedRepository<I, E, S> repo, int count,
                                            Supplier<String> nameSupplier) {
            List<E> entities = createNamed(count, nameSupplier);
            storeEntities(repo, entities);
            return entities;
        }

        private List<Any> obtainSomeNumberOfEntityIds(List<E> entities, int count) {
            List<Any> ids = Lists.newLinkedList();
            for (int i = 0; i < count; i++) {
                Message entityId = (Message) entities.get(i)
                                                     .getId();
                Any id = pack(entityId);
                ids.add(id);
            }
            return ids;
        }

        private Filters createIdFilters(List<Any> ids) {
            IdFilter filter = IdFilter
                    .newBuilder()
                    .addAllIds(ids)
                    .build();
            Filters filters = FiltersVBuilder
                    .newBuilder()
                    .setIdFilter(filter)
                    .build();
            return filters;
        }

        private FieldMask createFirstFieldOnlyMask(List<E> entities) {
            E firstEntity = entities.get(0);
            FieldMask fieldMask = fromFieldNumbers(firstEntity.getDefaultState()
                                                              .getClass(), 1);
            return fieldMask;
        }

        private Iterator<E> loadAll() {
            return repository.loadAll();
        }
    }

    @Test
    @DisplayName("create entity on `loadOrCreate` if not found")
    void loadOrCreateEntity() {
        int count = 3;
        createAndStoreEntities(repository, count);

        I id = createId(count + 1);
        E entity = loadOrCreate(id);

        assertNotNull(entity);
        assertEquals(id, entity.getId());
    }

    @Test
    @DisplayName("handle wrong passed IDs")
    void handleWrongPassedIds() {
        int count = 10;
        List<E> entities = createAndStoreEntities(repository, count);
        List<I> ids = Lists.newLinkedList();
        for (int i = 0; i < count; i++) {
            ids.add(entities.get(i)
                            .getId());
        }
        Entity<I, S> sideEntity = createEntity(375);
        ids.add(sideEntity.getId());

        Collection<E> found = newArrayList(loadMany(ids));
        IterableSubject assertThatFound = assertThat(found);
        assertThatFound.hasSize(ids.size() - 1); // Check we've found all existing items
        assertThatFound.containsExactlyElementsIn(entities);
    }

    @Nested
    @DisplayName("mark records")
    class MarkRecords {

        @Test
        @DisplayName("archived")
        void archived() {
            E entity = createEntity(821);
            I id = entity.getId();

            storeEntity(entity);

            assertTrue(findById(id).isPresent());

            entity.setLifecycleFlags(GivenLifecycleFlags.archived());
            storeEntity(entity);

            assertFalse(findById(id).isPresent());
        }

        @Test
        @DisplayName("deleted")
        void deleted() {
            E entity = createEntity(822);
            I id = entity.getId();

            storeEntity(entity);

            assertTrue(findById(id).isPresent());

            entity.setLifecycleFlags(GivenLifecycleFlags.deleted());
            storeEntity(entity);

            assertFalse(findById(id).isPresent());
        }
    }

    @Test
    @DisplayName("exclude non-active records from entity query")
    void excludeNonActiveRecords() {
        E activeEntity = createEntity(271);
        E archivedEntity = createEntity(42);
        E deletedEntity = createEntity(314);
        delete((TransactionalEntity) deletedEntity);
        archive((TransactionalEntity) archivedEntity);

        // Fill the storage
        storeEntity(activeEntity);
        storeEntity(archivedEntity);
        storeEntity(deletedEntity);

        Iterator<E> found = repository.find(emptyFilters(), emptyOrder(), emptyPagination(),
                                            emptyFieldMask());
        List<E> foundList = newArrayList(found);
        // Check results
        assertThat(foundList).hasSize(1);
        E actualEntity = foundList.get(0);
        assertEquals(activeEntity, actualEntity);
    }

    @Test
    @DisplayName("allow any lifecycle if column is involved in query")
    void ignoreLifecycleForColumns() {
        E activeEntity = createEntity(42);
        E archivedEntity = createEntity(314);
        E deletedEntity = createEntity(271);
        delete((TransactionalEntity) deletedEntity);
        archive((TransactionalEntity) archivedEntity);

        // Fill the storage
        storeEntity(activeEntity);
        storeEntity(archivedEntity);
        storeEntity(deletedEntity);

        CompositeFilter filter = all(eq(archived.name(), false));
        Filters filters = FiltersVBuilder
                .newBuilder()
                .addFilter(filter)
                .build();

        Iterator<E> found = repository.find(filters, emptyOrder(), emptyPagination(),
                                            emptyFieldMask());
        Collection<E> foundList = newArrayList(found);
        // Check result
        IterableSubject assertFoundList = assertThat(foundList);
        assertFoundList.hasSize(2);
        assertFoundList.containsExactly(activeEntity, deletedEntity);
    }

    @Test
    @DisplayName("cache entity columns on registration")
    void cacheColumnsOnRegister() {
        if (!repository.isRegistered()) {
            repository.onRegistered();
        }

        RecordStorage<I> storage = repository.recordStorage();
        EntityColumnCache entityColumnCache = storage.entityColumnCache();

        // Verify that cache contains searched column
        assertNotNull(entityColumnCache.findColumn("idString"));
    }
}<|MERGE_RESOLUTION|>--- conflicted
+++ resolved
@@ -173,14 +173,6 @@
         return repository.findOrCreate(id);
     }
 
-<<<<<<< HEAD
-    @SuppressWarnings("MethodOnlyUsedFromInnerClass") // Uses generic param <E> of the top class.
-    private Iterator<E> find(Filters filters, FieldMask firstFieldOnly) {
-        return repository.find(filters, emptyOrder(), emptyPagination(), firstFieldOnly);
-    }
-
-=======
->>>>>>> c6dab7d2
     /*
      * Tests
      ************/
@@ -197,7 +189,7 @@
     @Nested
     @DisplayName("find one entity")
     @SuppressWarnings("OptionalUsedAsFieldOrParameterType")
-    class FineOne {
+    class FindOne {
 
         private E entity;
 
