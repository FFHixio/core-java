--- conflicted
+++ resolved
@@ -76,13 +76,8 @@
 
     private static class TestProjectionEndpoint<I,
                                                 P extends Projection<I, S, ?>,
-<<<<<<< HEAD
                                                 S extends EntityState<I>>
-            extends ProjectionEndpoint<I, P> {
-=======
-                                                S extends EntityState>
             extends ProjectionEndpoint<I, P, S> {
->>>>>>> ed31f7e8
 
         private TestProjectionEndpoint(EventEnvelope event) {
             super(new TestProjectionRepository<>(), event);
