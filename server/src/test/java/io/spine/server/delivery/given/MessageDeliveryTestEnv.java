--- conflicted
+++ resolved
@@ -19,6 +19,7 @@
  */
 package io.spine.server.delivery.given;
 
+import com.google.common.base.Optional;
 import com.google.common.collect.Lists;
 import com.google.protobuf.StringValue;
 import io.spine.core.BoundedContextName;
@@ -46,13 +47,7 @@
 import io.spine.test.aggregate.rejection.AggCannotReassignUnassignedTask;
 import io.spine.validate.StringValueVBuilder;
 
-<<<<<<< HEAD
-import java.util.Optional;
-
-import static io.spine.server.BoundedContext.newName;
-=======
 import static io.spine.core.BoundedContextNames.newName;
->>>>>>> a045a959
 
 /**
  * An abstract base for environments, which are created to ease the message delivery testing.
@@ -76,7 +71,7 @@
     }
 
     public static void setShardingTransport(InMemoryTransportFactory transport) {
-        Sharding inProcessSharding = new InProcessSharding(transport);
+        final Sharding inProcessSharding = new InProcessSharding(transport);
         ServerEnvironment.getInstance()
                          .replaceSharding(inProcessSharding);
     }
@@ -113,12 +108,12 @@
 
         @React
         public Optional<AggProjectCancelled> on(AggProjectCancelled event) {
-            return Optional.empty();
+            return Optional.absent();
         }
 
         @React
         public Optional<AggProjectPaused> on(AggCannotReassignUnassignedTask rejection) {
-            return Optional.empty();
+            return Optional.absent();
         }
     }
 
@@ -159,8 +154,8 @@
 
         @Override
         public EntityClass getShardedModelClass() {
-            Class<DeliveryEqualityProject> someAggregate = DeliveryEqualityProject.class;
-            AggregateClass<?> result = Model.getInstance()
+            final Class<DeliveryEqualityProject> someAggregate = DeliveryEqualityProject.class;
+            final AggregateClass<?> result = Model.getInstance()
                                                   .asAggregateClass(someAggregate);
             return result;
         }
