/*
 * Copyright 2020, TeamDev. All rights reserved.
 *
 * Redistribution and use in source and/or binary forms, with or without
 * modification, must retain the above copyright notice and the following
 * disclaimer.
 *
 * THIS SOFTWARE IS PROVIDED BY THE COPYRIGHT HOLDERS AND CONTRIBUTORS
 * "AS IS" AND ANY EXPRESS OR IMPLIED WARRANTIES, INCLUDING, BUT NOT
 * LIMITED TO, THE IMPLIED WARRANTIES OF MERCHANTABILITY AND FITNESS FOR
 * A PARTICULAR PURPOSE ARE DISCLAIMED. IN NO EVENT SHALL THE COPYRIGHT
 * OWNER OR CONTRIBUTORS BE LIABLE FOR ANY DIRECT, INDIRECT, INCIDENTAL,
 * SPECIAL, EXEMPLARY, OR CONSEQUENTIAL DAMAGES (INCLUDING, BUT NOT
 * LIMITED TO, PROCUREMENT OF SUBSTITUTE GOODS OR SERVICES; LOSS OF USE,
 * DATA, OR PROFITS; OR BUSINESS INTERRUPTION) HOWEVER CAUSED AND ON ANY
 * THEORY OF LIABILITY, WHETHER IN CONTRACT, STRICT LIABILITY, OR TORT
 * (INCLUDING NEGLIGENCE OR OTHERWISE) ARISING IN ANY WAY OUT OF THE USE
 * OF THIS SOFTWARE, EVEN IF ADVISED OF THE POSSIBILITY OF SUCH DAMAGE.
 */

package io.spine.server.delivery;

import com.google.common.collect.ImmutableList;
import com.google.common.collect.Iterators;
import com.google.protobuf.Timestamp;
import com.google.protobuf.util.Durations;
import io.spine.base.Time;
import io.spine.server.BoundedContextBuilder;
import io.spine.server.DefaultRepository;
import io.spine.server.delivery.given.ConsecutiveNumberProcess;
import io.spine.server.delivery.given.ConsecutiveProjection;
import io.spine.server.delivery.given.CounterCatchUp;
import io.spine.server.delivery.given.CounterView;
import io.spine.server.delivery.given.WhatToCatchUp;
import io.spine.server.entity.Repository;
import io.spine.test.delivery.ConsecutiveNumberView;
import io.spine.test.delivery.EmitNextNumber;
import io.spine.test.delivery.NumberAdded;
import io.spine.testing.SlowTest;
import io.spine.testing.server.blackbox.BlackBox;
import org.junit.jupiter.api.AfterEach;
import org.junit.jupiter.api.DisplayName;
import org.junit.jupiter.api.Nested;
import org.junit.jupiter.api.Test;

import java.time.Instant;
import java.util.ArrayList;
import java.util.Arrays;
import java.util.Iterator;
import java.util.List;
import java.util.Optional;
import java.util.Set;
import java.util.concurrent.Callable;
import java.util.stream.IntStream;

import static com.google.common.truth.Truth.assertThat;
import static com.google.common.truth.Truth8.assertThat;
import static com.google.protobuf.util.Timestamps.subtract;
import static io.spine.base.Time.currentTime;
import static io.spine.server.delivery.CatchUpStatus.COMPLETED;
import static io.spine.server.delivery.TestRoutines.findView;
import static io.spine.server.delivery.TestRoutines.post;
import static io.spine.server.delivery.given.WhatToCatchUp.catchUpAll;
import static io.spine.server.delivery.given.WhatToCatchUp.catchUpOf;
import static io.spine.testing.Tests.nullRef;
import static java.lang.String.format;
import static java.util.stream.Collectors.toList;
import static org.junit.jupiter.api.Assertions.fail;

/**
 * Tests for the {@linkplain io.spine.server.projection.ProjectionRepository#catchUp(Timestamp, Set)
 * projection catch-up} functionality.
 *
 * <p>The test routines are designed to check both small and big use-cases, including
 * the full catch-up. To deal with the different wall-clock providers, some of the tests
 * configure the {@linkplain Time#currentTime() time provider} to return the values with
 * millisecond precision. It is required to test the catch-up in the scenarios close to the legacy
 * applications, as at that time there were no emulation of the nanosecond time resolution.
 *
 * <p>As the downstream libraries, such as Spine Google Cloud library, would want to run the same
 * tests under their specific conditions, the big and slow catch-up tests are made {@code public}.
 * In this way such tests may be overridden and disabled, if needed.
 */
@SlowTest
@DisplayName("Catch-up of projection instances should")
@SuppressWarnings("WeakerAccess")   // see the class-level documentation.
public class CatchUpTest extends AbstractDeliveryTest {

    @Override
    @AfterEach
    public void tearDown() {
        super.tearDown();
        Time.resetProvider();
    }

    @Test
    @DisplayName("given the time is provided with nanosecond resolution, catch up " +
            "only particular instances by their IDs")
    public void withNanosByIds() throws InterruptedException {
        testCatchUpByIds();
    }

    @Test
    @DisplayName("given the time is provided with nanosecond resolution, " +
            "catch up all of projection instances " +
            "and respect the order of the delivered events")
    public void withNanosAllInOrder() throws InterruptedException {
        testCatchUpAll();
    }

    @Test
    @DisplayName("given the time is provided with millisecond resolution, " +
            "catch up only particular instances by their IDs")
    public void withMillisByIds() throws InterruptedException {
        setupMillis();
        testCatchUpByIds();
    }

    @Test
    @DisplayName("given the time is provided with millisecond resolution, catch up all " +
            "of projection instances and respect the order of the delivered events")
    public void withMillisAllInOrder() throws InterruptedException {
        setupMillis();
        testCatchUpAll();
    }

    @Test
    @DisplayName("do nothing if the event store is empty")
    public void onAnEmptyStorage() {
        testCatchUpEmpty();
    }

    @Nested
    @DisplayName("allow catch-up")
    class AllowCatchUp {

        @Test
        @DisplayName("if the event store is empty")
        void onEmptyEventStore() {
            CounterCatchUp counterCatchUp = catchUpForCounter();
            counterCatchUp.catchUp(WhatToCatchUp.catchUpAll(aMinuteAgo()));
        }

        @Test
        @DisplayName("of the same instance, if the previous catch-up is already completed")
        void ifPreviousCatchUpCompleted() {
            CounterCatchUp.addOngoingCatchUpRecord(catchUpAll(aMinuteAgo()), COMPLETED);
            CounterCatchUp counterCatchUp = catchUpForCounter();
            counterCatchUp.catchUp(WhatToCatchUp.catchUpAll(aMinuteAgo()));
        }
    }

    @Nested
    @DisplayName("not allow simultaneous catch-up")
    class NotAllowSimultaneousCatchUp {

        private static final String TARGET_ID = "some target";

        @Test
        @DisplayName("if catching up of all repository instances has started previously")
        void ifCatchUpAllStartedPreviously() {
            CounterCatchUp.addOngoingCatchUpRecord(catchUpAll(aMinuteAgo()));
            CounterCatchUp counterCatchUp = catchUpForCounter();
            for (String target : counterCatchUp.targets()) {
                assertCatchUpAlreadyStarted(counterCatchUp, target);
            }
        }

        @Test
        @DisplayName("of the same repository instances")
        void ofSameInstances() {
            CounterCatchUp.addOngoingCatchUpRecord(catchUpOf(TARGET_ID, aMinuteAgo()));
            CounterCatchUp counterCatchUp = new CounterCatchUp(TARGET_ID);

            assertCatchUpAlreadyStarted(counterCatchUp, TARGET_ID);
        }

        @Test
        @DisplayName("of all instances if at least one catch-up of an instance is in progress")
        void ofAllIfOneAlreadyStarted() {
            CounterCatchUp.addOngoingCatchUpRecord(catchUpOf(TARGET_ID, aMinuteAgo()));
            CounterCatchUp counterCatchUp = new CounterCatchUp(TARGET_ID);
            try {
                counterCatchUp.catchUp(catchUpAll(aMinuteAgo()));
                fail("It must not be possible to start catching up all the instances," +
                             " while some instance is already catching up.");
            } catch (CatchUpAlreadyStartedException exception) {
                assertThat(exception.projectionStateType()).isEqualTo(CounterView.projectionType());
            }
        }

        private void assertCatchUpAlreadyStarted(CounterCatchUp counterCatchUp, String target) {
            try {
                counterCatchUp.catchUp(catchUpOf(target, aMinuteAgo()));
                fail(format("Simultaneous catch-up was somehow started for ID `%s`.", target));
            } catch (CatchUpAlreadyStartedException exception) {
                assertThat(exception.projectionStateType()).isEqualTo(CounterView.projectionType());
                assertThat(exception.requestedIds()).contains(target);
            }
        }
    }

    private static CounterCatchUp catchUpForCounter() {
        return new CounterCatchUp("first", "second", "third", "fourth");
    }

    private static void testCatchUpEmpty() {
        changeShardCountTo(17);

        CounterCatchUp counterCatchUp = catchUpForCounter();
        Timestamp aWhileAgo = subtract(currentTime(), Durations.fromHours(1));
        String someTarget = "some-target";
        counterCatchUp.catchUp(WhatToCatchUp.catchUpOf(someTarget, aWhileAgo));

        Optional<CounterView> actual = counterCatchUp.find(someTarget);
        assertThat(actual).isEmpty();
    }

    private static void testCatchUpByIds() throws InterruptedException {
        changeShardCountTo(2);

        CounterCatchUp counterCatchUp = catchUpForCounter();
        List<NumberAdded> events = counterCatchUp.generateEvents(200);

        Timestamp aWhileAgo = subtract(currentTime(), Durations.fromHours(1));
        counterCatchUp.addHistory(aWhileAgo, events);

        // Round 1. Fight!

        int initialWeight = 1;
        CounterView.changeWeightTo(initialWeight);

        counterCatchUp.dispatch(events, 20);

        String[] targets = counterCatchUp.targets();
        int totalTargets = targets.length;
        List<Integer> initialTotals = counterCatchUp.counterValues();
        int sumInRound = events.size() / totalTargets * initialWeight;
        IntStream sums = IntStream.iterate(sumInRound, i -> i)
                                  .limit(totalTargets);
        assertThat(initialTotals).isEqualTo(sums.boxed()
                                                .collect(toList()));

        // Round 2. Catch up the first and the second and fight!

        int newWeight = 100;
        CounterView.changeWeightTo(newWeight);
        counterCatchUp
                .dispatchWithCatchUp(events, 20,
                                     catchUpOf(targets[0], aWhileAgo),
                                     catchUpOf(targets[1], aMinuteAgo()));

        List<Integer> totalsAfterCatchUp = counterCatchUp.counterValues();

        int firstSumExpected = sumInRound * newWeight / initialWeight * 3;
        int secondSumExpected = sumInRound * newWeight / initialWeight * 2;
        int untouchedSum = sumInRound + sumInRound * newWeight / initialWeight;
        List<Integer> expectedTotals =
                ImmutableList.of(firstSumExpected, secondSumExpected, untouchedSum, untouchedSum);

        assertThat(totalsAfterCatchUp).isEqualTo(expectedTotals);
    }

    @SuppressWarnings("OverlyLongMethod")   // Complex environment setup.
    private static void testCatchUpAll() throws InterruptedException {
        ConsecutiveProjection.usePositives();

        String[] ids = {"erste", "zweite", "dritte", "vierte"};
        int totalCommands = 300;
        List<EmitNextNumber> commands = generateEmissionCommands(totalCommands, ids);

        changeShardCountTo(3);
        ConsecutiveProjection.Repo projectionRepo = new ConsecutiveProjection.Repo();
        Repository<String, ConsecutiveNumberProcess> pmRepo =
                DefaultRepository.of(ConsecutiveNumberProcess.class);
        BlackBox ctx = BlackBox.from(
                BoundedContextBuilder.assumingTests()
                                     .add(projectionRepo)
                                     .add(pmRepo)
        );
        List<Callable<Object>> jobs = asPostCommandJobs(ctx, commands);
        post(jobs, 1);

        int positiveExpected = totalCommands / ids.length;
        List<Integer> positiveValues =
                ImmutableList.of(positiveExpected, positiveExpected,
                                 positiveExpected, positiveExpected);

        List<Integer> actualLastValues = readLastValues(projectionRepo, ids);
        assertThat(actualLastValues).isEqualTo(positiveValues);

        ConsecutiveProjection.useNegatives();

        String excludedTarget = ids[0];
        projectionRepo.excludeFromRouting(excludedTarget);

        List<Callable<Object>> sameWithCatchUp =
                ImmutableList.<Callable<Object>>builder()
                        .addAll(jobs)
                        .add(() -> {
                            projectionRepo.catchUpAll(aMinuteAgo());
                            return nullRef();
                        })
                        .build();
        post(sameWithCatchUp, 20);

        int negativeExpected = -1 * positiveExpected * 2;

<<<<<<< HEAD
        assertThat(projectionRepo.find(excludedTarget)).isEmpty();
=======
        assertThat(projectionRepo.find(excludedTarget))
                .isEmpty();
>>>>>>> 995bdcf6
        for (int idIndex = 1; idIndex < ids.length; idIndex++) {
            String identifier = ids[idIndex];
            Optional<ConsecutiveProjection> maybeState = projectionRepo.find(identifier);
            assertThat(maybeState).isPresent();

            ConsecutiveNumberView state = maybeState.get()
                                                    .state();
            assertThat(state.getLastValue()).isEqualTo(negativeExpected);
        }
    }

    private static Timestamp aMinuteAgo() {
        return subtract(currentTime(), Durations.fromMinutes(1));
    }

    private static List<Integer> readLastValues(ConsecutiveProjection.Repo repo,
                                                String[] ids) {
        return Arrays.stream(ids)
                     .map((id) -> findView(repo, id).state()
                                                    .getLastValue())
                     .collect(toList());
    }

    private static List<EmitNextNumber> generateEmissionCommands(int howMany, String[] ids) {
        Iterator<String> idIterator = Iterators.cycle(ids);
        List<EmitNextNumber> commands = new ArrayList<>(howMany);
        for (int i = 0; i < howMany; i++) {
            commands.add(EmitNextNumber.newBuilder()
                                       .setId(idIterator.next())
                                       .vBuild());
        }
        return commands;
    }

    private static List<Callable<Object>>
    asPostCommandJobs(BlackBox ctx, List<EmitNextNumber> commands) {
        return commands.stream()
                       .map(cmd -> (Callable<Object>) () -> ctx.receivesCommand(cmd))
                       .collect(toList());
    }

    private static void setupMillis() {
        Time.setProvider(new WithMillisOnlyResolution());
    }

    /**
     * A time provider which provides the current time based upon JDK's wall clock, i.e. without
     * the emulated nanoseconds.
     */
    private static class WithMillisOnlyResolution implements Time.Provider {

        @Override
        public Timestamp currentTime() {
            Instant now = Instant.now();
            Timestamp result = Timestamp.newBuilder()
                                        .setSeconds(now.getEpochSecond())
                                        .setNanos(now.getNano())
                                        .build();
            return result;
        }
    }
}<|MERGE_RESOLUTION|>--- conflicted
+++ resolved
@@ -306,12 +306,8 @@
 
         int negativeExpected = -1 * positiveExpected * 2;
 
-<<<<<<< HEAD
-        assertThat(projectionRepo.find(excludedTarget)).isEmpty();
-=======
         assertThat(projectionRepo.find(excludedTarget))
                 .isEmpty();
->>>>>>> 995bdcf6
         for (int idIndex = 1; idIndex < ids.length; idIndex++) {
             String identifier = ids[idIndex];
             Optional<ConsecutiveProjection> maybeState = projectionRepo.find(identifier);
