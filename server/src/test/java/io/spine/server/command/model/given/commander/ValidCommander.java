--- conflicted
+++ resolved
@@ -112,25 +112,16 @@
         return ImmutableList.of(startTask());
     }
 
-<<<<<<< HEAD
-=======
-    @SuppressWarnings("MethodMayBeStatic") // testing the visibility level.
->>>>>>> 1e2dea50
     @Command
+    @SuppressWarnings("MethodMayBeStatic")
     // It is a use-case-under-test.
-    @SuppressWarnings("MethodMayBeStatic")
     private SigStartTask privateHandler(SigAssignTask command) {
         return startTask();
     }
 
     @Command
-<<<<<<< HEAD
-    // It is a use-case-under-test.
-    @SuppressWarnings({"ProtectedMembersInFinalClass", "ProtectedMemberInFinalClass"})
-=======
     @SuppressWarnings({"ProtectedMemberInFinalClass", "ProtectedMembersInFinalClass"})
     // testing the visibility level. IDEA's warning is singular, ErrorProne's is plural.
->>>>>>> 1e2dea50
     protected SigStartTask protectedHandler(SigAssignTask command) {
         return startTask();
     }
