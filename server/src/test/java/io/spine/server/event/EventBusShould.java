/*
 * Copyright 2018, TeamDev Ltd. All rights reserved.
 *
 * Redistribution and use in source and/or binary forms, with or without
 * modification, must retain the above copyright notice and the following
 * disclaimer.
 *
 * THIS SOFTWARE IS PROVIDED BY THE COPYRIGHT HOLDERS AND CONTRIBUTORS
 * "AS IS" AND ANY EXPRESS OR IMPLIED WARRANTIES, INCLUDING, BUT NOT
 * LIMITED TO, THE IMPLIED WARRANTIES OF MERCHANTABILITY AND FITNESS FOR
 * A PARTICULAR PURPOSE ARE DISCLAIMED. IN NO EVENT SHALL THE COPYRIGHT
 * OWNER OR CONTRIBUTORS BE LIABLE FOR ANY DIRECT, INDIRECT, INCIDENTAL,
 * SPECIAL, EXEMPLARY, OR CONSEQUENTIAL DAMAGES (INCLUDING, BUT NOT
 * LIMITED TO, PROCUREMENT OF SUBSTITUTE GOODS OR SERVICES; LOSS OF USE,
 * DATA, OR PROFITS; OR BUSINESS INTERRUPTION) HOWEVER CAUSED AND ON ANY
 * THEORY OF LIABILITY, WHETHER IN CONTRACT, STRICT LIABILITY, OR TORT
 * (INCLUDING NEGLIGENCE OR OTHERWISE) ARISING IN ANY WAY OUT OF THE USE
 * OF THIS SOFTWARE, EVEN IF ADVISED OF THE POSSIBILITY OF SUCH DAMAGE.
 */

package io.spine.server.event;

import com.google.common.collect.ImmutableSet;
import com.google.protobuf.Int32Value;
import com.google.protobuf.Message;
import io.spine.core.Ack;
import io.spine.core.Command;
import io.spine.core.Event;
import io.spine.core.EventClass;
import io.spine.core.EventContext;
import io.spine.core.EventEnvelope;
import io.spine.core.EventId;
import io.spine.core.Events;
import io.spine.core.Subscribe;
import io.spine.grpc.StreamObservers;
import io.spine.server.BoundedContext;
import io.spine.server.bus.EnvelopeValidator;
<<<<<<< HEAD
=======
import io.spine.server.commandbus.CommandBus;
import io.spine.server.delivery.Consumers;
>>>>>>> b1c7b957
import io.spine.server.event.given.EventBusTestEnv.GivenEvent;
import io.spine.server.event.given.EventBusTestEnv.ProjectRepository;
import io.spine.server.storage.StorageFactory;
import io.spine.server.storage.StorageFactorySwitch;
<<<<<<< HEAD
import io.spine.server.transport.TransportFactory;
import io.spine.server.transport.memory.InMemoryTransportFactory;
=======
import io.spine.test.event.EBProjectArchived;
import io.spine.test.event.EBProjectCreated;
import io.spine.test.event.EBTaskAdded;
>>>>>>> b1c7b957
import io.spine.test.event.ProjectCreated;
import io.spine.test.event.Task;
import org.junit.After;
import org.junit.Before;
import org.junit.Ignore;
import org.junit.Test;

import javax.annotation.Nullable;
import java.util.Collection;
<<<<<<< HEAD
=======
import java.util.List;
import java.util.Map;
>>>>>>> b1c7b957
import java.util.Set;
import java.util.concurrent.ExecutorService;
import java.util.concurrent.Executors;

import static io.spine.protobuf.AnyPacker.pack;
import static io.spine.protobuf.AnyPacker.unpack;
import static io.spine.server.BoundedContext.newName;
import static io.spine.server.event.given.EventBusTestEnv.TaskCreatedFilter;
import static io.spine.server.event.given.EventBusTestEnv.addTasks;
import static io.spine.server.event.given.EventBusTestEnv.command;
import static io.spine.server.event.given.EventBusTestEnv.createProject;
import static io.spine.server.event.given.EventBusTestEnv.invalidArchiveProject;
import static io.spine.server.event.given.EventBusTestEnv.newTask;
import static io.spine.server.event.given.EventBusTestEnv.readEvents;
import static io.spine.test.Verify.assertSize;
import static org.junit.Assert.assertEquals;
import static org.junit.Assert.assertFalse;
import static org.junit.Assert.assertNotNull;
import static org.junit.Assert.assertSame;
import static org.junit.Assert.assertTrue;
import static org.mockito.Mockito.any;
import static org.mockito.Mockito.doReturn;
import static org.mockito.Mockito.mock;
import static org.mockito.Mockito.never;
import static org.mockito.Mockito.spy;
import static org.mockito.Mockito.verify;

/**
 * @author Mykhailo Drachuk
 */
public class EventBusShould {

    private EventBus eventBus;
<<<<<<< HEAD
    private StorageFactory storageFactory;
    private TransportFactory transportFactory;
=======
    private EventBus eventBusWithPosponedExecution;
    private PostponedDispatcherEventDelivery postponedDispatcherDelivery;
    private Executor delegateDispatcherExecutor;
    private CommandBus commandBus;
    private BoundedContext bc;
>>>>>>> b1c7b957

    @Before
    public void setUp() {
        setUp(null);
    }

    private void setUp(@Nullable EventEnricher enricher) {
<<<<<<< HEAD
        final BoundedContext bc = BoundedContext.newBuilder()
                                                .setMultitenant(true)
                                                .build();
        this.storageFactory = bc.getStorageFactory();
        this.transportFactory = InMemoryTransportFactory.newInstance();
        buildEventBus(enricher);
=======
        /**
         * Cannot use {@link com.google.common.util.concurrent.MoreExecutors#directExecutor()
         * MoreExecutors.directExecutor()} because it's impossible to spy on {@code final} classes.
         */
        this.delegateDispatcherExecutor = spy(directExecutor());
        this.postponedDispatcherDelivery =
                new PostponedDispatcherEventDelivery(delegateDispatcherExecutor);

        final EventBus.Builder eventBusBuilder = eventBusBuilder(enricher);

        bc = BoundedContext.newBuilder()
                           .setEventBus(eventBusBuilder)
                           .setMultitenant(true)
                           .build();

        final ProjectRepository projectRepository = new ProjectRepository();
        bc.register(projectRepository);

        this.commandBus = bc.getCommandBus();
        this.eventBus = bc.getEventBus();

        this.eventBusWithPosponedExecution =
                buildEventBusWithPostponedExecution(enricher, bc.getStorageFactory());
    }

    @After
    public void tearDown() throws Exception {
        bc.close();
    }

    @SuppressWarnings("MethodMayBeStatic")   /* it cannot, as its result is used in {@code org.mockito.Mockito.spy() */
    private Executor directExecutor() {
        return new Executor() {
            @Override
            public void execute(Runnable command) {
                command.run();
            }
        };
    }

    private EventBus buildEventBusWithPostponedExecution(@Nullable EventEnricher enricher,
                                                         StorageFactory storageFactory) {
        final EventBus.Builder busBuilder =
                EventBus.newBuilder()
                        .setStorageFactory(storageFactory)
                        .setDispatcherEventDelivery(postponedDispatcherDelivery);

        if (enricher != null) {
            busBuilder.setEnricher(enricher);
        }
        return busBuilder.build();
>>>>>>> b1c7b957
    }

    private static EventBus.Builder eventBusBuilder(@Nullable EventEnricher enricher) {
        final EventBus.Builder busBuilder = EventBus.newBuilder()
<<<<<<< HEAD
                                                    .setStorageFactory(storageFactory)
                                                    .setTransportFactory(transportFactory);
=======
                                                    .appendFilter(new TaskCreatedFilter());
>>>>>>> b1c7b957
        if (enricher != null) {
            busBuilder.setEnricher(enricher);
        }
        return busBuilder;
    }

    @Test
    public void have_builder() {
        assertNotNull(EventBus.newBuilder());
    }

    @Test
    public void return_associated_EventStore() {
        final EventStore eventStore = mock(EventStore.class);
        final EventBus result = EventBus.newBuilder()
                                        .setEventStore(eventStore)
                                        .setTransportFactory(transportFactory)
                                        .build();
        assertEquals(eventStore, result.getEventStore());
    }

    @Test(expected = IllegalArgumentException.class)
    public void reject_object_with_no_subscriber_methods() {
        // Pass just String instance.
        eventBus.register(new EventSubscriber() {
        });
    }

    @Test
    public void register_event_subscriber() {
        final EventSubscriber subscriberOne = new ProjectCreatedSubscriber();
        final EventSubscriber subscriberTwo = new ProjectCreatedSubscriber();

        eventBus.register(subscriberOne);
        eventBus.register(subscriberTwo);

        final EventClass eventClass = EventClass.of(ProjectCreated.class);
        assertTrue(eventBus.hasDispatchers(eventClass));

        final Collection<? extends EventDispatcher<?>> dispatchers =
                eventBus.getDispatchers(eventClass);
        assertTrue(dispatchers.contains(subscriberOne));
        assertTrue(dispatchers.contains(subscriberTwo));
    }

    @Test
    public void unregister_subscribers() {
        final EventSubscriber subscriberOne = new ProjectCreatedSubscriber();
        final EventSubscriber subscriberTwo = new ProjectCreatedSubscriber();
        eventBus.register(subscriberOne);
        eventBus.register(subscriberTwo);
        final EventClass eventClass = EventClass.of(ProjectCreated.class);

        eventBus.unregister(subscriberOne);

        // Check that the 2nd subscriber with the same event subscriber method remains
        // after the 1st subscriber unregisters.
        final Collection<? extends EventDispatcher<?>> subscribers =
                eventBus.getDispatchers(eventClass);
        assertFalse(subscribers.contains(subscriberOne));
        assertTrue(subscribers.contains(subscriberTwo));

        // Check that after 2nd subscriber us unregisters he's no longer in
        eventBus.unregister(subscriberTwo);

        assertFalse(eventBus.getDispatchers(eventClass)
                            .contains(subscriberTwo));
    }

    @Test
    public void call_subscriber_when_event_posted() {
        final ProjectCreatedSubscriber subscriber = new ProjectCreatedSubscriber();
        final Event event = GivenEvent.projectCreated();
        eventBus.register(subscriber);

        eventBus.post(event);

        // Exclude event ID from comparison.
        assertEquals(Events.getMessage(event), subscriber.getEventMessage());
        assertEquals(event.getContext(), subscriber.getEventContext());
    }

    @Test
    public void register_dispatchers() {
        final EventDispatcher dispatcher = new BareDispatcher();

        eventBus.register(dispatcher);

        assertTrue(eventBus.getDispatchers(EventClass.of(ProjectCreated.class))
                           .contains(dispatcher));
    }

    @Test
    public void call_dispatchers() {
        final BareDispatcher dispatcher = new BareDispatcher();

        eventBus.register(dispatcher);

        eventBus.post(GivenEvent.projectCreated());

        assertTrue(dispatcher.isDispatchCalled());
    }

    @Test
    public void unregister_dispatchers() {
        final EventDispatcher dispatcherOne = new BareDispatcher();
        final EventDispatcher dispatcherTwo = new BareDispatcher();
        final EventClass eventClass = EventClass.of(ProjectCreated.class);
        eventBus.register(dispatcherOne);
        eventBus.register(dispatcherTwo);

        eventBus.unregister(dispatcherOne);
        final Set<? extends EventDispatcher<?>> dispatchers = eventBus.getDispatchers(eventClass);

        // Check we don't have 1st dispatcher, but have 2nd.
        assertFalse(dispatchers.contains(dispatcherOne));
        assertTrue(dispatchers.contains(dispatcherTwo));

        eventBus.unregister(dispatcherTwo);
        assertFalse(eventBus.getDispatchers(eventClass)
                            .contains(dispatcherTwo));
    }

    @Test
    public void unregister_registries_on_close() throws Exception {
        final EventStore eventStore = spy(mock(EventStore.class));
        final EventBus eventBus = EventBus.newBuilder()
                                          .setEventStore(eventStore)
                                          .setTransportFactory(transportFactory)
                                          .build();
        eventBus.register(new BareDispatcher());
        eventBus.register(new ProjectCreatedSubscriber());
        final EventClass eventClass = EventClass.of(ProjectCreated.class);

        eventBus.close();

        assertTrue(eventBus.getDispatchers(eventClass)
                           .isEmpty());
        verify(eventStore).close();
    }

    @Test
    public void enrich_event_if_it_can_be_enriched() {
        final EventEnricher enricher = mock(EventEnricher.class);
        final EventEnvelope event = EventEnvelope.of(GivenEvent.projectCreated());
        doReturn(true).when(enricher)
                      .canBeEnriched(any(EventEnvelope.class));
        doReturn(event).when(enricher)
                       .enrich(any(EventEnvelope.class));
        setUp(enricher);
        eventBus.register(new ProjectCreatedSubscriber());

        eventBus.post(event.getOuterObject());

        verify(enricher).enrich(any(EventEnvelope.class));
    }

    @Test
    public void do_not_enrich_event_if_it_cannot_be_enriched() {
        final EventEnricher enricher = mock(EventEnricher.class);
        doReturn(false).when(enricher)
                       .canBeEnriched(any(EventEnvelope.class));
        setUp(enricher);
        eventBus.register(new ProjectCreatedSubscriber());

        eventBus.post(GivenEvent.projectCreated());

        verify(enricher, never()).enrich(any(EventEnvelope.class));
    }

    @Test
    public void create_validator_once() {
        final EnvelopeValidator<EventEnvelope> validator = eventBus.getValidator();
        assertNotNull(validator);
        assertSame(validator, eventBus.getValidator());
    }

    @Test
    public void store_an_event() {
        final Command command = command(createProject());
        eventBus.register(new EBProjectCreatedNoOpSubscriber());

        commandBus.post(command, StreamObservers.<Ack>noOpObserver());

        final List<Event> events = readEvents(eventBus);
        assertSize(1, events);
    }

    @Test
    public void store_a_dead_event() {
        final Command command = command(createProject());

        commandBus.post(command, StreamObservers.<Ack>noOpObserver());

        final List<Event> events = readEvents(eventBus);
        assertSize(1, events);
    }

    @Test
    public void not_store_an_invalid_event() {
        final Command command = command(invalidArchiveProject());
        eventBus.register(new EBProjectArchivedSubscriber());

        commandBus.post(command, StreamObservers.<Ack>noOpObserver());

        final List<Event> events = readEvents(eventBus);
        assertSize(0, events);
    }

    @Test
    public void not_store_an_invalid_dead_event() {
        final Command command = command(invalidArchiveProject());

        commandBus.post(command, StreamObservers.<Ack>noOpObserver());

        final List<Event> events = readEvents(eventBus);
        assertSize(0, events);
    }

    /**
     * Ensures that events are stored when all of them pass the filters.
     *
     * <p> To filter the {@link EBTaskAdded} events the {@linkplain EventBus} has a custom filter. 
     * The {@link TaskCreatedFilter} filters out {@link EBTaskAdded} events with 
     * {@link Task#getDone()} set to {@code true}.
     *
     * <p> The {@link EBTaskAddedNoOpSubscriber} is registered so that the event would not get 
     * filtered out by the {@link io.spine.server.bus.DeadMessageFilter}.
     */
    @Test
    public void store_multiple_messages_passing_filters() {
        eventBus.register(new EBTaskAddedNoOpSubscriber());
        final Command command = command(addTasks(newTask(false), newTask(false), newTask(false)));

        commandBus.post(command, StreamObservers.<Ack>noOpObserver());

        final List<Event> storedEvents = readEvents(eventBus);
        assertSize(3, storedEvents);
    }

    /**
     * Ensures that events which pass filters and the ones that don’t are treated independently when
     * sent in batch.
     *
     * <p> To filter the {@link EBTaskAdded} events the {@linkplain EventBus} has a custom filter. 
     * The {@link TaskCreatedFilter} filters out {@link EBTaskAdded} events with 
     * {@link Task#getDone()} set to {@code true}.
     * 
     * <p> The {@link EBTaskAddedNoOpSubscriber} is registered so that the event would not get 
     * filtered out by the {@link io.spine.server.bus.DeadMessageFilter}.
     * 
     */
    @Test
    public void store_only_events_passing_filters() {
        eventBus.register(new EBTaskAddedNoOpSubscriber());
        final Command command = command(addTasks(newTask(false), newTask(true), newTask(false),
                                                 newTask(true), newTask(true)));

        commandBus.post(command, StreamObservers.<Ack>noOpObserver());

        final List<Event> storedEvents = readEvents(eventBus);
        assertSize(2, storedEvents);

        for (Event event : storedEvents) {
            final EBTaskAdded contents = unpack(event.getMessage());
            final Task task = contents.getTask();
            assertFalse(task.getDone());
        }
    }

    /**
     * Ensures that events are not stored when none of them pass the filters.
     *
     * <p> To filter the {@link EBTaskAdded} events the {@linkplain EventBus} has a custom filter. 
     * The {@link TaskCreatedFilter} filters out {@link EBTaskAdded} events with 
     * {@link Task#getDone()} set to {@code true}.
     *
     * <p> The {@link EBTaskAddedNoOpSubscriber} is registered so that the event would not get 
     * filtered out by the {@link io.spine.server.bus.DeadMessageFilter}.
     */
    @Test
    public void not_store_any_events_when_they_are_failing_filtering() {
        eventBus.register(new EBTaskAddedNoOpSubscriber());
        final Command command = command(addTasks(newTask(true), newTask(true), newTask(true)));

        commandBus.post(command, StreamObservers.<Ack>noOpObserver());

        final List<Event> storedEvents = readEvents(eventBus);
        assertSize(0, storedEvents);
    }

    /**
     * Tests the concurrent access to the {@linkplain io.spine.server.bus.BusFilter bus filters}.
     *
     * <p>The {@linkplain io.spine.server.bus.FilterChain filter chain} is a queue of the filters
     * which are sequentially applied to the posted message. The first {@code Bus.post()} call
     * invokes the filters lazy initialization. In the concurrent environment (which is natural for
     * a {@link io.spine.server.bus.Bus Bus}), the initialization may be performed multiple times.
     * Thus, some unexpected issues may appear when accessing the non-synchronously initialized
     * filter chain.
     *
     * <p>To make sure that the chain works fine (i.e. produces no exceptions), we invoke the
     * initialization multiple times from several threads.
     */
    @SuppressWarnings("MethodWithMultipleLoops") // OK for such test case.
    @Ignore // This test is used only to diagnose EventBus malfunctions in concurrent environment.
            // It's too long to execute this test per each build, so we leave it as is for now.
            // Please see build log to find out if there were some errors during the test execution.
    @Test
    public void store_filters_regarding_possible_concurrent_modifications()
            throws InterruptedException {
        final int threadCount = 50;

        // "Random" more or less valid Event.
        final Event event = Event.newBuilder()
                                 .setId(EventId.newBuilder().setValue("123-1"))
                                 .setMessage(pack(Int32Value.newBuilder()
                                                            .setValue(42)
                                                            .build()))
                                 .build();
        final StorageFactory storageFactory =
                StorageFactorySwitch.newInstance(newName("baz"), false).get();
        final ExecutorService executor = Executors.newFixedThreadPool(threadCount);
        // Catch non-easily reproducible bugs.
        for (int i = 0; i < 300; i++) {
            final EventBus eventBus = EventBus.newBuilder()
                                              .setStorageFactory(storageFactory)
                                              .build();
            for (int j = 0; j < threadCount; j++) {
                executor.execute(new Runnable() {
                    @Override
                    public void run() {
                        eventBus.post(event);
                    }
                });
            }
            // Let the system destroy all the native threads, clean up, etc.
            Thread.sleep(100);
        }
        executor.shutdownNow();
    }

    /**
     * {@link EBProjectCreated} subscriber that does nothing. Can be used for the event to get pass the
     * {@link io.spine.server.bus.DeadMessageFilter}.
     */
    private static class EBProjectCreatedNoOpSubscriber extends EventSubscriber {

        @Subscribe
        public void on(EBProjectCreated message, EventContext context) {
            // Do nothing.
        }
    }

    
    private static class EBProjectArchivedSubscriber extends EventSubscriber {

        private Message eventMessage;

        @Subscribe
        public void on(EBProjectArchived message, EventContext ignored) {
            this.eventMessage = message;
        }

        public Message getEventMessage() {
            return eventMessage;
        }
    }

    private static class ProjectCreatedSubscriber extends EventSubscriber {

        private Message eventMessage;
        private EventContext eventContext;

        @Subscribe
        public void on(ProjectCreated eventMsg, EventContext context) {
            this.eventMessage = eventMsg;
            this.eventContext = context;
        }

        public Message getEventMessage() {
            return eventMessage;
        }

        private EventContext getEventContext() {
            return eventContext;
        }
    }

    /**
     * {@link EBTaskAdded} subscriber that does nothing. Can be used for the event to get pass the
     * {@link io.spine.server.bus.DeadMessageFilter}.
     */
    private static class EBTaskAddedNoOpSubscriber extends EventSubscriber {

        @Subscribe
        public void on(EBTaskAdded message, EventContext context) {
            // Do nothing.
        }
    }

    /**
     * A simple dispatcher class, which only dispatch and does not have own event
     * subscribing methods.
     */
    private static class BareDispatcher implements EventDispatcher<String> {

        private boolean dispatchCalled = false;

        @Override
        public Set<EventClass> getMessageClasses() {
            return ImmutableSet.of(EventClass.of(ProjectCreated.class));
        }

        @Override
        public Set<String> dispatch(EventEnvelope event) {
            dispatchCalled = true;
            return Identity.of(this);
        }

        @Override
        public void onError(EventEnvelope envelope, RuntimeException exception) {
            // Do nothing.
        }

        private boolean isDispatchCalled() {
            return dispatchCalled;
        }
    }


    /**
     * A delegate, dispatching {@link ProjectCreated} events.
     */
    private static class FirstProjectCreatedDelegate implements EventDispatcherDelegate<String> {
        private boolean dispatchCalled = false;

        @Override
        public Set<EventClass> getEventClasses() {
            return ImmutableSet.of(EventClass.of(ProjectCreated.class));
        }

        @Override
        public Set<EventClass> getExternalEventClasses() {
            return ImmutableSet.of();
        }

        @Override
        public Set<String> dispatchEvent(EventEnvelope envelope) {
            dispatchCalled = true;
            return ImmutableSet.of(toString());
        }

        @Override
        public void onError(EventEnvelope envelope, RuntimeException exception) {
            // Do nothing.
        }

        private boolean isDispatchCalled() {
            return dispatchCalled;
        }
    }

    /**
     * Another delegate, dispatching {@link ProjectCreated} events.
     */
    private static class AnotherProjectCreatedDelegate implements EventDispatcherDelegate<String> {
        private boolean dispatchCalled = false;

        @Override
        public Set<EventClass> getEventClasses() {
            return ImmutableSet.of(EventClass.of(ProjectCreated.class));
        }

        @Override
        public Set<EventClass> getExternalEventClasses() {
            return ImmutableSet.of();
        }

        @Override
        public Set<String> dispatchEvent(EventEnvelope envelope) {
            dispatchCalled = true;
            return ImmutableSet.of(toString());
        }

        @Override
        public void onError(EventEnvelope envelope, RuntimeException exception) {
            // Do nothing.
        }

        private boolean isDispatchCalled() {
            return dispatchCalled;
        }
    }
}<|MERGE_RESOLUTION|>--- conflicted
+++ resolved
@@ -35,23 +35,15 @@
 import io.spine.grpc.StreamObservers;
 import io.spine.server.BoundedContext;
 import io.spine.server.bus.EnvelopeValidator;
-<<<<<<< HEAD
-=======
 import io.spine.server.commandbus.CommandBus;
 import io.spine.server.delivery.Consumers;
->>>>>>> b1c7b957
 import io.spine.server.event.given.EventBusTestEnv.GivenEvent;
 import io.spine.server.event.given.EventBusTestEnv.ProjectRepository;
 import io.spine.server.storage.StorageFactory;
 import io.spine.server.storage.StorageFactorySwitch;
-<<<<<<< HEAD
-import io.spine.server.transport.TransportFactory;
-import io.spine.server.transport.memory.InMemoryTransportFactory;
-=======
 import io.spine.test.event.EBProjectArchived;
 import io.spine.test.event.EBProjectCreated;
 import io.spine.test.event.EBTaskAdded;
->>>>>>> b1c7b957
 import io.spine.test.event.ProjectCreated;
 import io.spine.test.event.Task;
 import org.junit.After;
@@ -61,15 +53,14 @@
 
 import javax.annotation.Nullable;
 import java.util.Collection;
-<<<<<<< HEAD
-=======
 import java.util.List;
 import java.util.Map;
->>>>>>> b1c7b957
 import java.util.Set;
+import java.util.concurrent.Executor;
 import java.util.concurrent.ExecutorService;
 import java.util.concurrent.Executors;
 
+import static com.google.common.collect.Maps.newHashMap;
 import static io.spine.protobuf.AnyPacker.pack;
 import static io.spine.protobuf.AnyPacker.unpack;
 import static io.spine.server.BoundedContext.newName;
@@ -99,16 +90,11 @@
 public class EventBusShould {
 
     private EventBus eventBus;
-<<<<<<< HEAD
-    private StorageFactory storageFactory;
-    private TransportFactory transportFactory;
-=======
     private EventBus eventBusWithPosponedExecution;
     private PostponedDispatcherEventDelivery postponedDispatcherDelivery;
     private Executor delegateDispatcherExecutor;
     private CommandBus commandBus;
     private BoundedContext bc;
->>>>>>> b1c7b957
 
     @Before
     public void setUp() {
@@ -116,14 +102,6 @@
     }
 
     private void setUp(@Nullable EventEnricher enricher) {
-<<<<<<< HEAD
-        final BoundedContext bc = BoundedContext.newBuilder()
-                                                .setMultitenant(true)
-                                                .build();
-        this.storageFactory = bc.getStorageFactory();
-        this.transportFactory = InMemoryTransportFactory.newInstance();
-        buildEventBus(enricher);
-=======
         /**
          * Cannot use {@link com.google.common.util.concurrent.MoreExecutors#directExecutor()
          * MoreExecutors.directExecutor()} because it's impossible to spy on {@code final} classes.
@@ -175,17 +153,11 @@
             busBuilder.setEnricher(enricher);
         }
         return busBuilder.build();
->>>>>>> b1c7b957
     }
 
     private static EventBus.Builder eventBusBuilder(@Nullable EventEnricher enricher) {
         final EventBus.Builder busBuilder = EventBus.newBuilder()
-<<<<<<< HEAD
-                                                    .setStorageFactory(storageFactory)
-                                                    .setTransportFactory(transportFactory);
-=======
                                                     .appendFilter(new TaskCreatedFilter());
->>>>>>> b1c7b957
         if (enricher != null) {
             busBuilder.setEnricher(enricher);
         }
@@ -202,7 +174,6 @@
         final EventStore eventStore = mock(EventStore.class);
         final EventBus result = EventBus.newBuilder()
                                         .setEventStore(eventStore)
-                                        .setTransportFactory(transportFactory)
                                         .build();
         assertEquals(eventStore, result.getEventStore());
     }
@@ -290,6 +261,68 @@
     }
 
     @Test
+    public void return_direct_DispatcherDelivery_if_none_customized() {
+        final DispatcherEventDelivery actual = eventBus.delivery();
+        assertTrue(actual instanceof DispatcherEventDelivery.DirectDelivery);
+    }
+
+    @Test
+    public void not_call_dispatchers_if_dispatcher_event_execution_postponed() {
+        final BareDispatcher dispatcher = new BareDispatcher();
+
+        eventBusWithPosponedExecution.register(dispatcher);
+
+        final Event event = GivenEvent.projectCreated();
+        eventBusWithPosponedExecution.post(event);
+        assertFalse(dispatcher.isDispatchCalled());
+
+        final boolean eventPostponed = postponedDispatcherDelivery.isPostponed(event, dispatcher);
+        assertTrue(eventPostponed);
+    }
+
+    @Test
+    public void deliver_postponed_event_to_dispatcher_using_configured_executor() {
+        final BareDispatcher dispatcher = new BareDispatcher();
+
+        eventBusWithPosponedExecution.register(dispatcher);
+
+        final Event event = GivenEvent.projectCreated();
+        eventBusWithPosponedExecution.post(event);
+        final Set<EventEnvelope> postponedEvents = postponedDispatcherDelivery.getPostponedEvents();
+        final EventEnvelope postponedEvent = postponedEvents.iterator()
+                                                            .next();
+        verify(delegateDispatcherExecutor, never()).execute(any(Runnable.class));
+        postponedDispatcherDelivery.deliverNow(postponedEvent, Consumers.idOf(dispatcher));
+        assertTrue(dispatcher.isDispatchCalled());
+        verify(delegateDispatcherExecutor).execute(any(Runnable.class));
+    }
+
+    @Test
+    public void pick_proper_consumer_by_consumer_id_when_delivering_to_delegates_of_same_event() {
+        final FirstProjectCreatedDelegate first = new FirstProjectCreatedDelegate();
+        final AnotherProjectCreatedDelegate second = new AnotherProjectCreatedDelegate();
+
+        final DelegatingEventDispatcher<String> firstDispatcher =
+                DelegatingEventDispatcher.of(first);
+        final DelegatingEventDispatcher<String> secondDispatcher =
+                DelegatingEventDispatcher.of(second);
+
+        eventBusWithPosponedExecution.register(firstDispatcher);
+        eventBusWithPosponedExecution.register(secondDispatcher);
+
+        final Event event = GivenEvent.projectCreated();
+        eventBusWithPosponedExecution.post(event);
+        final Set<EventEnvelope> postponedEvents = postponedDispatcherDelivery.getPostponedEvents();
+        final EventEnvelope postponedEvent = postponedEvents.iterator()
+                                                            .next();
+        verify(delegateDispatcherExecutor, never()).execute(any(Runnable.class));
+        postponedDispatcherDelivery.deliverNow(postponedEvent, Consumers.idOf(firstDispatcher));
+        assertTrue(first.isDispatchCalled());
+        verify(delegateDispatcherExecutor).execute(any(Runnable.class));
+        assertFalse(second.isDispatchCalled());
+    }
+
+    @Test
     public void unregister_dispatchers() {
         final EventDispatcher dispatcherOne = new BareDispatcher();
         final EventDispatcher dispatcherTwo = new BareDispatcher();
@@ -314,7 +347,6 @@
         final EventStore eventStore = spy(mock(EventStore.class));
         final EventBus eventBus = EventBus.newBuilder()
                                           .setEventStore(eventStore)
-                                          .setTransportFactory(transportFactory)
                                           .build();
         eventBus.register(new BareDispatcher());
         eventBus.register(new ProjectCreatedSubscriber());
@@ -616,6 +648,35 @@
         }
     }
 
+    private static class PostponedDispatcherEventDelivery extends DispatcherEventDelivery {
+
+        private final Map<EventEnvelope,
+                Class<? extends EventDispatcher>> postponedExecutions = newHashMap();
+
+        private PostponedDispatcherEventDelivery(Executor delegate) {
+            super(delegate);
+        }
+
+        @Override
+        public boolean shouldPostponeDelivery(EventEnvelope event, EventDispatcher consumer) {
+            postponedExecutions.put(event, consumer.getClass());
+            return true;
+        }
+
+        private boolean isPostponed(Event event, EventDispatcher dispatcher) {
+            final EventEnvelope envelope = EventEnvelope.of(event);
+            final Class<? extends EventDispatcher> actualClass = postponedExecutions.get(envelope);
+            final boolean eventPostponed = actualClass != null;
+            final boolean dispatcherMatches = eventPostponed && dispatcher.getClass()
+                                                                          .equals(actualClass);
+            return dispatcherMatches;
+        }
+
+        private Set<EventEnvelope> getPostponedEvents() {
+            final Set<EventEnvelope> envelopes = postponedExecutions.keySet();
+            return envelopes;
+        }
+    }
 
     /**
      * A delegate, dispatching {@link ProjectCreated} events.
