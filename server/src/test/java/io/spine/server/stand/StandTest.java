--- conflicted
+++ resolved
@@ -371,11 +371,7 @@
                     List<Any> messages = value.getMessagesList();
                     assertThat(messages).hasSize(ids.size());
                     for (Any message : messages) {
-<<<<<<< HEAD
                         Project project = unpack(message, Project.class);
-=======
-                        Project project = (Project) unpack(message);
->>>>>>> de7b5592
                         assertNotEquals(project, null);
                         assertMatchesMask(project, fieldMask);
                     }
@@ -454,11 +450,7 @@
             @Override
             public void onStateChanged(EntityStateUpdate update) {
                 super.onStateChanged(update);
-<<<<<<< HEAD
                 Customer customerInCallback = unpack(update.getState(), Customer.class);
-=======
-                Customer customerInCallback = (Customer) unpack(update.getState());
->>>>>>> de7b5592
                 callbackStates.add(customerInCallback);
             }
         };
@@ -651,11 +643,7 @@
                 List<Any> messages = value.getMessagesList();
                 assertFalse(messages.isEmpty());
 
-<<<<<<< HEAD
                 Project project = unpack(messages.get(0), Project.class);
-=======
-                Project project = (Project) unpack(messages.get(0));
->>>>>>> de7b5592
 
                 assertNotNull(project);
 
@@ -963,11 +951,7 @@
         assertEquals(sampleProjects.size(), messageList.size());
         Collection<Project> allCustomers = sampleProjects.values();
         for (Any singleRecord : messageList) {
-<<<<<<< HEAD
             Project unpackedSingleResult = unpack(singleRecord, Project.class);
-=======
-            Project unpackedSingleResult = (Project) unpack(singleRecord);
->>>>>>> de7b5592
             assertTrue(allCustomers.contains(unpackedSingleResult));
         }
     }
