--- conflicted
+++ resolved
@@ -25,12 +25,7 @@
 option java_package="org.spine3.test.projection";
 option java_multiple_files = true;
 
-<<<<<<< HEAD
-import "spine/annotations.proto";
-import "spine/validate.proto";
-=======
 import "spine/options.proto";
->>>>>>> ea9a1700
 
 message ProjectId {
     string id = 1;
