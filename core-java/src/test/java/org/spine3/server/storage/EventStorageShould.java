--- conflicted
+++ resolved
@@ -50,7 +50,6 @@
 
     private final EventStorage storage;
 
-<<<<<<< HEAD
     /**
      * The point in time when the first event happened.
      */
@@ -70,10 +69,7 @@
     private Timestamp time3;
     private EventStorageRecord record3;
 
-    public EventStorageShould(EventStorage storage) {
-=======
     protected EventStorageShould(EventStorage storage) {
->>>>>>> 4af3832c
         this.storage = storage;
     }
 
