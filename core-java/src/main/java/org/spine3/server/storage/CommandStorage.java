--- conflicted
+++ resolved
@@ -25,8 +25,8 @@
 import org.spine3.base.CommandContext;
 import org.spine3.base.CommandId;
 import org.spine3.base.CommandRequest;
+import org.spine3.server.Entity;
 import org.spine3.server.aggregate.AggregateId;
-import org.spine3.util.Commands;
 
 /**
  * A storage used by {@link org.spine3.server.CommandStore} for keeping command data.
@@ -41,12 +41,7 @@
         final CommandContext context = request.getContext();
         final TypeName commandType = TypeName.ofEnclosed(command);
         final CommandId commandId = context.getCommandId();
-<<<<<<< HEAD
-        final String commandIdStr = Commands.idToString(commandId);
-        final TypeName aggregateIdType = aggregateId.getTypeName();
-=======
         final String commandIdStr = Entity.idToString(commandId);
->>>>>>> 8d756ad6
         CommandStoreRecord.Builder builder = CommandStoreRecord.newBuilder()
                 .setTimestamp(commandId.getTimestamp())
                 .setCommandType(commandType.nameOnly())
