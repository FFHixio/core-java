/*
 * Copyright 2018, TeamDev. All rights reserved.
 *
 * Redistribution and use in source and/or binary forms, with or without
 * modification, must retain the above copyright notice and the following
 * disclaimer.
 *
 * THIS SOFTWARE IS PROVIDED BY THE COPYRIGHT HOLDERS AND CONTRIBUTORS
 * "AS IS" AND ANY EXPRESS OR IMPLIED WARRANTIES, INCLUDING, BUT NOT
 * LIMITED TO, THE IMPLIED WARRANTIES OF MERCHANTABILITY AND FITNESS FOR
 * A PARTICULAR PURPOSE ARE DISCLAIMED. IN NO EVENT SHALL THE COPYRIGHT
 * OWNER OR CONTRIBUTORS BE LIABLE FOR ANY DIRECT, INDIRECT, INCIDENTAL,
 * SPECIAL, EXEMPLARY, OR CONSEQUENTIAL DAMAGES (INCLUDING, BUT NOT
 * LIMITED TO, PROCUREMENT OF SUBSTITUTE GOODS OR SERVICES; LOSS OF USE,
 * DATA, OR PROFITS; OR BUSINESS INTERRUPTION) HOWEVER CAUSED AND ON ANY
 * THEORY OF LIABILITY, WHETHER IN CONTRACT, STRICT LIABILITY, OR TORT
 * (INCLUDING NEGLIGENCE OR OTHERWISE) ARISING IN ANY WAY OUT OF THE USE
 * OF THIS SOFTWARE, EVEN IF ADVISED OF THE POSSIBILITY OF SUCH DAMAGE.
 */

package io.spine.testing.server.blackbox;

<<<<<<< HEAD
import io.spine.core.UserId;
=======
import com.google.common.collect.ImmutableList;
import com.google.common.collect.ImmutableSet;
import com.google.common.truth.Truth8;
import io.spine.server.BoundedContext;
import io.spine.server.BoundedContextBuilder;
import io.spine.server.entity.Repository;
import io.spine.server.event.Enricher;
import io.spine.server.event.EventBus;
>>>>>>> 53eef02e
import io.spine.testing.server.ShardingReset;
import io.spine.testing.server.blackbox.command.BbCreateProject;
import io.spine.testing.server.blackbox.event.BbProjectCreated;
import io.spine.testing.server.blackbox.event.BbReportCreated;
import io.spine.testing.server.blackbox.event.BbTaskAdded;
import io.spine.testing.server.blackbox.event.BbTaskAddedToReport;
import io.spine.testing.server.blackbox.event.BbUserAssigned;
import io.spine.testing.server.blackbox.event.BbUserUnassigned;
import io.spine.testing.server.blackbox.given.BbProjectRepository;
import io.spine.testing.server.blackbox.given.BbProjectViewRepository;
import io.spine.testing.server.blackbox.given.BbReportRepository;
import io.spine.testing.server.blackbox.given.RepositoryThrowingExceptionOnClose;
import io.spine.testing.server.blackbox.rejection.Rejections;
import io.spine.type.TypeName;
import org.junit.jupiter.api.AfterEach;
import org.junit.jupiter.api.BeforeEach;
import org.junit.jupiter.api.DisplayName;
import org.junit.jupiter.api.Nested;
import org.junit.jupiter.api.Test;
import org.junit.jupiter.api.extension.ExtendWith;

import java.util.Set;

import static com.google.common.collect.ImmutableSet.of;
import static com.google.common.truth.Truth.assertThat;
import static io.spine.testing.client.blackbox.Count.count;
import static io.spine.testing.client.blackbox.Count.once;
import static io.spine.testing.client.blackbox.Count.thrice;
import static io.spine.testing.client.blackbox.Count.twice;
import static io.spine.testing.client.blackbox.VerifyAcknowledgements.acked;
import static io.spine.testing.core.given.GivenUserId.newUuid;
import static io.spine.testing.server.blackbox.VerifyEvents.emittedEvent;
import static io.spine.testing.server.blackbox.given.Given.addProjectAssignee;
import static io.spine.testing.server.blackbox.given.Given.addTask;
import static io.spine.testing.server.blackbox.given.Given.createProject;
import static io.spine.testing.server.blackbox.given.Given.createReport;
import static io.spine.testing.server.blackbox.given.Given.createdProjectState;
import static io.spine.testing.server.blackbox.given.Given.newProjectId;
import static io.spine.testing.server.blackbox.given.Given.startProject;
import static io.spine.testing.server.blackbox.given.Given.taskAdded;
import static io.spine.testing.server.blackbox.given.Given.userDeleted;
import static io.spine.testing.server.blackbox.verify.state.VerifyState.exactly;
import static io.spine.testing.server.blackbox.verify.state.VerifyState.exactlyOne;
import static org.junit.jupiter.api.Assertions.assertThrows;

/**
 * An abstract base for integration testing of Bounded Contexts with {@link BlackBoxBoundedContext}.
 *
 * @param <T>
 *         the type of the {@code BlackBoxBoundedContext}
 */
@ExtendWith(ShardingReset.class)
abstract class BlackBoxBoundedContextTest<T extends BlackBoxBoundedContext<T>> {

    private T context;

    @BeforeEach
    void setUp() {
        context = newInstance().with(new BbProjectRepository(),
                                     new BbProjectViewRepository());
    }

    @AfterEach
    void tearDown() {
        context.close();
    }

    /**
     * Creates a new instance of a bounded context to be used in this test suite.
     */
    abstract BlackBoxBoundedContext<T> newInstance();

    T boundedContext() {
        return context;
    }

    @Nested
    @DisplayName("verify state of")
    class VerifyStateOf {

        @Test
        @DisplayName("a single aggregate")
        void aggregate() {
            BbCreateProject createProject = createProject();
            BbProject expectedProject = createdProjectState(createProject);
            context.receivesCommand(createProject)
                   .assertThat(exactlyOne(expectedProject));
        }

        @Test
        @DisplayName("several aggregates")
        void aggregates() {
            BbCreateProject createProject1 = createProject();
            BbCreateProject createProject2 = createProject();
            BbProject expectedProject1 = createdProjectState(createProject1);
            BbProject expectedProject2 = createdProjectState(createProject2);
            context.receivesCommands(createProject1, createProject2)
                   .assertThat(exactly(BbProject.class, of(expectedProject1, expectedProject2)));
        }

        @Test
        @DisplayName("a single projection")
        void projection() {
            BbCreateProject createProject = createProject();
            BbProjectView expectedProject = createProjectView(createProject);
            context.receivesCommand(createProject)
                   .assertThat(exactlyOne(expectedProject));
        }

        @Test
        @DisplayName("several projections")
        void projections() {
            BbCreateProject createProject1 = createProject();
            BbCreateProject createProject2 = createProject();
            BbProjectView expectedProject1 = createProjectView(createProject1);
            BbProjectView expectedProject2 = createProjectView(createProject2);
            context.receivesCommands(createProject1, createProject2)
                   .assertThat(exactly(BbProjectView.class,
                                       of(expectedProject1, expectedProject2)));
        }

        private BbProjectView createProjectView(BbCreateProject createProject) {
            return BbProjectViewVBuilder.newBuilder()
                                        .setId(createProject.getProjectId())
                                        .build();
        }
    }

    @Test
    @DisplayName("receive and handle a single command")
    void receivesACommand() {
        context.receivesCommand(createProject())
               .assertThat(acked(once()).withoutErrorsOrRejections())
               .assertThat(emittedEvent(BbProjectCreated.class, once()));
    }

    @Test
    @DisplayName("verifiers emitting one event")
    void eventOnCommand() {
        context.receivesCommand(createProject())
               .assertEmitted(BbProjectCreated.class);
    }

    @Test
    @DisplayName("receive and handle multiple commands")
    void receivesCommands() {
        BbProjectId projectId = newProjectId();
        context.receivesCommand(createProject(projectId))
               .receivesCommands(addTask(projectId), addTask(projectId), addTask(projectId))
               .assertThat(acked(count(4)).withoutErrorsOrRejections())
               .assertThat(emittedEvent(count(4)))
               .assertThat(emittedEvent(BbProjectCreated.class, once()))
               .assertThat(emittedEvent(BbTaskAdded.class, thrice()));
    }

    @Test
    @DisplayName("reject a command")
    void rejectsCommand() {
        BbProjectId projectId = newProjectId();
        // Create and start the project.
        context.receivesCommands(createProject(projectId), startProject(projectId));

        // Attempt to start the project again.
        context.receivesCommand(startProject(projectId))
               .assertRejectedWith(Rejections.BbProjectAlreadyStarted.class);
    }

    @Test
    @DisplayName("receive and react on single event")
    void receivesEvent() {
        BbProjectId projectId = newProjectId();
        context.with(new BbReportRepository())
               .receivesCommand(createReport(projectId))
               .receivesEvent(taskAdded(projectId))
               .assertThat(acked(twice()).withoutErrorsOrRejections())
               .assertThat(emittedEvent(thrice()))
               .assertThat(emittedEvent(BbReportCreated.class, once()))
               .assertThat(emittedEvent(BbTaskAddedToReport.class, once()));
    }

    @Test
    @DisplayName("receive and react on multiple events")
    void receivesEvents() {
        BbProjectId projectId = newProjectId();
        context.with(new BbReportRepository())
               .receivesCommand(createReport(projectId))
               .receivesEvents(taskAdded(projectId), taskAdded(projectId), taskAdded(projectId))
               .assertThat(acked(count(4)).withoutErrorsOrRejections())
               .assertThat(emittedEvent(count(7)))
               .assertThat(emittedEvent(BbReportCreated.class, once()))
               .assertThat(emittedEvent(BbTaskAddedToReport.class, thrice()));
    }

    @Test
    @DisplayName("receives external event")
    void receivesExternalEvents() {
        BbProjectId projectId = newProjectId();
        UserId user = newUuid();

        context.receivesCommand(createProject(projectId))
               .receivesCommand(addProjectAssignee(projectId, user))
               .receivesExternalEvent(userDeleted(user, projectId))
               .assertThat(acked(count(3)).withoutErrorsOrRejections())
               .assertThat(emittedEvent(count(3)))
               .assertThat(emittedEvent(BbProjectCreated.class, once()))
               .assertThat(emittedEvent(BbUserAssigned.class, once()))
               .assertThat(emittedEvent(BbUserUnassigned.class, once()));
    }

    @Test
    @DisplayName("receives multiple external events")
    void receivesMultipleExternalEvents() {
        BbProjectId projectId = newProjectId();
        UserId user1 = newUuid();
        UserId user2 = newUuid();
        UserId user3 = newUuid();

        context.receivesCommand(createProject(projectId))
               .receivesCommands(addProjectAssignee(projectId, user1),
                                 addProjectAssignee(projectId, user2),
                                 addProjectAssignee(projectId, user3))
               .receivesExternalEvents(userDeleted(user1, projectId),
                                       userDeleted(user2, projectId),
                                       userDeleted(user3, projectId))
               .assertThat(acked(count(7)).withoutErrorsOrRejections())
               .assertThat(emittedEvent(count(7)))
               .assertThat(emittedEvent(BbProjectCreated.class, once()))
               .assertThat(emittedEvent(BbUserAssigned.class, thrice()))
               .assertThat(emittedEvent(BbUserUnassigned.class, thrice()));
    }

    @Test
    @DisplayName("throw Illegal State Exception on Bounded Context close error")
    void throwIllegalStateExceptionOnClose() {
        assertThrows(IllegalStateException.class, () ->
                newInstance()
                        .with(new RepositoryThrowingExceptionOnClose() {
                            @Override
                            protected void throwException() {
                                throw new RuntimeException("Expected error");
                            }
                        })
                        .close());
    }

    /**
     * Obtains the set of entity state types from the passed repositories.
     */
    private static Set<TypeName> toTypes(Iterable<Repository<?, ?>> repos) {
        ImmutableSet.Builder<TypeName> builder = ImmutableSet.builder();
        repos.forEach(repository -> builder.add(repository.getEntityStateType()
                                                          .toName()));
        return builder.build();
    }

    @Nested
    @DisplayName("create an instance by BoundedContextBuilder")
    class CreateByBuilder {

        private final ImmutableList<Repository<?, ?>> repositories = ImmutableList.of(
                new BbProjectRepository(),
                new BbProjectViewRepository()
        );

        private final Set<TypeName> types = toTypes(repositories);

        private BlackBoxBoundedContext<?> blackBox;
        private BoundedContextBuilder builder;
        private Enricher enricher;

        @BeforeEach
        void setUp() {
            enricher = Enricher.newBuilder()
                               .build();
            builder = BoundedContext.newBuilder()
                                    .setEventBus(EventBus.newBuilder()
                                                         .setEnricher(enricher));
            repositories.forEach(builder::add);
        }

        @Test
        void singleTenant() {
            builder.setMultitenant(false);
            blackBox = BlackBoxBoundedContext.from(builder);

            assertThat(blackBox).isInstanceOf(SingleTenantBlackBoxContext.class);
            assertEntityTypes();
            assertEnricher();
        }

        private void assertEntityTypes() {
            assertThat(blackBox.getAllEntityStateTypes()).containsAllIn(types);
        }

        private void assertEnricher() {
            Truth8.assertThat(blackBox.getEventBus()
                                      .enricher())
                  .hasValue(enricher);
        }

        @Test
        void multiTenant() {
            builder.setMultitenant(true);
            blackBox = BlackBoxBoundedContext.from(builder);

            assertThat(blackBox).isInstanceOf(MultitenantBlackBoxContext.class);
            assertEntityTypes();
            assertEnricher();
        }
    }
}<|MERGE_RESOLUTION|>--- conflicted
+++ resolved
@@ -20,9 +20,6 @@
 
 package io.spine.testing.server.blackbox;
 
-<<<<<<< HEAD
-import io.spine.core.UserId;
-=======
 import com.google.common.collect.ImmutableList;
 import com.google.common.collect.ImmutableSet;
 import com.google.common.truth.Truth8;
@@ -31,7 +28,7 @@
 import io.spine.server.entity.Repository;
 import io.spine.server.event.Enricher;
 import io.spine.server.event.EventBus;
->>>>>>> 53eef02e
+import io.spine.core.UserId;
 import io.spine.testing.server.ShardingReset;
 import io.spine.testing.server.blackbox.command.BbCreateProject;
 import io.spine.testing.server.blackbox.event.BbProjectCreated;
@@ -225,42 +222,46 @@
                .assertThat(emittedEvent(BbTaskAddedToReport.class, thrice()));
     }
 
-    @Test
-    @DisplayName("receives external event")
-    void receivesExternalEvents() {
-        BbProjectId projectId = newProjectId();
-        UserId user = newUuid();
-
-        context.receivesCommand(createProject(projectId))
-               .receivesCommand(addProjectAssignee(projectId, user))
-               .receivesExternalEvent(userDeleted(user, projectId))
-               .assertThat(acked(count(3)).withoutErrorsOrRejections())
-               .assertThat(emittedEvent(count(3)))
-               .assertThat(emittedEvent(BbProjectCreated.class, once()))
-               .assertThat(emittedEvent(BbUserAssigned.class, once()))
-               .assertThat(emittedEvent(BbUserUnassigned.class, once()));
-    }
-
-    @Test
-    @DisplayName("receives multiple external events")
-    void receivesMultipleExternalEvents() {
-        BbProjectId projectId = newProjectId();
-        UserId user1 = newUuid();
-        UserId user2 = newUuid();
-        UserId user3 = newUuid();
-
-        context.receivesCommand(createProject(projectId))
-               .receivesCommands(addProjectAssignee(projectId, user1),
-                                 addProjectAssignee(projectId, user2),
-                                 addProjectAssignee(projectId, user3))
-               .receivesExternalEvents(userDeleted(user1, projectId),
-                                       userDeleted(user2, projectId),
-                                       userDeleted(user3, projectId))
-               .assertThat(acked(count(7)).withoutErrorsOrRejections())
-               .assertThat(emittedEvent(count(7)))
-               .assertThat(emittedEvent(BbProjectCreated.class, once()))
-               .assertThat(emittedEvent(BbUserAssigned.class, thrice()))
-               .assertThat(emittedEvent(BbUserUnassigned.class, thrice()));
+    @Nested
+    class SendExternalEvents {
+
+        @Test
+        @DisplayName("sends an external event")
+        void single() {
+            BbProjectId projectId = newProjectId();
+            UserId user = newUuid();
+
+            context.receivesCommand(createProject(projectId))
+                   .receivesCommand(addProjectAssignee(projectId, user))
+                   .receivesExternalEvent(userDeleted(user, projectId))
+                   .assertThat(acked(count(3)).withoutErrorsOrRejections())
+                   .assertThat(emittedEvent(count(3)))
+                   .assertThat(emittedEvent(BbProjectCreated.class, once()))
+                   .assertThat(emittedEvent(BbUserAssigned.class, once()))
+                   .assertThat(emittedEvent(BbUserUnassigned.class, once()));
+        }
+
+        @Test
+        @DisplayName("sends multiple external events")
+        void multiple() {
+            BbProjectId projectId = newProjectId();
+            UserId user1 = newUuid();
+            UserId user2 = newUuid();
+            UserId user3 = newUuid();
+
+            context.receivesCommand(createProject(projectId))
+                   .receivesCommands(addProjectAssignee(projectId, user1),
+                                     addProjectAssignee(projectId, user2),
+                                     addProjectAssignee(projectId, user3))
+                   .receivesExternalEvents(userDeleted(user1, projectId),
+                                           userDeleted(user2, projectId),
+                                           userDeleted(user3, projectId))
+                   .assertThat(acked(count(7)).withoutErrorsOrRejections())
+                   .assertThat(emittedEvent(count(7)))
+                   .assertThat(emittedEvent(BbProjectCreated.class, once()))
+                   .assertThat(emittedEvent(BbUserAssigned.class, thrice()))
+                   .assertThat(emittedEvent(BbUserUnassigned.class, thrice()));
+        }
     }
 
     @Test
