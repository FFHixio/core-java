/*
 * Copyright 2019, TeamDev. All rights reserved.
 *
 * Redistribution and use in source and/or binary forms, with or without
 * modification, must retain the above copyright notice and the following
 * disclaimer.
 *
 * THIS SOFTWARE IS PROVIDED BY THE COPYRIGHT HOLDERS AND CONTRIBUTORS
 * "AS IS" AND ANY EXPRESS OR IMPLIED WARRANTIES, INCLUDING, BUT NOT
 * LIMITED TO, THE IMPLIED WARRANTIES OF MERCHANTABILITY AND FITNESS FOR
 * A PARTICULAR PURPOSE ARE DISCLAIMED. IN NO EVENT SHALL THE COPYRIGHT
 * OWNER OR CONTRIBUTORS BE LIABLE FOR ANY DIRECT, INDIRECT, INCIDENTAL,
 * SPECIAL, EXEMPLARY, OR CONSEQUENTIAL DAMAGES (INCLUDING, BUT NOT
 * LIMITED TO, PROCUREMENT OF SUBSTITUTE GOODS OR SERVICES; LOSS OF USE,
 * DATA, OR PROFITS; OR BUSINESS INTERRUPTION) HOWEVER CAUSED AND ON ANY
 * THEORY OF LIABILITY, WHETHER IN CONTRACT, STRICT LIABILITY, OR TORT
 * (INCLUDING NEGLIGENCE OR OTHERWISE) ARISING IN ANY WAY OUT OF THE USE
 * OF THIS SOFTWARE, EVEN IF ADVISED OF THE POSSIBILITY OF SUCH DAMAGE.
 */

package io.spine.testing.server.entity;

import com.google.common.annotations.VisibleForTesting;
import com.google.common.truth.FailureMetadata;
import com.google.common.truth.Subject;
import com.google.common.truth.extensions.proto.ProtoSubject;
import io.spine.core.Version;
import org.checkerframework.checker.nullness.qual.Nullable;

import static com.google.common.base.Preconditions.checkNotNull;
import static com.google.common.truth.Fact.simpleFact;
import static com.google.common.truth.Truth.assertAbout;

/**
 * A set of checks for the {@link io.spine.server.entity.Entity Entity} version.
 */
@VisibleForTesting
public final class EntityVersionSubject extends ProtoSubject {
<<<<<<< HEAD

    public static final String ENTITY_VERSION_SHOULD_EXIST = "entity version should exist";
    private final @Nullable Version actual;

    private EntityVersionSubject(FailureMetadata failureMetadata,
                                 @Nullable Version actual) {
        super(failureMetadata, actual);
        this.actual = actual;
=======

    private final @Nullable Version actual;

    private EntityVersionSubject(FailureMetadata failureMetadata, @Nullable Version message) {
        super(failureMetadata, message);
        this.actual = message;
>>>>>>> 2a735096
    }

    public static EntityVersionSubject assertEntityVersion(Version version) {
        return assertAbout(entityVersion()).that(version);
    }

    /**
     * Verifies the version is an increment of the {@code other}.
     */
    public void isNewerThan(Version other) {
        checkNotNull(other);
<<<<<<< HEAD
        if (actual == null) {
            shouldExistButDoesNot();
            return;
        }
        check("isIncrement()").that(actual.isIncrement(other))
                              .isTrue();
=======
        if (actual() == null) {
            isNotNull();
        } else {
            check("isIncrement()").that(nonNullActual().isIncrement(other))
                                  .isTrue();
        }
>>>>>>> 2a735096
    }

    /**
     * Verifies the version is an increment or at least equal to the {@code other}.
     */
    public void isNewerOrEqualTo(Version other) {
        checkNotNull(other);
<<<<<<< HEAD
        if (actual == null) {
            shouldExistButDoesNot();
            return;
        }
        check("isIncrementOrEqual()").that(actual.isIncrementOrEqual(other))
                                     .isTrue();
=======
        if (actual() == null) {
            isNotNull();
        } else {
            check("isIncrementOrEqual()").that(nonNullActual().isIncrementOrEqual(other))
                                         .isTrue();
        }
>>>>>>> 2a735096
    }

    /**
     * Verifies the version is a decrement of the {@code other}.
     */
    public void isOlderThan(Version other) {
        checkNotNull(other);
<<<<<<< HEAD
        if (actual == null) {
            shouldExistButDoesNot();
            return;
        }
        check("isDecrement()").that(actual.isDecrement(other))
                              .isTrue();
=======
        if (actual() == null) {
            isNotNull();
        } else {
            check("isDecrement()").that(nonNullActual().isDecrement(other))
                                  .isTrue();
        }
>>>>>>> 2a735096
    }

    /**
     * Verifies the version is a decrement or at least equal to the {@code other}.
     */
    public void isOlderOrEqualTo(Version other) {
        checkNotNull(other);
<<<<<<< HEAD
        if (actual == null) {
            shouldExistButDoesNot();
            return;
        }
        check("isDecrementOrEqual()").that(actual.isDecrementOrEqual(other))
                                     .isTrue();
=======
        if (actual() == null) {
            isNotNull();
        } else {
            check("isDecrementOrEqual()").that(nonNullActual().isDecrementOrEqual(other))
                                         .isTrue();
        }
    }

    /**
     * Obtains the entity version under verification.
     */
    public @Nullable Version actual() {
        return actual;
    }

    private Version nonNullActual() {
        assertExists();
        return checkNotNull(actual);
>>>>>>> 2a735096
    }

    private void shouldExistButDoesNot() {
        failWithoutActual(simpleFact(ENTITY_VERSION_SHOULD_EXIST));
    }

    static
    Subject.Factory<EntityVersionSubject, Version> entityVersion() {
        return EntityVersionSubject::new;
    }
}<|MERGE_RESOLUTION|>--- conflicted
+++ resolved
@@ -28,7 +28,6 @@
 import org.checkerframework.checker.nullness.qual.Nullable;
 
 import static com.google.common.base.Preconditions.checkNotNull;
-import static com.google.common.truth.Fact.simpleFact;
 import static com.google.common.truth.Truth.assertAbout;
 
 /**
@@ -36,23 +35,12 @@
  */
 @VisibleForTesting
 public final class EntityVersionSubject extends ProtoSubject {
-<<<<<<< HEAD
-
-    public static final String ENTITY_VERSION_SHOULD_EXIST = "entity version should exist";
-    private final @Nullable Version actual;
-
-    private EntityVersionSubject(FailureMetadata failureMetadata,
-                                 @Nullable Version actual) {
-        super(failureMetadata, actual);
-        this.actual = actual;
-=======
 
     private final @Nullable Version actual;
 
     private EntityVersionSubject(FailureMetadata failureMetadata, @Nullable Version message) {
         super(failureMetadata, message);
         this.actual = message;
->>>>>>> 2a735096
     }
 
     public static EntityVersionSubject assertEntityVersion(Version version) {
@@ -64,21 +52,12 @@
      */
     public void isNewerThan(Version other) {
         checkNotNull(other);
-<<<<<<< HEAD
-        if (actual == null) {
-            shouldExistButDoesNot();
-            return;
-        }
-        check("isIncrement()").that(actual.isIncrement(other))
-                              .isTrue();
-=======
         if (actual() == null) {
             isNotNull();
         } else {
             check("isIncrement()").that(nonNullActual().isIncrement(other))
                                   .isTrue();
         }
->>>>>>> 2a735096
     }
 
     /**
@@ -86,21 +65,12 @@
      */
     public void isNewerOrEqualTo(Version other) {
         checkNotNull(other);
-<<<<<<< HEAD
-        if (actual == null) {
-            shouldExistButDoesNot();
-            return;
-        }
-        check("isIncrementOrEqual()").that(actual.isIncrementOrEqual(other))
-                                     .isTrue();
-=======
         if (actual() == null) {
             isNotNull();
         } else {
             check("isIncrementOrEqual()").that(nonNullActual().isIncrementOrEqual(other))
                                          .isTrue();
         }
->>>>>>> 2a735096
     }
 
     /**
@@ -108,21 +78,12 @@
      */
     public void isOlderThan(Version other) {
         checkNotNull(other);
-<<<<<<< HEAD
-        if (actual == null) {
-            shouldExistButDoesNot();
-            return;
-        }
-        check("isDecrement()").that(actual.isDecrement(other))
-                              .isTrue();
-=======
         if (actual() == null) {
             isNotNull();
         } else {
             check("isDecrement()").that(nonNullActual().isDecrement(other))
                                   .isTrue();
         }
->>>>>>> 2a735096
     }
 
     /**
@@ -130,14 +91,6 @@
      */
     public void isOlderOrEqualTo(Version other) {
         checkNotNull(other);
-<<<<<<< HEAD
-        if (actual == null) {
-            shouldExistButDoesNot();
-            return;
-        }
-        check("isDecrementOrEqual()").that(actual.isDecrementOrEqual(other))
-                                     .isTrue();
-=======
         if (actual() == null) {
             isNotNull();
         } else {
@@ -156,11 +109,10 @@
     private Version nonNullActual() {
         assertExists();
         return checkNotNull(actual);
->>>>>>> 2a735096
     }
 
-    private void shouldExistButDoesNot() {
-        failWithoutActual(simpleFact(ENTITY_VERSION_SHOULD_EXIST));
+    private void assertExists() {
+        isNotNull();
     }
 
     static
