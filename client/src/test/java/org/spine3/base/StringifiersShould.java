/*
 * Copyright 2017, TeamDev Ltd. All rights reserved.
 *
 * Redistribution and use in source and/or binary forms, with or without
 * modification, must retain the above copyright notice and the following
 * disclaimer.
 *
 * THIS SOFTWARE IS PROVIDED BY THE COPYRIGHT HOLDERS AND CONTRIBUTORS
 * "AS IS" AND ANY EXPRESS OR IMPLIED WARRANTIES, INCLUDING, BUT NOT
 * LIMITED TO, THE IMPLIED WARRANTIES OF MERCHANTABILITY AND FITNESS FOR
 * A PARTICULAR PURPOSE ARE DISCLAIMED. IN NO EVENT SHALL THE COPYRIGHT
 * OWNER OR CONTRIBUTORS BE LIABLE FOR ANY DIRECT, INDIRECT, INCIDENTAL,
 * SPECIAL, EXEMPLARY, OR CONSEQUENTIAL DAMAGES (INCLUDING, BUT NOT
 * LIMITED TO, PROCUREMENT OF SUBSTITUTE GOODS OR SERVICES; LOSS OF USE,
 * DATA, OR PROFITS; OR BUSINESS INTERRUPTION) HOWEVER CAUSED AND ON ANY
 * THEORY OF LIABILITY, WHETHER IN CONTRACT, STRICT LIABILITY, OR TORT
 * (INCLUDING NEGLIGENCE OR OTHERWISE) ARISING IN ANY WAY OUT OF THE USE
 * OF THIS SOFTWARE, EVEN IF ADVISED OF THE POSSIBILITY OF SUCH DAMAGE.
 */

package org.spine3.base;

import com.google.common.testing.NullPointerTester;
import com.google.protobuf.Timestamp;
import com.google.protobuf.util.Timestamps;
import org.junit.Test;
import org.spine3.test.identifiers.IdWithPrimitiveFields;
import org.spine3.test.types.Task;
import org.spine3.type.ParametrizedTypeImpl;

import java.lang.reflect.Type;
import java.text.ParseException;
import java.util.Arrays;
import java.util.List;
import java.util.Map;
import java.util.Random;

import static com.google.common.collect.Lists.newArrayList;
import static com.google.common.collect.Maps.newHashMap;
import static org.hamcrest.CoreMatchers.is;
import static org.hamcrest.MatcherAssert.assertThat;
import static org.junit.Assert.assertEquals;
import static org.junit.Assert.assertFalse;
import static org.junit.Assert.assertNotNull;
import static org.junit.Assert.assertNull;
import static org.spine3.base.Identifiers.idToString;
import static org.spine3.base.Stringifiers.mapStringifier;
import static org.spine3.test.Tests.assertHasPrivateParameterlessCtor;

@SuppressWarnings({"SerializableNonStaticInnerClassWithoutSerialVersionUID",
        "SerializableInnerClassWithNonSerializableOuterClass",
        "DuplicateStringLiteralInspection"})
// It is OK for test methods.
public class StringifiersShould {

    @Test
    public void have_private_constructor() {
        assertHasPrivateParameterlessCtor(Stringifiers.class);
    }

    private static final Stringifier<IdWithPrimitiveFields> ID_TO_STRING_CONVERTER =
            new Stringifier<IdWithPrimitiveFields>() {
                @Override
                protected String toString(IdWithPrimitiveFields id) {
                    return id.getName();
                }

                @Override
                protected IdWithPrimitiveFields fromString(String str) {
                    return IdWithPrimitiveFields.newBuilder()
                                                .setName(str)
                                                .build();
                }
            };

    @Test
    public void convert_to_string_registered_id_message_type() {
        StringifierRegistry.getInstance()
                           .register(ID_TO_STRING_CONVERTER, IdWithPrimitiveFields.class);

        final String testId = "testId 123456";
        final IdWithPrimitiveFields id = IdWithPrimitiveFields.newBuilder()
                                                              .setName(testId)
                                                              .build();
        final String result = idToString(id);
        assertEquals(testId, result);
    }

    @SuppressWarnings("OptionalGetWithoutIsPresent")
    // OK as these are standard Stringifiers we add ourselves.
    @Test
    public void handle_null_in_standard_converters() {
        final StringifierRegistry registry = StringifierRegistry.getInstance();

        assertNull(registry.get(Timestamp.class)
                           .get()
                           .convert(null));
        assertNull(registry.get(EventId.class)
                           .get()
                           .convert(null));
        assertNull(registry.get(CommandId.class)
                           .get()
                           .convert(null));
    }

    @Test
    public void return_false_on_attempt_to_find_unregistered_type() {
        assertFalse(StringifierRegistry.getInstance()
                                       .hasStringifierFor(Random.class));
    }

    @Test
    public void convert_string_to_map() throws ParseException {
        final String rawMap = "1\\:1972-01-01T10:00:20.021-05:00";
<<<<<<< HEAD
        final TypeToken<Map<Long, Timestamp>> typeToken = new TypeToken<Map<Long, Timestamp>>() {
        };
        final Stringifier<Map<Long, Timestamp>> stringifier =
                new Stringifiers.MapStringifier<>(Long.class, Timestamp.class);
        StringifierRegistry.getInstance()
                           .register(typeToken, stringifier);
        final Map<Long, Timestamp> actualMap = Stringifiers.parse(rawMap, typeToken);
=======
        final Type type = ParametrizedTypeImpl.from(Map.class,
                                                    new Class[]{Long.class, Timestamp.class});
        final Stringifier<Map<Long, Timestamp>> stringifier =
                mapStringifier(Long.class, Timestamp.class);
        StringifierRegistry.getInstance()
                           .register(stringifier, type);
        final Map<Long, Timestamp> actualMap = Stringifiers.fromString(rawMap, type);
>>>>>>> 03867bae
        final Map<Long, Timestamp> expectedMap = newHashMap();
        expectedMap.put(1L, Timestamps.parse("1972-01-01T10:00:20.021-05:00"));
        assertThat(actualMap, is(expectedMap));
    }

    @Test
    public void convert_map_to_string() {
        final Map<String, Integer> mapToConvert = createTestMap();
<<<<<<< HEAD
        final TypeToken<Map<String, Integer>> typeToken = new TypeToken<Map<String, Integer>>() {
        };
        final String convertedMap = Stringifiers.toString(mapToConvert, typeToken);
=======
        final Type type = ParametrizedTypeImpl.from(Map.class,
                                                    new Class[]{String.class, Integer.class});
        final Stringifier<Map<String, Integer>> stringifier =
                mapStringifier(String.class, Integer.class);
        StringifierRegistry.getInstance()
                           .register(stringifier, type);
        final String convertedMap = Stringifiers.toString(mapToConvert, type);
>>>>>>> 03867bae
        assertEquals(mapToConvert.toString(), convertedMap);
    }

    @Test(expected = IllegalConversionArgumentException.class)
    public void throw_exception_when_passed_parameter_does_not_match_expected_format() {
        final String incorrectRawMap = "first\\:1\\,second\\:2";
        final Type type = ParametrizedTypeImpl.from(Map.class,
                                                    new Class[]{Integer.class, Integer.class});
        final Stringifier<Map<Integer, Integer>> stringifier =
                mapStringifier(Integer.class, Integer.class);
        StringifierRegistry.getInstance()
                           .register(stringifier, type);
        Stringifiers.fromString(incorrectRawMap, type);
    }

    @Test(expected = MissingStringifierException.class)
    public void throw_exception_when_required_stringifier_is_not_found() {
        final Type type = ParametrizedTypeImpl.from(Map.class, new Class[]{Long.class, Task.class});
        Stringifiers.fromString("1\\:1", type);
    }

    @Test(expected = IllegalConversionArgumentException.class)
    public void throw_exception_when_occurred_exception_during_conversion() {
        final Type type = ParametrizedTypeImpl.from(Map.class,
                                                    new Class[]{Task.class, Long.class});
        final Stringifier<Map<Task, Long>> stringifier = mapStringifier(Task.class, Long.class);
        StringifierRegistry.getInstance()
                           .register(stringifier, type);
        Stringifiers.fromString("first\\:first\\:first", type);
    }

    @Test(expected = IllegalConversionArgumentException.class)
    public void throw_exception_when_key_value_delimiter_is_wrong() {
        final Type type = ParametrizedTypeImpl.from(Map.class,
                                                    new Class[]{Long.class, Long.class});
        final Stringifier<Map<Long, Long>>stringifier = mapStringifier(Long.class, Long.class);
        StringifierRegistry.getInstance()
                           .register(stringifier, type);
        Stringifiers.fromString("1\\-1", type);
    }

    @Test
    public void convert_map_with_custom_delimiter() {
        final String rawMap = "first\\:1\\|second\\:2\\|third\\:3";
        final Type type = ParametrizedTypeImpl.from(Map.class,
                                                    new Class[]{String.class, Integer.class});
        final Stringifier<Map<String, Integer>> stringifier =
                mapStringifier(String.class, Integer.class, "|");
        StringifierRegistry.getInstance()
                           .register(stringifier, type);

        final Map<String, Integer> convertedMap = Stringifiers.fromString(rawMap, type);
        assertThat(convertedMap, is(createTestMap()));
    }

    private static Map<String, Integer> createTestMap() {
        final Map<String, Integer> expectedMap = newHashMap();
        expectedMap.put("first", 1);
        expectedMap.put("second", 2);
        expectedMap.put("third", 3);
        return expectedMap;
    }

    @Test
    public void convert_string_to_list_of_strings() {
        final String stringToConvert = "1,2,3,4,5";
        final List<String> actualList =
                new Stringifiers.ListStringifier<>(String.class).reverse()
                                                                .convert(stringToConvert);
        assertNotNull(actualList);

        final List<String> expectedList = Arrays.asList(stringToConvert.split(","));
        assertThat(actualList, is(expectedList));
    }

    @Test
    public void convert_list_of_strings_to_string() {
        final List<String> listToConvert = newArrayList("1", "2", "3", "4", "5");
        final String actual =
                new Stringifiers.ListStringifier<>(String.class).convert(listToConvert);
        assertEquals(listToConvert.toString(), actual);
    }

    @Test
    public void convert_list_of_integers_to_string() {
        final List<Integer> listToConvert = newArrayList(1, 2, 3, 4, 5);
        final String actual =
                new Stringifiers.ListStringifier<>(Integer.class).convert(listToConvert);
        assertEquals(listToConvert.toString(), actual);
    }

    @Test
    public void convert_string_to_list_of_integers() {
        final String stringToConvert = "1|2|3|4|5";
        final String delimiter = "|";
        final TypeToken<List<Integer>> typeToken = new TypeToken<List<Integer>>(){};
        final Stringifiers.ListStringifier<Integer> stringifier =
                new Stringifiers.ListStringifier<>(Integer.class, delimiter);
        StringifierRegistry.getInstance().register(typeToken, stringifier);
        final List<Integer> actualList = Stringifiers.parse(stringToConvert, typeToken);
        assertNotNull(actualList);

        final List<Integer> expectedList = newArrayList(1, 2, 3, 4, 5);
        assertThat(actualList, is(expectedList));
    }

    @Test(expected = IllegalConversionArgumentException.class)
    public void emit_exception_when_list_type_does_not_have_appropriate_stringifier() {
        final String stringToConvert = "{value:123456}";
        new Stringifiers.ListStringifier<>(Task.class).reverse()
                                                      .convert(stringToConvert);
    }

    @Test
    public void pass_the_null_tolerance_check() {
        final NullPointerTester tester = new NullPointerTester();
        tester.testStaticMethods(Stringifiers.class, NullPointerTester.Visibility.PACKAGE);
    }

    @SuppressWarnings("EmptyClass") // is the part of the test.
    @Test(expected = MissingStringifierException.class)
    public void raise_exception_on_missing_stringifer() {
        Stringifiers.toString(new Object() {
        });
    }
}<|MERGE_RESOLUTION|>--- conflicted
+++ resolved
@@ -48,8 +48,8 @@
 import static org.spine3.test.Tests.assertHasPrivateParameterlessCtor;
 
 @SuppressWarnings({"SerializableNonStaticInnerClassWithoutSerialVersionUID",
-        "SerializableInnerClassWithNonSerializableOuterClass",
-        "DuplicateStringLiteralInspection"})
+                   "SerializableInnerClassWithNonSerializableOuterClass",
+                   "DuplicateStringLiteralInspection"})
 // It is OK for test methods.
 public class StringifiersShould {
 
@@ -112,15 +112,6 @@
     @Test
     public void convert_string_to_map() throws ParseException {
         final String rawMap = "1\\:1972-01-01T10:00:20.021-05:00";
-<<<<<<< HEAD
-        final TypeToken<Map<Long, Timestamp>> typeToken = new TypeToken<Map<Long, Timestamp>>() {
-        };
-        final Stringifier<Map<Long, Timestamp>> stringifier =
-                new Stringifiers.MapStringifier<>(Long.class, Timestamp.class);
-        StringifierRegistry.getInstance()
-                           .register(typeToken, stringifier);
-        final Map<Long, Timestamp> actualMap = Stringifiers.parse(rawMap, typeToken);
-=======
         final Type type = ParametrizedTypeImpl.from(Map.class,
                                                     new Class[]{Long.class, Timestamp.class});
         final Stringifier<Map<Long, Timestamp>> stringifier =
@@ -128,7 +119,6 @@
         StringifierRegistry.getInstance()
                            .register(stringifier, type);
         final Map<Long, Timestamp> actualMap = Stringifiers.fromString(rawMap, type);
->>>>>>> 03867bae
         final Map<Long, Timestamp> expectedMap = newHashMap();
         expectedMap.put(1L, Timestamps.parse("1972-01-01T10:00:20.021-05:00"));
         assertThat(actualMap, is(expectedMap));
@@ -137,11 +127,6 @@
     @Test
     public void convert_map_to_string() {
         final Map<String, Integer> mapToConvert = createTestMap();
-<<<<<<< HEAD
-        final TypeToken<Map<String, Integer>> typeToken = new TypeToken<Map<String, Integer>>() {
-        };
-        final String convertedMap = Stringifiers.toString(mapToConvert, typeToken);
-=======
         final Type type = ParametrizedTypeImpl.from(Map.class,
                                                     new Class[]{String.class, Integer.class});
         final Stringifier<Map<String, Integer>> stringifier =
@@ -149,7 +134,6 @@
         StringifierRegistry.getInstance()
                            .register(stringifier, type);
         final String convertedMap = Stringifiers.toString(mapToConvert, type);
->>>>>>> 03867bae
         assertEquals(mapToConvert.toString(), convertedMap);
     }
 
