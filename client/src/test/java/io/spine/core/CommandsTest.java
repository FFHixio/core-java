--- conflicted
+++ resolved
@@ -166,31 +166,18 @@
     class CreatePredicate {
 
         @Test
-<<<<<<< HEAD
-        @DisplayName("support `wereAfter` predicate")
-        void createWereAfterPredicate() {
+        @DisplayName("`wereAfter`")
+        void wereAfter() {
             Command command = requestFactory.command()
                                             .create(BoolValue.getDefaultInstance());
-=======
-        @DisplayName("`wereAfter`")
-        void wereAfter() {
-            final Command command = requestFactory.command()
-                                                  .create(BoolValue.getDefaultInstance());
->>>>>>> de47e772
             assertTrue(Commands.wereAfter(secondsAgo(5))
                                .apply(command));
         }
 
         @Test
-<<<<<<< HEAD
-        @DisplayName("support `wereBetween` predicate")
-        void createWereBetweenPredicate() {
-            Command fiveMinsAgo =
-=======
         @DisplayName("`wereBetween`")
         void wereBetween() {
-            final Command fiveMinsAgo =
->>>>>>> de47e772
+            Command fiveMinsAgo =
                     requestFactory.createCommand(StringValue.getDefaultInstance(),
                                                  minutesAgo(5));
             Command twoMinsAgo =
@@ -220,46 +207,14 @@
         }
     }
 
-<<<<<<< HEAD
-    @Nested
-    @DisplayName("when evaluating if command is scheduled")
-    class CheckScheduledTest {
-
-        @Test
-        @DisplayName("consider command scheduled when command delay is set")
-        void recognizeScheduled() {
-            CommandContext context = GivenCommandContext.withScheduledDelayOf(seconds(10));
-            Command cmd = requestFactory.command()
-                                        .createBasedOnContext(StringValue.getDefaultInstance(),
-                                                              context);
-            assertTrue(Commands.isScheduled(cmd));
-        }
-
-        @Test
-        @DisplayName("consider command not scheduled when no scheduling options are present")
-        void recognizeNotScheduled() {
-            Command cmd = requestFactory.createCommand(StringValue.getDefaultInstance());
-            assertFalse(Commands.isScheduled(cmd));
-        }
-
-        @Test
-        @DisplayName("throw exception when command delay set to negative")
-        void throwOnNegativeDelay() {
-            CommandContext context = GivenCommandContext.withScheduledDelayOf(seconds(-10));
-            Command cmd =
-                    requestFactory.command()
-                                  .createBasedOnContext(StringValue.getDefaultInstance(), context);
-            assertThrows(IllegalArgumentException.class, () -> Commands.isScheduled(cmd));
-        }
-=======
     @Test
     @DisplayName("consider command scheduled when command delay is set")
     void recognizeScheduled() {
-        final CommandContext context = GivenCommandContext.withScheduledDelayOf(seconds(10));
-        final Command cmd = requestFactory.command()
-                                          .createBasedOnContext(
-                                                  StringValue.getDefaultInstance(),
-                                                  context);
+        CommandContext context = GivenCommandContext.withScheduledDelayOf(seconds(10));
+        Command cmd = requestFactory.command()
+                                    .createBasedOnContext(
+                                            StringValue.getDefaultInstance(),
+                                            context);
         assertTrue(Commands.isScheduled(cmd));
     }
 
@@ -273,13 +228,12 @@
     @Test
     @DisplayName("throw exception when command delay set to negative")
     void throwOnNegativeDelay() {
-        final CommandContext context = GivenCommandContext.withScheduledDelayOf(seconds(-10));
-        final Command cmd =
+        CommandContext context = GivenCommandContext.withScheduledDelayOf(seconds(-10));
+        Command cmd =
                 requestFactory.command()
                               .createBasedOnContext(StringValue.getDefaultInstance(),
                                                     context);
         assertThrows(IllegalArgumentException.class, () -> Commands.isScheduled(cmd));
->>>>>>> de47e772
     }
 
     @Test
@@ -292,27 +246,6 @@
         assertEquals(id, convertedBack);
     }
 
-<<<<<<< HEAD
-    @SuppressWarnings({"ClassCanBeStatic", "InnerClassMayBeStatic"})
-        // JUnit 5 Nested classes cannot to be static.
-    @Nested
-    @DisplayName("when checking if command is valid")
-    class CheckValidTest {
-
-        @Test
-        @DisplayName("throw exception if checked command id is empty")
-        void throwOnEmptyId() {
-            assertThrows(IllegalArgumentException.class,
-                         () -> Commands.checkValid(CommandId.getDefaultInstance()));
-        }
-
-        @Test
-        @DisplayName("return command id value when checked")
-        void returnIdWhenChecked() {
-            CommandId id = Commands.generateId();
-            assertEquals(id, Commands.checkValid(id));
-        }
-=======
     @Test
     @DisplayName("throw exception if checked command id is empty")
     void throwOnEmptyId() {
@@ -323,9 +256,8 @@
     @Test
     @DisplayName("return command id value when checked")
     void returnIdWhenChecked() {
-        final CommandId id = Commands.generateId();
+        CommandId id = Commands.generateId();
         assertEquals(id, Commands.checkValid(id));
->>>>>>> de47e772
     }
 
     @Test
