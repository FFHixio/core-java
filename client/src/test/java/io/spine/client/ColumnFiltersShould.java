--- conflicted
+++ resolved
@@ -109,7 +109,7 @@
 
     @Test
     public void create_EQUALS_instances_for_enums() {
-        final ColumnFilter filter = eq(ENUM_COLUMN_NAME, ENUM_COLUMN_VALUE);
+        ColumnFilter filter = eq(ENUM_COLUMN_NAME, ENUM_COLUMN_VALUE);
         assertEquals(ENUM_COLUMN_NAME, filter.getColumnName());
         assertEquals(toAny(ENUM_COLUMN_VALUE), filter.getValue());
         assertEquals(EQUAL, filter.getOperator());
@@ -117,7 +117,7 @@
 
     @Test
     public void create_ALL_grouping_instances() {
-        final ColumnFilter[] filters = {
+        ColumnFilter[] filters = {
                 le(COLUMN_NAME, COLUMN_VALUE),
                 ge(COLUMN_NAME, COLUMN_VALUE)
         };
@@ -126,7 +126,7 @@
 
     @Test
     public void create_EITHER_grouping_instances() {
-        final ColumnFilter[] filters = {
+        ColumnFilter[] filters = {
                 lt(COLUMN_NAME, COLUMN_VALUE),
                 gt(COLUMN_NAME, COLUMN_VALUE)
         };
@@ -135,8 +135,8 @@
 
     @Test
     public void create_ordering_filters_for_numbers() {
-        final double number = 3.14;
-        final ColumnFilter filter = le("doubleColumn", number);
+        double number = 3.14;
+        ColumnFilter filter = le("doubleColumn", number);
         assertNotNull(filter);
         assertEquals(LESS_OR_EQUAL, filter.getOperator());
         final DoubleValue value = AnyPacker.unpack(filter.getValue());
@@ -145,8 +145,8 @@
 
     @Test
     public void create_ordering_filters_for_strings() {
-        final String str = "abc";
-        final ColumnFilter filter = gt("stringColumn", str);
+        String str = "abc";
+        ColumnFilter filter = gt("stringColumn", str);
         assertNotNull(filter);
         assertEquals(GREATER_THAN, filter.getOperator());
         final StringValue value = AnyPacker.unpack(filter.getValue());
@@ -155,17 +155,13 @@
 
     @Test
     public void fail_to_create_ordering_filters_for_enums() {
-<<<<<<< HEAD
         thrown.expect(IllegalArgumentException.class);
-        ge("enumColumn", EQUAL);
-=======
         ge(ENUM_COLUMN_NAME, ENUM_COLUMN_VALUE);
->>>>>>> b00682ec
     }
 
     @Test
     public void fail_to_create_ordering_filters_for_non_primitive_numbers() {
-        final AtomicInteger number = new AtomicInteger(42);
+        AtomicInteger number = new AtomicInteger(42);
 
         thrown.expect(IllegalArgumentException.class);
         ge("atomicColumn", number);
@@ -173,7 +169,7 @@
 
     @Test
     public void fail_to_create_ordering_filters_for_not_supported_types() {
-        final Comparable<?> value = Calendar.getInstance(); // Comparable but not supported
+        Comparable<?> value = Calendar.getInstance(); // Comparable but not supported
 
         thrown.expect(IllegalArgumentException.class);
         le("invalidColumn", value);
