--- conflicted
+++ resolved
@@ -94,7 +94,9 @@
     public static CommandContext createContext(@Nullable TenantId tenantId,
                                                UserId userId,
                                                ZoneOffset zoneOffset) {
-<<<<<<< HEAD
+        checkNotNull(userId);
+        checkNotNull(zoneOffset);
+
         final CommandContext.Builder result = getContextBuilder(tenantId, userId, zoneOffset);
         return result.build();
     }
@@ -127,11 +129,6 @@
     private static CommandContext.Builder getContextBuilder(@Nullable TenantId tenantId,
                                                             UserId userId,
                                                             ZoneOffset zoneOffset) {
-=======
-        checkNotNull(userId);
-        checkNotNull(zoneOffset);
-
->>>>>>> b6a8aabd
         final CommandId commandId = generateId();
         final CommandContext.Builder result = newBuilder()
                 .setActor(userId)
@@ -156,8 +153,8 @@
     public static CommandContext newContextBasedOn(CommandContext commandContext) {
         checkNotNull(commandContext);
         final CommandContext.Builder result = commandContext.toBuilder()
-                                                            .setCommandId(generateId())
-                                                            .setTimestamp(getCurrentTime());
+                .setCommandId(generateId())
+                .setTimestamp(getCurrentTime());
         return result.build();
     }
 
@@ -177,8 +174,8 @@
 
         final Any packed = AnyPacker.pack(message);
         final Command.Builder result = Command.newBuilder()
-                                              .setMessage(packed)
-                                              .setContext(context);
+                                               .setMessage(packed)
+                                               .setContext(context);
         return result.build();
     }
 
@@ -353,9 +350,7 @@
     public static boolean sameActorAndTenant(CommandContext c1, CommandContext c2) {
         checkNotNull(c1);
         checkNotNull(c2);
-        return c1.getActor()
-                 .equals(c2.getActor()) &&
-                c1.getTenantId()
-                  .equals(c2.getTenantId());
+        return  c1.getActor().equals(c2.getActor()) &&
+                c1.getTenantId().equals(c2.getTenantId());
     }
 }