/*
 * Copyright 2017, TeamDev Ltd. All rights reserved.
 *
 * Redistribution and use in source and/or binary forms, with or without
 * modification, must retain the above copyright notice and the following
 * disclaimer.
 *
 * THIS SOFTWARE IS PROVIDED BY THE COPYRIGHT HOLDERS AND CONTRIBUTORS
 * "AS IS" AND ANY EXPRESS OR IMPLIED WARRANTIES, INCLUDING, BUT NOT
 * LIMITED TO, THE IMPLIED WARRANTIES OF MERCHANTABILITY AND FITNESS FOR
 * A PARTICULAR PURPOSE ARE DISCLAIMED. IN NO EVENT SHALL THE COPYRIGHT
 * OWNER OR CONTRIBUTORS BE LIABLE FOR ANY DIRECT, INDIRECT, INCIDENTAL,
 * SPECIAL, EXEMPLARY, OR CONSEQUENTIAL DAMAGES (INCLUDING, BUT NOT
 * LIMITED TO, PROCUREMENT OF SUBSTITUTE GOODS OR SERVICES; LOSS OF USE,
 * DATA, OR PROFITS; OR BUSINESS INTERRUPTION) HOWEVER CAUSED AND ON ANY
 * THEORY OF LIABILITY, WHETHER IN CONTRACT, STRICT LIABILITY, OR TORT
 * (INCLUDING NEGLIGENCE OR OTHERWISE) ARISING IN ANY WAY OUT OF THE USE
 * OF THIS SOFTWARE, EVEN IF ADVISED OF THE POSSIBILITY OF SUCH DAMAGE.
 */

package org.spine3.base;

import com.google.protobuf.Any;
import com.google.protobuf.Message;
import com.google.protobuf.MessageOrBuilder;
import com.google.protobuf.Timestamp;
import com.google.protobuf.util.Timestamps;
import org.spine3.validate.ConversionError;

import javax.annotation.Nullable;
import java.text.ParseException;
import java.util.Collection;
import java.util.regex.Pattern;

import static com.google.common.base.Preconditions.checkNotNull;
import static com.google.protobuf.TextFormat.shortDebugString;
import static org.spine3.protobuf.AnyPacker.unpack;

/**
 * Utility class for working with {@code Stringifier}s.
 *
 * @author Alexander Yevsyukov
 */
public class Stringifiers {

    /** A {@code null} ID string representation. */
    public static final String NULL_ID = "NULL";

    /** An empty ID string representation. */
    public static final String EMPTY_ID = "EMPTY";

    private static final Pattern PATTERN_COLON = Pattern.compile(":");
    private static final Pattern PATTERN_T = Pattern.compile("T");
    private static final Pattern PATTERN_COLON_SPACE = Pattern.compile(": ");
    private static final String EQUAL_SIGN = "=";

    private Stringifiers() {
        // Disable instantiation of this utility class.
    }

    /**
     * Converts the passed timestamp to the string, which will serve as ID.
     *
     * @param timestamp the value to convert
     * @return string representation of timestamp-based ID
     */
    public static String toIdString(Timestamp timestamp) {
        checkNotNull(timestamp);
        String result = Timestamps.toString(timestamp);
        result = PATTERN_COLON.matcher(result)
                              .replaceAll("-");
        result = PATTERN_T.matcher(result)
                          .replaceAll("_T");

        return result;
    }

    /**
     * Converts the passed ID value into the string representation.
     *
     * @param id  the value to convert
     * @param <I> the type of the ID
     * @return <ul>
     * <li>for classes implementing {@link Message} &mdash; a Json form;
     * <li>for {@code String}, {@code Long}, {@code Integer} &mdash; the result of {@link Object#toString()};
     * <li>for {@code null} ID &mdash; the {@link #NULL_ID};
     * <li>if the result is empty or blank string &mdash; the {@link #EMPTY_ID}.
     * </ul>
     * @throws IllegalArgumentException if the passed type isn't one of the above or
     *                                  the passed {@link Message} instance has no fields
     * @see StringifierRegistry
     */
    public static <I> String idToString(@Nullable I id) {
        if (id == null) {
            return NULL_ID;
        }

        final Identifier<?> identifier;
        if (id instanceof Any) {
            final Message unpacked = unpack((Any) id);
            identifier = Identifier.fromMessage(unpacked);
        } else {
            identifier = Identifier.from(id);
        }

        final String result = identifier.toString();
        return result;
    }

    @SuppressWarnings("unchecked") // OK to cast to String as output type of Stringifier.
    static String idMessageToString(Message message) {
        checkNotNull(message);
        final String result;
        final StringifierRegistry registry = StringifierRegistry.getInstance();
        final Class<? extends Message> msgClass = message.getClass();
        if (registry.hasStringiferFor(msgClass)) {
            @SuppressWarnings("OptionalGetWithoutIsPresent") // OK as we check for presence above.
            final Stringifier converter = registry.get(msgClass)
                                                  .get();
            result = (String) converter.convert(message);
        } else {
            result = convert(message);
        }
        return result;
    }

    private static String convert(Message message) {
        final Collection<Object> values = message.getAllFields()
                                                 .values();
        final String result;
        if (values.isEmpty()) {
            result = EMPTY_ID;
        } else if (values.size() == 1) {
            final Object object = values.iterator()
                                        .next();
            if (object instanceof Message) {
                result = idMessageToString((Message) object);
            } else {
                result = object.toString();
            }
        } else {
            result = messageWithMultipleFieldsToString(message);
        }
        return result;
    }

    private static String messageWithMultipleFieldsToString(MessageOrBuilder message) {
        String result = shortDebugString(message);
        result = PATTERN_COLON_SPACE.matcher(result)
                                    .replaceAll(EQUAL_SIGN);
        return result;
    }

<<<<<<< HEAD
    static class TimestampIdStringifer extends Stringifier<Timestamp, String> {
=======
    protected static class TimestampIdStringifer extends Stringifier<Timestamp> {
>>>>>>> 758d0edd

        @Override
        protected String doForward(Timestamp timestamp) {
            final String result = toIdString(timestamp);
            return result;
        }

        @Override
        @SuppressWarnings("ThrowInsideCatchBlockWhichIgnoresCaughtException")
        // It is OK, because all necessary information about exception
        // is passed to the {@code ConversionError} instance.
        protected Timestamp doBackward(String s) {
            try {
                return Timestamps.parse(s);
            } catch (ParseException e) {
                final ConversionError conversionError = new ConversionError(e.getMessage(),
                                                                            e.getErrorOffset());
                throw new IllegalArgumentException(conversionError);
            }
        }
    }

<<<<<<< HEAD
    static class EventIdStringifier extends Stringifier<EventId, String> {
=======
    static class EventIdStringifier extends Stringifier<EventId> {
>>>>>>> 758d0edd
        @Override
        protected String doForward(EventId eventId) {
            final String result = eventId.getUuid();
            return result;
        }

        @Override
        protected EventId doBackward(String s) {
            final EventId result = EventId.newBuilder()
                                          .setUuid(s)
                                          .build();
            return result;
        }
    }

<<<<<<< HEAD
    static class CommandIdStringifier extends Stringifier<CommandId, String> {
=======
    static class CommandIdStringifier extends Stringifier<CommandId> {
>>>>>>> 758d0edd
        @Override
        protected String doForward(CommandId commandId) {
            final String result = commandId.getUuid();
            return result;
        }

        @Override
        protected CommandId doBackward(String s) {
            final CommandId result = CommandId.newBuilder()
                                              .setUuid(s)
                                              .build();
            return result;
        }
    }
}<|MERGE_RESOLUTION|>--- conflicted
+++ resolved
@@ -151,11 +151,7 @@
         return result;
     }
 
-<<<<<<< HEAD
-    static class TimestampIdStringifer extends Stringifier<Timestamp, String> {
-=======
     protected static class TimestampIdStringifer extends Stringifier<Timestamp> {
->>>>>>> 758d0edd
 
         @Override
         protected String doForward(Timestamp timestamp) {
@@ -178,11 +174,7 @@
         }
     }
 
-<<<<<<< HEAD
-    static class EventIdStringifier extends Stringifier<EventId, String> {
-=======
     static class EventIdStringifier extends Stringifier<EventId> {
->>>>>>> 758d0edd
         @Override
         protected String doForward(EventId eventId) {
             final String result = eventId.getUuid();
@@ -198,11 +190,7 @@
         }
     }
 
-<<<<<<< HEAD
-    static class CommandIdStringifier extends Stringifier<CommandId, String> {
-=======
     static class CommandIdStringifier extends Stringifier<CommandId> {
->>>>>>> 758d0edd
         @Override
         protected String doForward(CommandId commandId) {
             final String result = commandId.getUuid();
