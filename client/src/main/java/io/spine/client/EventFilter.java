/*
 * Copyright 2019, TeamDev. All rights reserved.
 *
 * Redistribution and use in source and/or binary forms, with or without
 * modification, must retain the above copyright notice and the following
 * disclaimer.
 *
 * THIS SOFTWARE IS PROVIDED BY THE COPYRIGHT HOLDERS AND CONTRIBUTORS
 * "AS IS" AND ANY EXPRESS OR IMPLIED WARRANTIES, INCLUDING, BUT NOT
 * LIMITED TO, THE IMPLIED WARRANTIES OF MERCHANTABILITY AND FITNESS FOR
 * A PARTICULAR PURPOSE ARE DISCLAIMED. IN NO EVENT SHALL THE COPYRIGHT
 * OWNER OR CONTRIBUTORS BE LIABLE FOR ANY DIRECT, INDIRECT, INCIDENTAL,
 * SPECIAL, EXEMPLARY, OR CONSEQUENTIAL DAMAGES (INCLUDING, BUT NOT
 * LIMITED TO, PROCUREMENT OF SUBSTITUTE GOODS OR SERVICES; LOSS OF USE,
 * DATA, OR PROFITS; OR BUSINESS INTERRUPTION) HOWEVER CAUSED AND ON ANY
 * THEORY OF LIABILITY, WHETHER IN CONTRACT, STRICT LIABILITY, OR TORT
 * (INCLUDING NEGLIGENCE OR OTHERWISE) ARISING IN ANY WAY OUT OF THE USE
 * OF THIS SOFTWARE, EVEN IF ADVISED OF THE POSSIBILITY OF SUCH DAMAGE.
 */

package io.spine.client;

import io.spine.base.Field;
import io.spine.core.Event;

import static com.google.common.base.Preconditions.checkNotNull;

/**
 * Filters events by conditions on both message and context.
 */
final class EventFilter implements MessageFilter<Event> {

<<<<<<< HEAD
    /** The name of the {@code context} field in the {@code Event} type. */
    private static final String CONTEXT_FIELD =
            Field.nameOf(Event.CONTEXT_FIELD_NUMBER, Event.getDescriptor());

=======
>>>>>>> 02d2267a
    private final Filter filter;

    EventFilter(Filter filter) {
        this.filter = checkNotNull(filter);
    }

    @Override
    public boolean test(Event event) {
        boolean byContext =
                filter.getFieldPath()
                      .getFieldName(0)
<<<<<<< HEAD
                      .equals(CONTEXT_FIELD);
=======
                      .equals(EventContextField.name());
>>>>>>> 02d2267a
        if (byContext) {
            // Since we reference the context field with `context` prefix, we need to pass
            // the whole `Event` instance.
            return filter.test(event);
        }
        return filter.test(event.enclosedMessage());
    }

    @Override
    public boolean equals(Object o) {
        if (this == o) {
            return true;
        }
        if (o == null || getClass() != o.getClass()) {
            return false;
        }
        EventFilter other = (EventFilter) o;
        return filter.equals(other.filter);
    }

    @Override
    public int hashCode() {
        return filter.hashCode();
    }
}<|MERGE_RESOLUTION|>--- conflicted
+++ resolved
@@ -20,7 +20,6 @@
 
 package io.spine.client;
 
-import io.spine.base.Field;
 import io.spine.core.Event;
 
 import static com.google.common.base.Preconditions.checkNotNull;
@@ -30,13 +29,6 @@
  */
 final class EventFilter implements MessageFilter<Event> {
 
-<<<<<<< HEAD
-    /** The name of the {@code context} field in the {@code Event} type. */
-    private static final String CONTEXT_FIELD =
-            Field.nameOf(Event.CONTEXT_FIELD_NUMBER, Event.getDescriptor());
-
-=======
->>>>>>> 02d2267a
     private final Filter filter;
 
     EventFilter(Filter filter) {
@@ -48,11 +40,7 @@
         boolean byContext =
                 filter.getFieldPath()
                       .getFieldName(0)
-<<<<<<< HEAD
-                      .equals(CONTEXT_FIELD);
-=======
                       .equals(EventContextField.name());
->>>>>>> 02d2267a
         if (byContext) {
             // Since we reference the context field with `context` prefix, we need to pass
             // the whole `Event` instance.
