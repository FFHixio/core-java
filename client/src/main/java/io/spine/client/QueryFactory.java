--- conflicted
+++ resolved
@@ -46,11 +46,6 @@
  */
 public final class QueryFactory {
 
-<<<<<<< HEAD
-    private static final String ENTITY_IDS_EMPTY_MSG = "Entity ID set must not be empty.";
-
-=======
->>>>>>> 1e2dea50
     private final ActorContext actorContext;
 
     /**
@@ -62,16 +57,6 @@
         this.actorContext = actorRequestFactory.newActorContext();
     }
 
-<<<<<<< HEAD
-=======
-    private static QueryId newQueryId() {
-        String formattedId = format("query-%s", newUuid());
-        return QueryId.newBuilder()
-                      .setValue(formattedId)
-                      .build();
-    }
-
->>>>>>> 1e2dea50
     /**
      * Creates a new instance of {@link QueryBuilder} for the further {@link Query}
      * construction.
@@ -117,13 +102,8 @@
                                String... maskPaths) {
         checkSpecified(entityClass);
         checkNotNull(ids);
-<<<<<<< HEAD
-        checkArgument(!ids.isEmpty(), ENTITY_IDS_EMPTY_MSG);
-        FieldMask fieldMask = fromStringList(ImmutableList.copyOf(maskPaths));
-=======
         checkArgument(!ids.isEmpty(), "Entity ID set must not be empty.");
         FieldMask fieldMask = fromPaths(maskPaths);
->>>>>>> 1e2dea50
         Query result = composeQuery(entityClass, ids, null, fieldMask);
         return result;
     }
@@ -179,11 +159,7 @@
     public Query allWithMask(Class<? extends EntityState> entityClass, String... maskPaths) {
         checkSpecified(entityClass);
         checkNotNull(maskPaths);
-<<<<<<< HEAD
-        FieldMask fieldMask = fromStringList(ImmutableList.copyOf(maskPaths));
-=======
         FieldMask fieldMask = fromPaths(maskPaths);
->>>>>>> 1e2dea50
         Query result = composeQuery(entityClass, null, null, fieldMask);
         return result;
     }
@@ -228,7 +204,7 @@
     @Internal
     Query composeQuery(Target target, @Nullable FieldMask fieldMask) {
         checkTargetNotNull(target);
-        return composeQuery(target, 0,null, fieldMask);
+        return composeQuery(target, 0, null, fieldMask);
     }
 
     @Internal
@@ -248,7 +224,7 @@
     private Query composeQuery(Target target,
                                int limit,
                                @Nullable OrderBy orderBy,
-                               @Nullable FieldMask fieldMask){
+                               @Nullable FieldMask fieldMask) {
         ResponseFormat format = responseFormat(fieldMask, orderBy, limit);
         Query.Builder builder = queryBuilderFor(target).setFormat(format);
         Query query = newQuery(builder);
