/*
 * Copyright 2015, TeamDev Ltd. All rights reserved.
 *
 * Redistribution and use in source and/or binary forms, with or without
 * modification, must retain the above copyright notice and the following
 * disclaimer.
 *
 * THIS SOFTWARE IS PROVIDED BY THE COPYRIGHT HOLDERS AND CONTRIBUTORS
 * "AS IS" AND ANY EXPRESS OR IMPLIED WARRANTIES, INCLUDING, BUT NOT
 * LIMITED TO, THE IMPLIED WARRANTIES OF MERCHANTABILITY AND FITNESS FOR
 * A PARTICULAR PURPOSE ARE DISCLAIMED. IN NO EVENT SHALL THE COPYRIGHT
 * OWNER OR CONTRIBUTORS BE LIABLE FOR ANY DIRECT, INDIRECT, INCIDENTAL,
 * SPECIAL, EXEMPLARY, OR CONSEQUENTIAL DAMAGES (INCLUDING, BUT NOT
 * LIMITED TO, PROCUREMENT OF SUBSTITUTE GOODS OR SERVICES; LOSS OF USE,
 * DATA, OR PROFITS; OR BUSINESS INTERRUPTION) HOWEVER CAUSED AND ON ANY
 * THEORY OF LIABILITY, WHETHER IN CONTRACT, STRICT LIABILITY, OR TORT
 * (INCLUDING NEGLIGENCE OR OTHERWISE) ARISING IN ANY WAY OUT OF THE USE
 * OF THIS SOFTWARE, EVEN IF ADVISED OF THE POSSIBILITY OF SUCH DAMAGE.
 */

package org.spine3.server.storage.filesystem;


import com.google.protobuf.Descriptors;
import com.google.protobuf.Message;
import org.spine3.protobuf.Messages;
import org.spine3.server.Entity;
import org.spine3.server.aggregate.Aggregate;
import org.spine3.server.storage.*;
import org.spine3.util.Classes;

public class FileSystemStorageFactory implements StorageFactory {

    private static final int AGGREGATE_MESSAGE_PARAMETER_INDEX = 1;

    @Override
    public CommandStorage createCommandStorage() {
        return FileSystemCommandStorage.newInstance();
    }

    @Override
    public EventStorage createEventStorage() {
        return FileSystemEventStorage.newInstance();
    }

    @Override
<<<<<<< HEAD
    public <I> AggregateStorage<I> createAggregateStorage(Class<? extends Aggregate<I, ?>> aggregateClass) {
        return null;
=======
    public <I> AggregateStorage<I> createAggregateRootStorage(Class<? extends Aggregate<I, ?>> aggregateClass) {
        final Class<Message> messageClazz =
                Classes.getGenericParameterType(aggregateClass, AGGREGATE_MESSAGE_PARAMETER_INDEX);
        final Descriptors.GenericDescriptor msgClassDescriptor = Messages.getClassDescriptor(messageClazz);
        final String msgDescriptorName = msgClassDescriptor.getName();
        return new FileSystemAggregateStorage<>(msgDescriptorName);
>>>>>>> c800ae58
    }

    @Override
    public <I, M extends Message> EntityStorage<I, M> createEntityStorage(Class<? extends Entity<I, M>> entityClass) {
        return FileSystemEntityStorage.newInstance();
    }
}<|MERGE_RESOLUTION|>--- conflicted
+++ resolved
@@ -44,17 +44,12 @@
     }
 
     @Override
-<<<<<<< HEAD
     public <I> AggregateStorage<I> createAggregateStorage(Class<? extends Aggregate<I, ?>> aggregateClass) {
-        return null;
-=======
-    public <I> AggregateStorage<I> createAggregateRootStorage(Class<? extends Aggregate<I, ?>> aggregateClass) {
         final Class<Message> messageClazz =
                 Classes.getGenericParameterType(aggregateClass, AGGREGATE_MESSAGE_PARAMETER_INDEX);
         final Descriptors.GenericDescriptor msgClassDescriptor = Messages.getClassDescriptor(messageClazz);
         final String msgDescriptorName = msgClassDescriptor.getName();
         return new FileSystemAggregateStorage<>(msgDescriptorName);
->>>>>>> c800ae58
     }
 
     @Override
