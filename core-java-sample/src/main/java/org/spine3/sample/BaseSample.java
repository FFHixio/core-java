/*
 * Copyright 2015, TeamDev Ltd. All rights reserved.
 *
 * Redistribution and use in source and/or binary forms, with or without
 * modification, must retain the above copyright notice and the following
 * disclaimer.
 *
 * THIS SOFTWARE IS PROVIDED BY THE COPYRIGHT HOLDERS AND CONTRIBUTORS
 * "AS IS" AND ANY EXPRESS OR IMPLIED WARRANTIES, INCLUDING, BUT NOT
 * LIMITED TO, THE IMPLIED WARRANTIES OF MERCHANTABILITY AND FITNESS FOR
 * A PARTICULAR PURPOSE ARE DISCLAIMED. IN NO EVENT SHALL THE COPYRIGHT
 * OWNER OR CONTRIBUTORS BE LIABLE FOR ANY DIRECT, INDIRECT, INCIDENTAL,
 * SPECIAL, EXEMPLARY, OR CONSEQUENTIAL DAMAGES (INCLUDING, BUT NOT
 * LIMITED TO, PROCUREMENT OF SUBSTITUTE GOODS OR SERVICES; LOSS OF USE,
 * DATA, OR PROFITS; OR BUSINESS INTERRUPTION) HOWEVER CAUSED AND ON ANY
 * THEORY OF LIABILITY, WHETHER IN CONTRACT, STRICT LIABILITY, OR TORT
 * (INCLUDING NEGLIGENCE OR OTHERWISE) ARISING IN ANY WAY OUT OF THE USE
 * OF THIS SOFTWARE, EVEN IF ADVISED OF THE POSSIBILITY OF SUCH DAMAGE.
 */

package org.spine3.sample;

import com.google.common.base.Function;
import com.google.common.collect.Lists;
import org.slf4j.Logger;
import org.spine3.base.CommandRequest;
import org.spine3.base.UserId;
import org.spine3.eventbus.EventBus;
import org.spine3.sample.order.OrderId;
import org.spine3.sample.order.OrderRepository;
import org.spine3.server.Engine;
import org.spine3.server.storage.StorageFactory;
import org.spine3.util.Users;

import javax.annotation.Nullable;
import java.util.List;

import static com.google.common.base.Strings.isNullOrEmpty;
import static org.spine3.util.Identifiers.IdConverterRegistry;
import static org.spine3.util.Identifiers.NULL_ID_OR_FIELD;

/**
 * @author Mikhail Mikhaylov
 */
public abstract class BaseSample {

    public static final String SUCCESS_MESSAGE = "All the requests were handled.";

    protected void execute() {

        setupEnvironment(storageFactory());

        // Generate test requests
        List<CommandRequest> requests = generateRequests();

        // Process requests
        for (CommandRequest request : requests) {
            Engine.getInstance().process(request);
        }

        log().info(SUCCESS_MESSAGE);
    }

    public static void setupEnvironment(StorageFactory storageFactory) {

        // Start the engine
        Engine.start(storageFactory);

        // Register repository with the engine. This will register it in the CommandDispatcher too.
        Engine.getInstance().register(new OrderRepository());

        // Register event handlers
        final EventLogger eventLogger = new EventLogger();
        EventBus.getInstance().register(eventLogger);

        // Register id converters
        IdConverterRegistry.instance().register(OrderId.class, new OrderIdToStringConverter());
<<<<<<< HEAD

        // Generate test requests
        List<CommandRequest> requests = generateRequests();

        // Process requests
        for (CommandRequest request : requests) {
            Engine.getInstance().process(request);
        }

        log().info("All the requests were handled.");

        EventBus.getInstance().unregister(eventLogger);

        Engine.stop();
=======
>>>>>>> 58b8d863
    }

    //TODO:2015-09-23:alexander.yevsyukov: Rename and extend sample data to better reflect the problem domain.
    // See Amazon screens for correct naming of domain things.

    public static List<CommandRequest> generateRequests() {

        List<CommandRequest> result = Lists.newArrayList();

        for (int i = 0; i < 10; i++) {

            OrderId orderId = OrderId.newBuilder().setValue(String.valueOf(i)).build();
            UserId userId = Users.createId("user_" + i);

            CommandRequest createOrder = Requests.createOrder(userId, orderId);
            CommandRequest addOrderLine = Requests.addOrderLine(userId, orderId);
            CommandRequest payForOrder = Requests.payForOrder(userId, orderId);

            result.add(createOrder);
            result.add(addOrderLine);
            result.add(payForOrder);
        }

        return result;
    }

    protected abstract StorageFactory storageFactory();

    protected abstract Logger log();

    private static class OrderIdToStringConverter implements Function<OrderId, String> {

        @Override
        public String apply(@Nullable OrderId orderId) {

            if (orderId == null) {
                return NULL_ID_OR_FIELD;
            }

            final String value = orderId.getValue();

            if (isNullOrEmpty(value) || value.trim().isEmpty()) {
                return NULL_ID_OR_FIELD;
            }

            return value;
        }
    }
}<|MERGE_RESOLUTION|>--- conflicted
+++ resolved
@@ -75,23 +75,10 @@
 
         // Register id converters
         IdConverterRegistry.instance().register(OrderId.class, new OrderIdToStringConverter());
-<<<<<<< HEAD
-
-        // Generate test requests
-        List<CommandRequest> requests = generateRequests();
-
-        // Process requests
-        for (CommandRequest request : requests) {
-            Engine.getInstance().process(request);
-        }
-
-        log().info("All the requests were handled.");
 
         EventBus.getInstance().unregister(eventLogger);
 
         Engine.stop();
-=======
->>>>>>> 58b8d863
     }
 
     //TODO:2015-09-23:alexander.yevsyukov: Rename and extend sample data to better reflect the problem domain.
