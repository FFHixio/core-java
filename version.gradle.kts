--- conflicted
+++ resolved
@@ -25,11 +25,6 @@
  * as we want to manage the versions in a single source.
  */
 
-<<<<<<< HEAD
-val spineBaseVersion: String by extra("1.5.23")
-val spineTimeVersion: String by extra("1.5.21")
-val versionToPublish: String by extra("1.5.25")
-=======
 val versionToPublish = "1.5.22"
 val base = "1.5.22"
 val time = "1.5.22"
@@ -38,5 +33,4 @@
     this["versionToPublish"] = versionToPublish
     this["spineBaseVersion"] = base
     this["spineTimeVersion"] = time
-}
->>>>>>> bcf074ec
+}