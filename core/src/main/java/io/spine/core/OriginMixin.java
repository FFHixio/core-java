/*
 * Copyright 2019, TeamDev. All rights reserved.
 *
 * Redistribution and use in source and/or binary forms, with or without
 * modification, must retain the above copyright notice and the following
 * disclaimer.
 *
 * THIS SOFTWARE IS PROVIDED BY THE COPYRIGHT HOLDERS AND CONTRIBUTORS
 * "AS IS" AND ANY EXPRESS OR IMPLIED WARRANTIES, INCLUDING, BUT NOT
 * LIMITED TO, THE IMPLIED WARRANTIES OF MERCHANTABILITY AND FITNESS FOR
 * A PARTICULAR PURPOSE ARE DISCLAIMED. IN NO EVENT SHALL THE COPYRIGHT
 * OWNER OR CONTRIBUTORS BE LIABLE FOR ANY DIRECT, INDIRECT, INCIDENTAL,
 * SPECIAL, EXEMPLARY, OR CONSEQUENTIAL DAMAGES (INCLUDING, BUT NOT
 * LIMITED TO, PROCUREMENT OF SUBSTITUTE GOODS OR SERVICES; LOSS OF USE,
 * DATA, OR PROFITS; OR BUSINESS INTERRUPTION) HOWEVER CAUSED AND ON ANY
 * THEORY OF LIABILITY, WHETHER IN CONTRACT, STRICT LIABILITY, OR TORT
 * (INCLUDING NEGLIGENCE OR OTHERWISE) ARISING IN ANY WAY OUT OF THE USE
 * OF THIS SOFTWARE, EVEN IF ADVISED OF THE POSSIBILITY OF SUCH DAMAGE.
 */

package io.spine.core;

import io.spine.annotation.GeneratedMixin;

import static io.spine.validate.Validate.isNotDefault;

/**
 * A mixin interface for the {@link Origin} message type.
 */
@GeneratedMixin
interface OriginMixin extends OriginOrBuilder {

<<<<<<< HEAD
    default MessageQualifier qualifier() {
        return getQualifier();
=======
    default MessageId messageId() {
        return getMessage();
>>>>>>> b72ccbde
    }

    /**
     * Obtains the root origin message ID.
     *
     * <p>The root message has no further origin, as it is produced by an actor.
     */
    default MessageId root() {
        OriginMixin parent = this;
        while (isNotDefault(parent.getGrandOrigin())) {
            parent = parent.getGrandOrigin();
        }
        return parent.messageId();
    }
}<|MERGE_RESOLUTION|>--- conflicted
+++ resolved
@@ -30,13 +30,8 @@
 @GeneratedMixin
 interface OriginMixin extends OriginOrBuilder {
 
-<<<<<<< HEAD
-    default MessageQualifier qualifier() {
-        return getQualifier();
-=======
     default MessageId messageId() {
         return getMessage();
->>>>>>> b72ccbde
     }
 
     /**
@@ -44,7 +39,7 @@
      *
      * <p>The root message has no further origin, as it is produced by an actor.
      */
-    default MessageId root() {
+    default MessageQualifier root() {
         OriginMixin parent = this;
         while (isNotDefault(parent.getGrandOrigin())) {
             parent = parent.getGrandOrigin();
