--- conflicted
+++ resolved
@@ -44,17 +44,9 @@
     compile project(':model-assembler')
 
     testCompile gradleTestKit()
-<<<<<<< HEAD
     testCompile "io.spine.tools:spine-plugin-testlib:$spineBaseVersion"
     testCompile "org.junit.jupiter:junit-jupiter-api:$jUnitVersion"
-=======
-    testCompile group: 'io.spine.tools',
-                name: 'spine-plugin-base',
-                version: spineBaseVersion,
-                classifier: 'test'
->>>>>>> ddfba271
 
-    testCompile "org.junit.jupiter:junit-jupiter-api:$jUnitVersion"
     testRuntime "org.junit.jupiter:junit-jupiter-engine:$jUnitVersion"
     testRuntime "org.junit.vintage:junit-vintage-engine:$jUnitVersion"
 }
