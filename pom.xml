--- conflicted
+++ resolved
@@ -70,37 +70,25 @@
   <dependency>
     <groupId>io.spine</groupId>
     <artifactId>spine-base</artifactId>
-<<<<<<< HEAD
-    <version>1.1.10</version>
-=======
-    <version>1.1.9</version>
->>>>>>> f5501409
+    <version>1.1.9</version>
     <scope>compile</scope>
   </dependency>
   <dependency>
     <groupId>io.spine</groupId>
     <artifactId>spine-time</artifactId>
-    <version>1.1.10</version>
+    <version>1.1.2</version>
     <scope>compile</scope>
   </dependency>
   <dependency>
     <groupId>io.spine.tools</groupId>
     <artifactId>spine-model-compiler</artifactId>
-<<<<<<< HEAD
-    <version>1.1.10</version>
-=======
-    <version>1.1.9</version>
->>>>>>> f5501409
+    <version>1.1.9</version>
     <scope>compile</scope>
   </dependency>
   <dependency>
     <groupId>io.spine.tools</groupId>
     <artifactId>spine-plugin-base</artifactId>
-<<<<<<< HEAD
-    <version>1.1.10</version>
-=======
-    <version>1.1.9</version>
->>>>>>> f5501409
+    <version>1.1.9</version>
     <scope>compile</scope>
   </dependency>
   <dependency>
@@ -136,37 +124,25 @@
   <dependency>
     <groupId>io.spine</groupId>
     <artifactId>spine-testlib</artifactId>
-<<<<<<< HEAD
-    <version>1.1.10</version>
-=======
-    <version>1.1.9</version>
->>>>>>> f5501409
+    <version>1.1.9</version>
     <scope>test</scope>
   </dependency>
   <dependency>
     <groupId>io.spine</groupId>
     <artifactId>spine-testutil-time</artifactId>
-    <version>1.1.10</version>
+    <version>1.1.2</version>
     <scope>test</scope>
   </dependency>
   <dependency>
     <groupId>io.spine.tools</groupId>
     <artifactId>spine-mute-logging</artifactId>
-<<<<<<< HEAD
-    <version>1.1.10</version>
-=======
-    <version>1.1.9</version>
->>>>>>> f5501409
+    <version>1.1.9</version>
     <scope>test</scope>
   </dependency>
   <dependency>
     <groupId>io.spine.tools</groupId>
     <artifactId>spine-plugin-testlib</artifactId>
-<<<<<<< HEAD
-    <version>1.1.10</version>
-=======
-    <version>1.1.9</version>
->>>>>>> f5501409
+    <version>1.1.9</version>
     <scope>test</scope>
   </dependency>
   <dependency>
@@ -228,20 +204,12 @@
   <dependency>
     <groupId>io.spine.tools</groupId>
     <artifactId>spine-javadoc-filter</artifactId>
-<<<<<<< HEAD
-    <version>1.1.10</version>
-=======
-    <version>1.1.9</version>
->>>>>>> f5501409
+    <version>1.1.9</version>
   </dependency>
   <dependency>
     <groupId>io.spine.tools</groupId>
     <artifactId>spine-protoc-plugin</artifactId>
-<<<<<<< HEAD
-    <version>1.1.10</version>
-=======
-    <version>1.1.9</version>
->>>>>>> f5501409
+    <version>1.1.9</version>
   </dependency>
   <dependency>
     <groupId>net.sourceforge.pmd</groupId>
